import os
import socket
import sys
from datetime import timedelta

import iptools
import sentry_sdk
from sentry_sdk.integrations.celery import CeleryIntegration
from sentry_sdk.integrations.django import DjangoIntegration
from sentry_sdk.integrations.logging import LoggingIntegration, ignore_logger

from django.utils.translation import gettext_lazy as _

from celery.schedules import crontab

SENTRY_DSN = os.environ.get("SENTRY_DSN", "")


if SENTRY_DSN:  # pragma: no cover
    sentry_sdk.init(
        dsn=SENTRY_DSN,
        integrations=[DjangoIntegration(), CeleryIntegration(), LoggingIntegration()],
        send_default_pii=True,
        traces_sample_rate=0,
    )
    ignore_logger("django.security.DisallowedHost")


# -----------------------------------------------------------------------------------
# Default to debugging
# -----------------------------------------------------------------------------------
DEBUG = True

# -----------------------------------------------------------------------------------
# Sets TESTING to True if this configuration is read during a unit test
# -----------------------------------------------------------------------------------
TESTING = sys.argv[1:2] == ["test"]

if TESTING:
    PASSWORD_HASHERS = ("django.contrib.auth.hashers.MD5PasswordHasher",)
    DEBUG = False

ADMINS = (("RapidPro", "code@yourdomain.io"),)
MANAGERS = ADMINS

USE_DEPRECATED_PYTZ = True

# -----------------------------------------------------------------------------------
# set the mail settings, override these in your settings.py
# if your site was at http://temba.io, it might look like this:
# -----------------------------------------------------------------------------------
EMAIL_HOST = "smtp.gmail.com"
EMAIL_HOST_USER = "server@temba.io"
DEFAULT_FROM_EMAIL = "server@temba.io"
EMAIL_HOST_PASSWORD = "mypassword"
EMAIL_USE_TLS = True
EMAIL_TIMEOUT = 10

# Used when sending email from within a flow and the user hasn't configured
# their own SMTP server.
FLOW_FROM_EMAIL = "Temba <no-reply@temba.io>"

# HTTP Headers using for outgoing requests to other services
OUTGOING_REQUEST_HEADERS = {"User-agent": "RapidPro"}

STORAGE_URL = None  # may be an absolute URL to /media (like http://localhost:8000/media) or AWS S3
STORAGE_ROOT_DIR = "test_orgs" if TESTING else "orgs"

# -----------------------------------------------------------------------------------
# AWS S3 storage used in production
# -----------------------------------------------------------------------------------
AWS_ACCESS_KEY_ID = "aws_access_key_id"
AWS_SECRET_ACCESS_KEY = "aws_secret_access_key"
AWS_DEFAULT_ACL = "private"

AWS_STORAGE_BUCKET_NAME = "dl-temba-io"
AWS_BUCKET_DOMAIN = AWS_STORAGE_BUCKET_NAME + ".s3.amazonaws.com"

# bucket where archives files are stored
ARCHIVE_BUCKET = "dl-temba-archives"

# -----------------------------------------------------------------------------------
# On Unix systems, a value of None will cause Django to use the same
# timezone as the operating system.
# If running in a Windows environment this must be set to the same as your
# system time zone
# -----------------------------------------------------------------------------------
USE_TZ = True
TIME_ZONE = "GMT"
USER_TIME_ZONE = "Africa/Kigali"

MODELTRANSLATION_TRANSLATION_REGISTRY = "translation"

# -----------------------------------------------------------------------------------
# Default language used for this installation
# -----------------------------------------------------------------------------------
LANGUAGE_CODE = "en-us"

# -----------------------------------------------------------------------------------
# Available languages for translation
# -----------------------------------------------------------------------------------
LANGUAGES = (
    ("en-us", _("English")),
    ("cs", _("Czech")),
    ("es", _("Spanish")),
    ("fr", _("French")),
    ("mn", _("Mongolian")),
    ("pt-br", _("Portuguese")),
    ("ru", _("Russian")),
)
DEFAULT_LANGUAGE = "en-us"

SITE_ID = 1

# If you set this to False, Django will make some optimizations so as not
# to load the internationalization machinery.
USE_I18N = True

# If you set this to False, Django will not format dates, numbers and
# calendars according to the current locale
USE_L10N = True

# URL prefix for admin static files -- CSS, JavaScript and images.
# Make sure to use a trailing slash.
# Examples: "http://foo.com/static/admin/", "/static/admin/".
ADMIN_MEDIA_PREFIX = "/static/admin/"

# List of finder classes that know how to find static files in
# various locations.
STATICFILES_FINDERS = (
    "django.contrib.staticfiles.finders.FileSystemFinder",
    "django.contrib.staticfiles.finders.AppDirectoriesFinder",
    "compressor.finders.CompressorFinder",
)

# Make this unique, and don't share it with anybody.
SECRET_KEY = "your own secret key"

# -----------------------------------------------------------------------------------
# Directory Configuration
# -----------------------------------------------------------------------------------
PROJECT_DIR = os.path.join(os.path.abspath(os.path.dirname(__file__)))
LOCALE_PATHS = (os.path.join(PROJECT_DIR, "../locale"),)
RESOURCES_DIR = os.path.join(PROJECT_DIR, "../resources")
FIXTURE_DIRS = (os.path.join(PROJECT_DIR, "../fixtures"),)
TESTFILES_DIR = os.path.join(PROJECT_DIR, "../testfiles")
STATICFILES_DIRS = (
    os.path.join(PROJECT_DIR, "../static"),
    os.path.join(PROJECT_DIR, "../media"),
    os.path.join(PROJECT_DIR, "../node_modules/@nyaruka/flow-editor/build"),
    os.path.join(PROJECT_DIR, "../node_modules/@nyaruka/temba-components/dist/static"),
    os.path.join(PROJECT_DIR, "../node_modules"),
    os.path.join(PROJECT_DIR, "../node_modules/react/umd"),
    os.path.join(PROJECT_DIR, "../node_modules/react-dom/umd"),
)
STATIC_ROOT = os.path.join(PROJECT_DIR, "../sitestatic")
STATIC_URL = "/sitestatic/"
COMPRESS_ROOT = os.path.join(PROJECT_DIR, "../sitestatic")
MEDIA_ROOT = os.path.join(PROJECT_DIR, "../media")
MEDIA_URL = "/media/"

HELP_URL = None


# -----------------------------------------------------------------------------------
# Templates Configuration
# -----------------------------------------------------------------------------------
TEMPLATES = [
    {
        "BACKEND": "django.template.backends.django.DjangoTemplates",
        "DIRS": [
            os.path.join(PROJECT_DIR, "../templates"),
            os.path.join(PROJECT_DIR, "../node_modules/@nyaruka/temba-components/dist/templates"),
        ],
        "OPTIONS": {
            "context_processors": [
                "django.contrib.auth.context_processors.auth",
                "django.template.context_processors.debug",
                "django.template.context_processors.i18n",
                "django.template.context_processors.media",
                "django.template.context_processors.static",
                "django.contrib.messages.context_processors.messages",
                "django.template.context_processors.request",
                "temba.context_processors.branding",
                "temba.context_processors.config",
                "temba.orgs.context_processors.user_group_perms_processor",
                "temba.orgs.context_processors.settings_includer",
                "temba.orgs.context_processors.user_orgs_for_brand",
            ],
            "loaders": [
                "temba.utils.haml.HamlFilesystemLoader",
                "temba.utils.haml.HamlAppDirectoriesLoader",
                "django.template.loaders.filesystem.Loader",
                "django.template.loaders.app_directories.Loader",
            ],
            "debug": False if TESTING else DEBUG,
        },
    }
]

if TESTING:
    TEMPLATES[0]["OPTIONS"]["context_processors"] += ("temba.tests.add_testing_flag_to_context",)

FORM_RENDERER = "django.forms.renderers.TemplatesSetting"

MIDDLEWARE = (
    "django.middleware.security.SecurityMiddleware",
    "django.contrib.sessions.middleware.SessionMiddleware",
    "django.middleware.common.CommonMiddleware",
    "django.middleware.csrf.CsrfViewMiddleware",
    "django.contrib.auth.middleware.AuthenticationMiddleware",
    "django.contrib.messages.middleware.MessageMiddleware",
    "django.middleware.clickjacking.XFrameOptionsMiddleware",
    "temba.middleware.BrandingMiddleware",
    "temba.middleware.OrgMiddleware",
    "temba.middleware.LanguageMiddleware",
    "temba.middleware.TimezoneMiddleware",
)

# security middleware configuration
SECURE_CONTENT_TYPE_NOSNIFF = True
SECURE_BROWSER_XSS_FILTER = True

ROOT_URLCONF = "temba.urls"

# other urls to add
APP_URLS = []

SITEMAP = ("public.public_index", "public.public_blog", "public.video_list", "api")

INSTALLED_APPS = (
    "django.contrib.auth",
    "django.contrib.contenttypes",
    "django.contrib.sessions",
    "django.contrib.sites",
    "django.contrib.messages",
    "django.contrib.staticfiles",
    "django.contrib.humanize",
    "django.contrib.gis",
    "django.contrib.sitemaps",
    "django.contrib.postgres",
    "django.forms",
    # Haml-like templates
    "hamlpy",
    # Redis cache
    "redis",
    # rest framework for api access
    "rest_framework",
    "rest_framework.authtoken",
    # compress our CSS and js
    "compressor",
    # smartmin
    "smartmin",
    "smartmin.csv_imports",
    "smartmin.users",
    # django-timezone-field
    "timezone_field",
    # temba apps
    "temba.apks",
    "temba.archives",
    "temba.assets",
    "temba.auth_tweaks",
    "temba.api",
    "temba.request_logs",
    "temba.classifiers",
    "temba.dashboard",
    "temba.globals",
    "temba.public",
    "temba.schedules",
    "temba.templates",
    "temba.orgs",
    "temba.contacts",
    "temba.channels",
    "temba.msgs",
    "temba.notifications",
    "temba.flows",
    "temba.tickets",
    "temba.triggers",
    "temba.utils",
    "temba.campaigns",
    "temba.ivr",
    "temba.locations",
    "temba.airtime",
    "temba.sql",
)

# the last installed app that uses smartmin permissions
PERMISSIONS_APP = "temba.airtime"

LOGGING = {
    "version": 1,
    "disable_existing_loggers": True,
    "root": {"level": "WARNING", "handlers": ["console"]},
    "formatters": {"verbose": {"format": "%(levelname)s %(asctime)s %(module)s %(process)d %(thread)d %(message)s"}},
    "handlers": {
        "console": {"level": "DEBUG", "class": "logging.StreamHandler", "formatter": "verbose"},
        "null": {"class": "logging.NullHandler"},
    },
    "loggers": {
        "pycountry": {"level": "ERROR", "handlers": ["console"], "propagate": False},
        "django.security.DisallowedHost": {"handlers": ["null"], "propagate": False},
        "django.db.backends": {"level": "ERROR", "handlers": ["console"], "propagate": False},
        "temba.formax": {"level": "DEBUG" if DEBUG else "ERROR", "handlers": ["console"], "propagate": False},
    },
}

# the name of our topup plan
TOPUP_PLAN = "topups"
WORKSPACE_PLAN = "workspace"

# Default plan for new orgs
DEFAULT_PLAN = TOPUP_PLAN

# -----------------------------------------------------------------------------------
# Branding Configuration
# -----------------------------------------------------------------------------------
BRANDING = {
    "rapidpro.io": {
        "slug": "rapidpro",
        "name": "RapidPro",
        "org": "UNICEF",
        "colors": dict(primary="#0c6596"),
        "styles": ["brands/rapidpro/font/style.css"],
        "default_plan": TOPUP_PLAN,
        "welcome_topup": 1000,
        "email": "join@rapidpro.io",
        "support_email": "support@rapidpro.io",
        "link": "https://app.rapidpro.io",
        "api_link": "https://api.rapidpro.io",
        "docs_link": "http://docs.rapidpro.io",
        "domain": "app.rapidpro.io",
        "ticket_domain": "tickets.rapidpro.io",
        "favico": "brands/rapidpro/rapidpro.ico",
        "splash": "brands/rapidpro/splash.jpg",
        "logo": "images/logo-dark.svg",
        "allow_signups": True,
        "flow_types": ["M", "V", "B", "S"],  # see Flow.FLOW_TYPES
        "features": ["locations", "ticketers"],
        "tiers": dict(multi_user=0, multi_org=0),
        "bundles": [],
        "welcome_packs": [dict(size=5000, name="Demo Account"), dict(size=100000, name="UNICEF Account")],
        "title": _("Visually build nationally scalable mobile applications"),
        "description": _("Visually build nationally scalable mobile applications from anywhere in the world."),
        "credits": "Copyright &copy; 2012-2022 UNICEF, Nyaruka. All Rights Reserved.",
        "support_widget": False,
    }
}
DEFAULT_BRAND = os.environ.get("DEFAULT_BRAND", "rapidpro.io")

# -----------------------------------------------------------------------------------
# Permission Management
# -----------------------------------------------------------------------------------

# this lets us easily create new permissions across our objects
PERMISSIONS = {
    "*": (
        "create",  # can create an object
        "read",  # can read an object, viewing it's details
        "update",  # can update an object
        "delete",  # can delete an object,
        "list",  # can view a list of the objects
    ),
    "api.apitoken": ("refresh",),
    "api.resthook": ("api", "list"),
    "api.webhookevent": ("api",),
    "api.resthooksubscriber": ("api",),
    "archives.archive": ("api", "run", "message"),
    "campaigns.campaign": ("api", "archived", "archive", "activate", "menu"),
    "campaigns.campaignevent": ("api",),
    "channels.channel": (
        "api",
        "bulk_sender_options",
        "claim",
        "configuration",
        "create_bulk_sender",
        "create_caller",
        "errors",
        "facebook_whitelist",
        "menu",
    ),
    "channels.channellog": ("connection",),
    "channels.channelevent": ("api",),
    "classifiers.classifier": ("connect", "api", "sync", "menu"),
    "classifiers.intent": ("api",),
    "contacts.contact": (
        "api",
        "break_anon",
        "export",
        "history",
        "interrupt",
        "menu",
        "omnibox",
        "open_ticket",
        "start",
        "update_fields_input",
        "update_fields",
    ),
    "contacts.contactfield": ("api", "json", "menu", "update_priority", "featured", "filter_by_type"),
    "contacts.contactgroup": ("api", "menu"),
    "contacts.contactimport": ("preview",),
    "flows.flowstart": ("api",),
    "flows.flow": (
        "activity_chart",
        "activity_list",
        "activity",
        "api",
        "archived",
        "assets",
        "broadcast",
        "campaign",
        "category_counts",
        "change_language",
        "copy",
        "download_translation",
        "editor",
        "export_results",
        "export_translation",
        "export",
        "filter",
        "import_translation",
        "menu",
        "recent_contacts",
        "results",
        "revisions",
        "run_table",
        "simulate",
    ),
    "flows.flowsession": ("json",),
    "globals.global": ("api", "unused"),
    "ivr.call": ("list",),
    "locations.adminboundary": ("alias", "api", "boundaries", "geometry"),
<<<<<<< HEAD
    "msgs.broadcast": (
        "api",
        "scheduled",
        "scheduled_create",
        "scheduled_read",
        "scheduled_update",
        "scheduled_deactivate",
        "send",
    ),
=======
    "msgs.broadcast": ("api", "scheduled_create", "scheduled_read", "scheduled_update", "send"),
>>>>>>> 1b6fde9b
    "msgs.label": ("api", "delete_folder"),
    "msgs.media": ("upload", "list"),
    "msgs.msg": (
        "api",
        "archive",
        "export",
        "label",
        "menu",
        "update",
    ),
    "orgs.org": (
        "account",
        "accounts",
        "api",
        "clear_cache",
        "country",
        "create_login",
        "create_sub_org",
        "dashboard",
        "download",
        "edit_sub_org",
        "edit",
        "export",
        "grant",
        "home",
        "import",
        "join_accept",
        "join",
        "languages",
        "manage_accounts_sub_org",
        "manage_accounts",
        "manage_integrations",
        "manage",
        "menu",
        "plan",
        "plivo_connect",
        "profile",
        "prometheus",
        "resthooks",
        "service",
        "signup",
        "smtp_server",
        "spa",
        "sub_orgs",
        "surveyor",
        "token",
        "transfer_credits",
        "trial",
        "twilio_account",
        "twilio_connect",
        "two_factor",
        "vonage_account",
        "vonage_connect",
        "whatsapp_cloud_connect",
        "workspace",
    ),
    "orgs.topup": ("manage",),
    "request_logs.httplog": ("webhooks", "classifier", "ticketer"),
    "templates.template": ("api",),
    "tickets.ticket": ("api", "assign", "assignee", "menu", "note", "export_stats", "export"),
    "tickets.ticketer": ("api", "connect", "configure"),
    "tickets.topic": ("api",),
    "triggers.trigger": ("archived", "type", "menu"),
}


# assigns the permissions that each group should have
GROUP_PERMISSIONS = {
    "Service Users": ("flows.flow_assets", "msgs.msg_create"),  # internal Temba services have limited permissions
    "Alpha": (),
    "Beta": ("orgs.org_whatsapp_cloud_connect",),
    "Dashboard": ("orgs.org_dashboard",),
    "Surveyors": (
        "contacts.contact_api",
        "contacts.contactfield_api",
        "contacts.contactgroup_api",
        "flows.flow_api",
        "locations.adminboundary_api",
        "msgs.msg_api",
        "orgs.org_api",
        "orgs.org_spa",
        "orgs.org_surveyor",
    ),
    "Customer Support": (
        "campaigns.campaign_read",  # anywhere we allow servicing still needs these
        "channels.channel_read",
        "channels.channellog_read",
        "contacts.contact_read",
        "flows.flow_editor",
    ),
    "Granters": ("orgs.org_grant",),
    "Administrators": (
        "airtime.airtimetransfer_list",
        "airtime.airtimetransfer_read",
        "api.apitoken_refresh",
        "api.resthook_api",
        "api.resthooksubscriber_api",
        "api.webhookevent_api",
        "archives.archive.*",
        "campaigns.campaign.*",
        "campaigns.campaignevent.*",
        "channels.channel_api",
        "channels.channel_bulk_sender_options",
        "channels.channel_claim",
        "channels.channel_configuration",
        "channels.channel_create_bulk_sender",
        "channels.channel_create_caller",
        "channels.channel_create",
        "channels.channel_delete",
        "channels.channel_facebook_whitelist",
        "channels.channel_list",
        "channels.channel_menu",
        "channels.channel_read",
        "channels.channel_update",
        "channels.channelevent.*",
        "channels.channellog_list",
        "channels.channellog_read",
        "classifiers.classifier_api",
        "classifiers.classifier_connect",
        "classifiers.classifier_delete",
        "classifiers.classifier_list",
        "classifiers.classifier_menu",
        "classifiers.classifier_read",
        "classifiers.classifier_sync",
        "classifiers.intent_api",
        "contacts.contact_api",
        "contacts.contact_create",
        "contacts.contact_delete",
        "contacts.contact_export",
        "contacts.contact_history",
        "contacts.contact_interrupt",
        "contacts.contact_list",
        "contacts.contact_menu",
        "contacts.contact_omnibox",
        "contacts.contact_open_ticket",
        "contacts.contact_read",
        "contacts.contact_update_fields_input",
        "contacts.contact_update_fields",
        "contacts.contact_update",
        "contacts.contactfield.*",
        "contacts.contactgroup.*",
        "contacts.contactimport.*",
        "csv_imports.importtask.*",
        "flows.flow.*",
        "flows.flowlabel.*",
        "flows.flowrun_delete",
        "flows.flowstart.*",
        "globals.global.*",
        "ivr.call.*",
        "locations.adminboundary_alias",
        "locations.adminboundary_api",
        "locations.adminboundary_boundaries",
        "locations.adminboundary_geometry",
        "msgs.broadcast.*",
        "msgs.label.*",
        "msgs.media_upload",
        "msgs.msg_api",
        "msgs.msg_archive",
        "msgs.msg_delete",
        "msgs.msg_export",
        "msgs.msg_label",
        "msgs.msg_list",
        "msgs.msg_menu",
        "msgs.msg_update",
        "notifications.incident.*",
        "notifications.notification.*",
        "orgs.org_account",
        "orgs.org_accounts",
        "orgs.org_api",
        "orgs.org_country",
        "orgs.org_create_sub_org",
        "orgs.org_dashboard",
        "orgs.org_download",
        "orgs.org_edit_sub_org",
        "orgs.org_edit",
        "orgs.org_export",
        "orgs.org_home",
        "orgs.org_import",
        "orgs.org_languages",
        "orgs.org_manage_accounts_sub_org",
        "orgs.org_manage_accounts",
        "orgs.org_manage_integrations",
        "orgs.org_menu",
        "orgs.org_plan",
        "orgs.org_plivo_connect",
        "orgs.org_profile",
        "orgs.org_prometheus",
        "orgs.org_resthooks",
        "orgs.org_smtp_server",
        "orgs.org_spa",
        "orgs.org_sub_orgs",
        "orgs.org_token",
        "orgs.org_transfer_credits",
        "orgs.org_twilio_account",
        "orgs.org_twilio_connect",
        "orgs.org_two_factor",
        "orgs.org_vonage_account",
        "orgs.org_vonage_connect",
        "orgs.org_workspace",
        "orgs.topup_list",
        "orgs.topup_read",
        "request_logs.httplog_list",
        "request_logs.httplog_read",
        "request_logs.httplog_webhooks",
        "schedules.schedule.*",
        "templates.template_api",
        "tickets.ticket.*",
        "tickets.ticketer.*",
        "tickets.topic.*",
        "triggers.trigger.*",
    ),
    "Editors": (
        "airtime.airtimetransfer_list",
        "airtime.airtimetransfer_read",
        "api.apitoken_refresh",
        "api.resthook_api",
        "api.resthooksubscriber_api",
        "api.webhookevent_api",
        "api.webhookevent_list",
        "api.webhookevent_read",
        "archives.archive.*",
        "campaigns.campaign.*",
        "campaigns.campaignevent.*",
        "channels.channel_api",
        "channels.channel_bulk_sender_options",
        "channels.channel_claim",
        "channels.channel_configuration",
        "channels.channel_create_bulk_sender",
        "channels.channel_create_caller",
        "channels.channel_create",
        "channels.channel_delete",
        "channels.channel_list",
        "channels.channel_menu",
        "channels.channel_read",
        "channels.channel_update",
        "channels.channelevent.*",
        "classifiers.classifier_api",
        "classifiers.classifier_list",
        "classifiers.classifier_menu",
        "classifiers.classifier_read",
        "classifiers.intent_api",
        "contacts.contact_api",
        "contacts.contact_create",
        "contacts.contact_delete",
        "contacts.contact_export",
        "contacts.contact_history",
        "contacts.contact_interrupt",
        "contacts.contact_list",
        "contacts.contact_menu",
        "contacts.contact_omnibox",
        "contacts.contact_open_ticket",
        "contacts.contact_read",
        "contacts.contact_update_fields_input",
        "contacts.contact_update_fields",
        "contacts.contact_update",
        "contacts.contactfield.*",
        "contacts.contactgroup.*",
        "contacts.contactimport.*",
        "csv_imports.importtask.*",
        "flows.flow.*",
        "flows.flowlabel.*",
        "flows.flowrun_delete",
        "flows.flowstart_api",
        "flows.flowstart_list",
        "globals.global_api",
        "ivr.call_list",
        "locations.adminboundary_alias",
        "locations.adminboundary_api",
        "locations.adminboundary_boundaries",
        "locations.adminboundary_geometry",
        "msgs.broadcast.*",
        "msgs.label.*",
        "msgs.media_upload",
        "msgs.msg_api",
        "msgs.msg_archive",
        "msgs.msg_delete",
        "msgs.msg_export",
        "msgs.msg_label",
        "msgs.msg_list",
        "msgs.msg_menu",
        "msgs.msg_update",
        "notifications.notification_list",
        "orgs.org_account",
        "orgs.org_api",
        "orgs.org_download",
        "orgs.org_export",
        "orgs.org_home",
        "orgs.org_import",
        "orgs.org_menu",
        "orgs.org_profile",
        "orgs.org_resthooks",
        "orgs.org_spa",
        "orgs.org_token",
        "orgs.org_two_factor",
        "orgs.org_workspace",
        "orgs.topup_list",
        "orgs.topup_read",
        "request_logs.httplog_webhooks",
        "schedules.schedule.*",
        "templates.template_api",
        "tickets.ticket.*",
        "tickets.ticketer_api",
        "tickets.topic_api",
        "triggers.trigger.*",
    ),
    "Viewers": (
        "campaigns.campaign_archived",
        "campaigns.campaign_list",
        "campaigns.campaign_menu",
        "campaigns.campaign_read",
        "campaigns.campaignevent_read",
        "channels.channel_list",
        "channels.channel_menu",
        "channels.channel_read",
        "classifiers.classifier_api",
        "classifiers.classifier_list",
        "classifiers.classifier_menu",
        "classifiers.classifier_read",
        "classifiers.intent_api",
        "contacts.contact_export",
        "contacts.contact_history",
        "contacts.contact_list",
        "contacts.contact_menu",
        "contacts.contact_read",
        "contacts.contactfield_api",
        "contacts.contactfield_read",
        "contacts.contactgroup_api",
        "contacts.contactgroup_list",
        "contacts.contactgroup_menu",
        "contacts.contactgroup_read",
        "contacts.contactimport_read",
        "flows.flow_activity_chart",
        "flows.flow_activity",
        "flows.flow_archived",
        "flows.flow_assets",
        "flows.flow_campaign",
        "flows.flow_category_counts",
        "flows.flow_editor",
        "flows.flow_export_results",
        "flows.flow_export",
        "flows.flow_filter",
        "flows.flow_list",
        "flows.flow_menu",
        "flows.flow_recent_contacts",
        "flows.flow_results",
        "flows.flow_revisions",
        "flows.flow_run_table",
        "flows.flow_simulate",
        "flows.flowstart_list",
        "globals.global_api",
        "locations.adminboundary_alias",
        "locations.adminboundary_boundaries",
        "locations.adminboundary_geometry",
        "msgs.broadcast_scheduled_read",
        "msgs.label_api",
        "msgs.label_read",
        "msgs.msg_export",
        "msgs.msg_list",
        "msgs.msg_menu",
        "notifications.notification_list",
        "orgs.org_account",
        "orgs.org_download",
        "orgs.org_export",
        "orgs.org_home",
        "orgs.org_menu",
        "orgs.org_menu",
        "orgs.org_profile",
        "orgs.org_spa",
        "orgs.org_two_factor",
        "orgs.org_workspace",
        "orgs.topup_list",
        "orgs.topup_read",
        "tickets.ticketer_api",
        "tickets.topic_api",
        "tickets.ticket_export",
        "triggers.trigger_archived",
        "triggers.trigger_list",
        "triggers.trigger_menu",
        "triggers.trigger_type",
    ),
    "Agents": (
        "contacts.contact_api",
        "contacts.contact_history",
        "contacts.contactfield_api",
        "contacts.contactgroup_api",
        "globals.global_api",
        "msgs.broadcast_api",
        "notifications.notification_list",
        "orgs.org_account",
        "orgs.org_home",
        "orgs.org_menu",
        "orgs.org_profile",
        "orgs.org_spa",
        "tickets.ticket_api",
        "tickets.ticket_assign",
        "tickets.ticket_assignee",
        "tickets.ticket_list",
        "tickets.ticket_menu",
        "tickets.ticket_note",
        "tickets.topic_api",
    ),
    "Prometheus": (),
}

# -----------------------------------------------------------------------------------
# Login / Logout
# -----------------------------------------------------------------------------------
LOGIN_URL = "/users/login/"
LOGOUT_URL = "/users/logout/"
LOGIN_REDIRECT_URL = "/org/choose/"
LOGOUT_REDIRECT_URL = "/"

AUTHENTICATION_BACKENDS = ("temba.orgs.backend.AuthenticationBackend",)

AUTH_PASSWORD_VALIDATORS = [
    {"NAME": "django.contrib.auth.password_validation.MinimumLengthValidator", "OPTIONS": {"min_length": 8}},
]

ANONYMOUS_USER_NAME = "AnonymousUser"

# -----------------------------------------------------------------------------------
# Our test runner includes the ability to exclude apps
# -----------------------------------------------------------------------------------
TEST_RUNNER = "temba.tests.runner.TembaTestRunner"
TEST_EXCLUDE = ("smartmin",)

# -----------------------------------------------------------------------------------
# Need a PostgreSQL database on localhost with postgis extension installed.
# -----------------------------------------------------------------------------------
_default_database_config = {
    "ENGINE": "django.contrib.gis.db.backends.postgis",
    "NAME": "temba",
    "USER": "temba",
    "PASSWORD": "temba",
    "HOST": "localhost",
    "PORT": "5432",
    "ATOMIC_REQUESTS": True,
    "CONN_MAX_AGE": 60,
    "OPTIONS": {},
    "DISABLE_SERVER_SIDE_CURSORS": True,
}

# installs can provide a default connection and an optional read-only connection (e.g. a separate read replica) which
# will be used for certain fetch operations
DATABASES = {"default": _default_database_config, "readonly": _default_database_config.copy()}

DEFAULT_AUTO_FIELD = "django.db.models.AutoField"

INTERNAL_IPS = iptools.IpRangeList("127.0.0.1", "192.168.0.10", "192.168.0.0/24", "0.0.0.0")  # network block

HOSTNAME = "localhost"

# The URL and port of the proxy server to use when needed (if any, in requests format)
OUTGOING_PROXIES = {}

# -----------------------------------------------------------------------------------
# Caching using Redis
# -----------------------------------------------------------------------------------
REDIS_HOST = "localhost"
REDIS_PORT = 6379
REDIS_DB = 10 if TESTING else 15  # we use a redis db of 10 for testing so that we maintain caches for dev

CACHES = {
    "default": {
        "BACKEND": "django_redis.cache.RedisCache",
        "LOCATION": "redis://%s:%s/%s" % (REDIS_HOST, REDIS_PORT, REDIS_DB),
        "OPTIONS": {"CLIENT_CLASS": "django_redis.client.DefaultClient"},
    }
}

# -----------------------------------------------------------------------------------
# Async tasks using Celery
# -----------------------------------------------------------------------------------
CELERY_RESULT_BACKEND = None
CELERY_BROKER_URL = "redis://%s:%d/%d" % (REDIS_HOST, REDIS_PORT, REDIS_DB)

# by default, celery doesn't have any timeout on our redis connections, this fixes that
CELERY_BROKER_TRANSPORT_OPTIONS = {"socket_timeout": 5}

CELERY_BEAT_SCHEDULE = {
    "check-channels": {"task": "check_channels_task", "schedule": timedelta(seconds=300)},
    "check-credits": {"task": "check_credits_task", "schedule": timedelta(seconds=900)},
    "check-elasticsearch-lag": {"task": "check_elasticsearch_lag", "schedule": timedelta(seconds=300)},
    "check-topup-expiration": {"task": "check_topup_expiration_task", "schedule": crontab(hour=2, minute=0)},
    "delete-orgs": {"task": "delete_orgs_task", "schedule": crontab(hour=4, minute=0)},
    "fail-old-messages": {"task": "fail_old_messages", "schedule": crontab(hour=0, minute=0)},
    "resolve-twitter-ids-task": {"task": "resolve_twitter_ids_task", "schedule": timedelta(seconds=900)},
    "refresh-jiochat-access-tokens": {"task": "refresh_jiochat_access_tokens", "schedule": timedelta(seconds=3600)},
    "refresh-wechat-access-tokens": {"task": "refresh_wechat_access_tokens", "schedule": timedelta(seconds=3600)},
    "refresh-whatsapp-tokens": {"task": "refresh_whatsapp_tokens", "schedule": crontab(hour=6, minute=0)},
    "refresh-whatsapp-templates": {"task": "refresh_whatsapp_templates", "schedule": timedelta(seconds=900)},
    "send-notification-emails": {"task": "send_notification_emails", "schedule": timedelta(seconds=60)},
    "squash-channelcounts": {"task": "squash_channelcounts", "schedule": timedelta(seconds=60)},
    "squash-contactgroupcounts": {"task": "squash_contactgroupcounts", "schedule": timedelta(seconds=60)},
    "squash-flowcounts": {"task": "squash_flowcounts", "schedule": timedelta(seconds=60)},
    "squash-msgcounts": {"task": "squash_msgcounts", "schedule": timedelta(seconds=60)},
    "squash-notificationcounts": {"task": "squash_notificationcounts", "schedule": timedelta(seconds=60)},
    "squash-topupcredits": {"task": "squash_topupcredits", "schedule": timedelta(seconds=60)},
    "squash-ticketcounts": {"task": "squash_ticketcounts", "schedule": timedelta(seconds=60)},
    "suspend-topup-orgs": {"task": "suspend_topup_orgs_task", "schedule": timedelta(hours=1)},
    "sync-classifier-intents": {"task": "sync_classifier_intents", "schedule": timedelta(seconds=300)},
    "sync-old-seen-channels": {"task": "sync_old_seen_channels_task", "schedule": timedelta(seconds=600)},
    "track-org-channel-counts": {"task": "track_org_channel_counts", "schedule": crontab(hour=4, minute=0)},
    "trim-channel-log": {"task": "trim_channel_log_task", "schedule": crontab(hour=3, minute=0)},
    "trim-event-fires": {"task": "trim_event_fires_task", "schedule": timedelta(seconds=900)},
    "trim-flow-revisions": {"task": "trim_flow_revisions", "schedule": crontab(hour=0, minute=0)},
    "trim-flow-sessions-and-starts": {"task": "trim_flow_sessions_and_starts", "schedule": crontab(hour=0, minute=0)},
    "trim-http-logs": {"task": "trim_http_logs_task", "schedule": crontab(hour=3, minute=0)},
    "trim-sync-events": {"task": "trim_sync_events_task", "schedule": crontab(hour=3, minute=0)},
    "trim-webhook-event": {"task": "trim_webhook_event_task", "schedule": crontab(hour=3, minute=0)},
    "update-org-activity": {"task": "update_org_activity_task", "schedule": crontab(hour=3, minute=5)},
}

# -----------------------------------------------------------------------------------
# Django-rest-framework configuration
# -----------------------------------------------------------------------------------
REST_FRAMEWORK = {
    "DEFAULT_PERMISSION_CLASSES": ("rest_framework.permissions.IsAuthenticated",),
    "DEFAULT_AUTHENTICATION_CLASSES": (
        "temba.api.support.APISessionAuthentication",
        "temba.api.support.APITokenAuthentication",
        "temba.api.support.APIBasicAuthentication",
    ),
    "DEFAULT_THROTTLE_CLASSES": ("temba.api.support.OrgUserRateThrottle",),
    "DEFAULT_THROTTLE_RATES": {
        "v2": "2500/hour",
        "v2.contacts": "2500/hour",
        "v2.messages": "2500/hour",
        "v2.broadcasts": "36000/hour",
        "v2.runs": "2500/hour",
    },
    "PAGE_SIZE": 250,
    "DEFAULT_PAGINATION_CLASS": "rest_framework.pagination.LimitOffsetPagination",
    "DEFAULT_RENDERER_CLASSES": ("temba.api.support.DocumentationRenderer", "rest_framework.renderers.JSONRenderer"),
    "EXCEPTION_HANDLER": "temba.api.support.temba_exception_handler",
    "UNICODE_JSON": False,
    "STRICT_JSON": False,
}
REST_HANDLE_EXCEPTIONS = not TESTING

# -----------------------------------------------------------------------------------
# Django Compressor configuration
# -----------------------------------------------------------------------------------

if TESTING:
    # if only testing, disable less compilation
    COMPRESS_PRECOMPILERS = ()
else:
    COMPRESS_PRECOMPILERS = (
        ("text/less", 'lessc --include-path="%s" {infile} {outfile}' % os.path.join(PROJECT_DIR, "../static", "less")),
    )

COMPRESS_ENABLED = False
COMPRESS_OFFLINE = False

# build up our offline compression context based on available brands
COMPRESS_OFFLINE_CONTEXT = []
for brand in BRANDING.values():
    context = dict(STATIC_URL=STATIC_URL, base_template="frame.html", debug=False, testing=False)
    context["brand"] = dict(slug=brand["slug"], styles=brand["styles"])
    COMPRESS_OFFLINE_CONTEXT.append(context)

# -----------------------------------------------------------------------------------
# RapidPro configuration settings
# -----------------------------------------------------------------------------------

######
# DANGER: only turn this on if you know what you are doing!
#         could cause emails to be sent in test environment
SEND_EMAILS = False

# Whether to send receipts on TopUp purchases
SEND_RECEIPTS = True

INTEGRATION_TYPES = [
    "temba.orgs.integrations.dtone.DTOneType",
]

CLASSIFIER_TYPES = [
    "temba.classifiers.types.wit.WitType",
    "temba.classifiers.types.luis.LuisType",
    "temba.classifiers.types.bothub.BothubType",
]

TICKETER_TYPES = [
    "temba.tickets.types.internal.InternalType",
    "temba.tickets.types.mailgun.MailgunType",
    "temba.tickets.types.zendesk.ZendeskType",
    "temba.tickets.types.rocketchat.RocketChatType",
]

CHANNEL_TYPES = [
    "temba.channels.types.africastalking.AfricasTalkingType",
    "temba.channels.types.arabiacell.ArabiaCellType",
    "temba.channels.types.blackmyna.BlackmynaType",
    "temba.channels.types.bongolive.BongoLiveType",
    "temba.channels.types.burstsms.BurstSMSType",
    "temba.channels.types.chikka.ChikkaType",
    "temba.channels.types.clickatell.ClickatellType",
    "temba.channels.types.clickmobile.ClickMobileType",
    "temba.channels.types.clicksend.ClickSendType",
    "temba.channels.types.dartmedia.DartMediaType",
    "temba.channels.types.dialog360.Dialog360Type",
    "temba.channels.types.discord.DiscordType",
    "temba.channels.types.dmark.DMarkType",
    "temba.channels.types.external.ExternalType",
    "temba.channels.types.facebook.FacebookType",
    "temba.channels.types.facebookapp.FacebookAppType",
    "temba.channels.types.firebase.FirebaseCloudMessagingType",
    "temba.channels.types.freshchat.FreshChatType",
    "temba.channels.types.globe.GlobeType",
    "temba.channels.types.highconnection.HighConnectionType",
    "temba.channels.types.hormuud.HormuudType",
    "temba.channels.types.hub9.Hub9Type",
    "temba.channels.types.i2sms.I2SMSType",
    "temba.channels.types.infobip.InfobipType",
    "temba.channels.types.instagram.InstagramType",
    "temba.channels.types.jasmin.JasminType",
    "temba.channels.types.jiochat.JioChatType",
    "temba.channels.types.junebug.JunebugType",
    "temba.channels.types.kaleyra.KaleyraType",
    "temba.channels.types.kannel.KannelType",
    "temba.channels.types.line.LineType",
    "temba.channels.types.m3tech.M3TechType",
    "temba.channels.types.macrokiosk.MacrokioskType",
    "temba.channels.types.mblox.MbloxType",
    "temba.channels.types.messangi.MessangiType",
    "temba.channels.types.mtarget.MtargetType",
    "temba.channels.types.novo.NovoType",
    "temba.channels.types.playmobile.PlayMobileType",
    "temba.channels.types.plivo.PlivoType",
    "temba.channels.types.redrabbit.RedRabbitType",
    "temba.channels.types.rocketchat.RocketChatType",
    "temba.channels.types.shaqodoon.ShaqodoonType",
    "temba.channels.types.signalwire.SignalWireType",
    "temba.channels.types.slack.SlackType",
    "temba.channels.types.smscentral.SMSCentralType",
    "temba.channels.types.start.StartType",
    "temba.channels.types.telegram.TelegramType",
    "temba.channels.types.telesom.TelesomType",
    "temba.channels.types.thinq.ThinQType",
    "temba.channels.types.twilio_messaging_service.TwilioMessagingServiceType",
    "temba.channels.types.twilio_whatsapp.TwilioWhatsappType",
    "temba.channels.types.twilio.TwilioType",
    "temba.channels.types.twiml_api.TwimlAPIType",
    "temba.channels.types.twitter_legacy.TwitterLegacyType",
    "temba.channels.types.twitter.TwitterType",
    "temba.channels.types.verboice.VerboiceType",
    "temba.channels.types.viber_public.ViberPublicType",
    "temba.channels.types.vk.VKType",
    "temba.channels.types.vonage.VonageType",
    "temba.channels.types.wavy.WavyType",
    "temba.channels.types.wechat.WeChatType",
    "temba.channels.types.whatsapp_cloud.WhatsAppCloudType",
    "temba.channels.types.whatsapp.WhatsAppType",
    "temba.channels.types.yo.YoType",
    "temba.channels.types.zenvia_sms.ZenviaSMSType",
    "temba.channels.types.zenvia_whatsapp.ZenviaWhatsAppType",
    "temba.channels.types.zenvia.ZenviaType",
    "temba.channels.types.android.AndroidType",
]

ANALYTICS_TYPES = [
    "temba.utils.analytics.ConsoleBackend",
]

# set of ISO-639-3 codes of languages to allow in addition to all ISO-639-1 languages
NON_ISO6391_LANGUAGES = {}

# -----------------------------------------------------------------------------------
# Store sessions in our cache
# -----------------------------------------------------------------------------------
SESSION_ENGINE = "django.contrib.sessions.backends.cached_db"
SESSION_CACHE_ALIAS = "default"

# -----------------------------------------------------------------------------------
# 3rd Party Integration Keys
# -----------------------------------------------------------------------------------
TWITTER_API_KEY = os.environ.get("TWITTER_API_KEY", "MISSING_TWITTER_API_KEY")
TWITTER_API_SECRET = os.environ.get("TWITTER_API_SECRET", "MISSING_TWITTER_API_SECRET")

# Google analytics tracking ID
GOOGLE_TRACKING_ID = os.environ.get("GOOGLE_TRACKING_ID", "")

MAILGUN_API_KEY = os.environ.get("MAILGUN_API_KEY", "")

ZENDESK_CLIENT_ID = os.environ.get("ZENDESK_CLIENT_ID", "")
ZENDESK_CLIENT_SECRET = os.environ.get("ZENDESK_CLIENT_SECRET", "")

# -----------------------------------------------------------------------------------
#
#    1. Create an Facebook app on https://developers.facebook.com/apps/
#
#    2. Copy the Facebook Application ID
#
#    3. From Settings > Basic, show and copy the Facebook Application Secret
#
#    4. Generate a Random Secret to use as Facebook Webhook Secret as described
#       on https://developers.facebook.com/docs/messenger-platform/webhook#setup
#
# -----------------------------------------------------------------------------------
FACEBOOK_APPLICATION_ID = os.environ.get("FACEBOOK_APPLICATION_ID", "MISSING_FACEBOOK_APPLICATION_ID")
FACEBOOK_APPLICATION_SECRET = os.environ.get("FACEBOOK_APPLICATION_SECRET", "MISSING_FACEBOOK_APPLICATION_SECRET")
FACEBOOK_WEBHOOK_SECRET = os.environ.get("FACEBOOK_WEBHOOK_SECRET", "MISSING_FACEBOOK_WEBHOOK_SECRET")

WHATSAPP_ADMIN_SYSTEM_USER_ID = os.environ.get(
    "WHATSAPP_ADMIN_SYSTEM_USER_ID", "MISSING_WHATSAPP_ADMIN_SYSTEM_USER_ID"
)
WHATSAPP_ADMIN_SYSTEM_USER_TOKEN = os.environ.get(
    "WHATSAPP_ADMIN_SYSTEM_USER_TOKEN", "MISSING_WHATSAPP_ADMIN_SYSTEM_USER_TOKEN"
)
WHATSAPP_FACEBOOK_BUSINESS_ID = os.environ.get(
    "WHATSAPP_FACEBOOK_BUSINESS_ID", "MISSING_WHATSAPP_FACEBOOK_BUSINESS_ID"
)


# -----------------------------------------------------------------------------------
# IP Addresses
# These are the externally accessible IP addresses of the servers running RapidPro.
# Needed for channel types that authenticate by whitelisting public IPs.
#
# You need to change these to real addresses to work with these.
# -----------------------------------------------------------------------------------
IP_ADDRESSES = ("172.16.10.10", "162.16.10.20")

# -----------------------------------------------------------------------------------
# Data model limits
# -----------------------------------------------------------------------------------
MSG_FIELD_SIZE = 640  # used for broadcast text and message campaign events
FLOW_START_PARAMS_SIZE = 256  # used for params passed to flow start API endpoint
GLOBAL_VALUE_SIZE = 10_000  # max length of global values

ORG_LIMIT_DEFAULTS = {
    "channels": 10,
    "fields": 250,
    "globals": 250,
    "groups": 250,
    "labels": 250,
    "teams": 50,
    "topics": 250,
}

# -----------------------------------------------------------------------------------
# Data retention periods - tasks trim away data older than these settings
# -----------------------------------------------------------------------------------
RETENTION_PERIODS = {
    "channellog": timedelta(days=3),
    "eventfire": timedelta(days=90),  # matches default rp-archiver behavior
    "flowsession": timedelta(days=7),
    "flowstart": timedelta(days=7),
    "httplog": timedelta(days=3),
    "syncevent": timedelta(days=7),
    "webhookevent": timedelta(hours=48),
}

# -----------------------------------------------------------------------------------
# Mailroom
# -----------------------------------------------------------------------------------
MAILROOM_URL = None
MAILROOM_AUTH_TOKEN = None

# To allow manage fields to support up to 1000 fields
DATA_UPLOAD_MAX_NUMBER_FIELDS = 4000

# When reporting metrics we use the hostname of the physical machine, not the hostname of the service
MACHINE_HOSTNAME = socket.gethostname().split(".")[0]


# ElasticSearch configuration (URL RFC-1738)
ELASTICSEARCH_URL = os.environ.get("ELASTICSEARCH_URL", "http://localhost:9200")<|MERGE_RESOLUTION|>--- conflicted
+++ resolved
@@ -429,7 +429,6 @@
     "globals.global": ("api", "unused"),
     "ivr.call": ("list",),
     "locations.adminboundary": ("alias", "api", "boundaries", "geometry"),
-<<<<<<< HEAD
     "msgs.broadcast": (
         "api",
         "scheduled",
@@ -439,9 +438,6 @@
         "scheduled_deactivate",
         "send",
     ),
-=======
-    "msgs.broadcast": ("api", "scheduled_create", "scheduled_read", "scheduled_update", "send"),
->>>>>>> 1b6fde9b
     "msgs.label": ("api", "delete_folder"),
     "msgs.media": ("upload", "list"),
     "msgs.msg": (
