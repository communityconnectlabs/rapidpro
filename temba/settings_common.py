--- conflicted
+++ resolved
@@ -1145,18 +1145,13 @@
 # Maximum active ContactFields users can have in an Org
 MAX_ACTIVE_CONTACTFIELDS_PER_ORG = 255
 
-<<<<<<< HEAD
+# Firebase Dynamic Links configuration
 FDL_API_KEY = "FirebaseDynamicLinkAPIKey"
 FDL_URL = "FirebaseDynamicLinkURL"
-=======
+
 # Parse configuration
 PARSE_SERVER_NAME = ""
 PARSE_URL = ""
 PARSE_APP_ID = ""
 PARSE_REST_KEY = ""
-PARSE_MASTER_KEY = ""
-
-# Firebase Dynamic Links configuration
-FDL_API_KEY = ""
-FDL_URL = ""
->>>>>>> de48f987
+PARSE_MASTER_KEY = ""