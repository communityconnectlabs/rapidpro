--- conflicted
+++ resolved
@@ -552,12 +552,8 @@
     "templates.template": ("api",),
     "tickets.ticket": ("api", "assign", "assignee", "menu", "note"),
     "tickets.ticketer": ("api", "connect", "configure"),
-<<<<<<< HEAD
     "tickets.topic": ("api",),
-    "triggers.trigger": ("archived", "type"),
-=======
     "triggers.trigger": ("archived", "type", "create_large_send", "large_send_schedule_summary"),
->>>>>>> 3bd8bc2e
 }
 
 
