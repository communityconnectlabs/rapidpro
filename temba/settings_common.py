from __future__ import unicode_literals

import iptools
import os
import sys

from celery.schedules import crontab
from datetime import timedelta
from django.utils.translation import ugettext_lazy as _

# -----------------------------------------------------------------------------------
# Default to debugging
# -----------------------------------------------------------------------------------
DEBUG = True

# -----------------------------------------------------------------------------------
# Sets TESTING to True if this configuration is read during a unit test
# -----------------------------------------------------------------------------------
TESTING = sys.argv[1:2] == ['test']

if TESTING:
    PASSWORD_HASHERS = ('django.contrib.auth.hashers.MD5PasswordHasher',)
    DEBUG = False

ADMINS = (
    ('RapidPro', 'code@yourdomain.io'),
)
MANAGERS = ADMINS

# hardcode the postgis version so we can do reset db's from a blank database
POSTGIS_VERSION = (2, 1)

# -----------------------------------------------------------------------------------
# set the mail settings, override these in your settings.py
# if your site was at http://temba.io, it might look like this:
# -----------------------------------------------------------------------------------
EMAIL_HOST = 'smtp.gmail.com'
EMAIL_HOST_USER = 'server@temba.io'
DEFAULT_FROM_EMAIL = 'server@temba.io'
EMAIL_HOST_PASSWORD = 'mypassword'
EMAIL_USE_TLS = True

# Used when sending email from within a flow and the user hasn't configured
# their own SMTP server.
FLOW_FROM_EMAIL = 'no-reply@temba.io'

# HTTP Headers using for outgoing requests to other services
OUTGOING_REQUEST_HEADERS = {'User-agent': 'RapidPro'}

# where recordings and exports are stored
AWS_STORAGE_BUCKET_NAME = 'dl-temba-io'
AWS_BUCKET_DOMAIN = AWS_STORAGE_BUCKET_NAME + '.s3.amazonaws.com'
STORAGE_ROOT_DIR = 'test_orgs' if TESTING else 'orgs'

# -----------------------------------------------------------------------------------
# On Unix systems, a value of None will cause Django to use the same
# timezone as the operating system.
# If running in a Windows environment this must be set to the same as your
# system time zone
# -----------------------------------------------------------------------------------
USE_TZ = True
TIME_ZONE = 'GMT'
USER_TIME_ZONE = 'Africa/Kigali'

MODELTRANSLATION_TRANSLATION_REGISTRY = "translation"

# -----------------------------------------------------------------------------------
# Default language used for this installation
# -----------------------------------------------------------------------------------
LANGUAGE_CODE = 'en-us'

# -----------------------------------------------------------------------------------
# Available languages for translation
# -----------------------------------------------------------------------------------
LANGUAGES = (
    ('en-us', _("English")),
    ('pt-br', _("Portuguese")),
    ('fr', _("French")),
    ('es', _("Spanish")))

DEFAULT_LANGUAGE = "en-us"
DEFAULT_SMS_LANGUAGE = "en-us"

SITE_ID = 1

# If you set this to False, Django will make some optimizations so as not
# to load the internationalization machinery.
USE_I18N = True

# If you set this to False, Django will not format dates, numbers and
# calendars according to the current locale
USE_L10N = True

# URL prefix for admin static files -- CSS, JavaScript and images.
# Make sure to use a trailing slash.
# Examples: "http://foo.com/static/admin/", "/static/admin/".
ADMIN_MEDIA_PREFIX = '/static/admin/'

# List of finder classes that know how to find static files in
# various locations.
STATICFILES_FINDERS = (
    'django.contrib.staticfiles.finders.FileSystemFinder',
    'django.contrib.staticfiles.finders.AppDirectoriesFinder',
    'compressor.finders.CompressorFinder',
)

# Make this unique, and don't share it with anybody.
SECRET_KEY = 'your own secret key'

EMAIL_CONTEXT_PROCESSORS = ('temba.utils.email.link_components',)


# -----------------------------------------------------------------------------------
# Directory Configuration
# -----------------------------------------------------------------------------------
PROJECT_DIR = os.path.join(os.path.abspath(os.path.dirname(__file__)))
LOCALE_PATHS = (os.path.join(PROJECT_DIR, '../locale'),)
RESOURCES_DIR = os.path.join(PROJECT_DIR, '../resources')
FIXTURE_DIRS = (os.path.join(PROJECT_DIR, '../fixtures'),)
TESTFILES_DIR = os.path.join(PROJECT_DIR, '../testfiles')
STATICFILES_DIRS = (os.path.join(PROJECT_DIR, '../static'), os.path.join(PROJECT_DIR, '../media'), )
STATIC_ROOT = os.path.join(PROJECT_DIR, '../sitestatic')
STATIC_URL = '/sitestatic/'
COMPRESS_ROOT = os.path.join(PROJECT_DIR, '../sitestatic')
MEDIA_ROOT = os.path.join(PROJECT_DIR, '../media')
MEDIA_URL = "/media/"


# -----------------------------------------------------------------------------------
# Templates Configuration
# -----------------------------------------------------------------------------------
TEMPLATES = [
    {
        'BACKEND': 'django.template.backends.django.DjangoTemplates',
        'DIRS': [os.path.join(PROJECT_DIR, '../templates')],
        'OPTIONS': {
            'context_processors': [
                'django.contrib.auth.context_processors.auth',
                'django.template.context_processors.debug',
                'django.template.context_processors.i18n',
                'django.template.context_processors.media',
                'django.template.context_processors.static',
                'django.contrib.messages.context_processors.messages',
                'django.template.context_processors.request',
                'temba.context_processors.branding',
                'temba.orgs.context_processors.user_group_perms_processor',
                'temba.orgs.context_processors.unread_count_processor',
                'temba.channels.views.channel_status_processor',
                'temba.msgs.views.send_message_auto_complete_processor',
                'temba.orgs.context_processors.settings_includer',
            ],
            'loaders': [
                'temba.utils.haml.HamlFilesystemLoader',
                'temba.utils.haml.HamlAppDirectoriesLoader',
                'django.template.loaders.filesystem.Loader',
                'django.template.loaders.app_directories.Loader',
                'django.template.loaders.eggs.Loader'
            ],
            'debug': False if TESTING else DEBUG
        },
    },
]

if TESTING:
    TEMPLATES[0]['OPTIONS']['context_processors'] += ('temba.tests.add_testing_flag_to_context', )

MIDDLEWARE_CLASSES = (
    'django.middleware.common.CommonMiddleware',
    'django.contrib.sessions.middleware.SessionMiddleware',
    'django.middleware.csrf.CsrfViewMiddleware',
    'django.contrib.auth.middleware.AuthenticationMiddleware',
    'django.contrib.messages.middleware.MessageMiddleware',
    'temba.middleware.BrandingMiddleware',
    'temba.middleware.OrgTimezoneMiddleware',
    'temba.middleware.FlowSimulationMiddleware',
    'temba.middleware.ActivateLanguageMiddleware',
    'temba.middleware.OrgHeaderMiddleware',
)

ROOT_URLCONF = 'temba.urls'

# other urls to add
APP_URLS = []

SITEMAP = ('public.public_index',
           'public.public_blog',
           'public.video_list',
           'api')

INSTALLED_APPS = (
    'django.contrib.auth',
    'django.contrib.contenttypes',
    'django.contrib.sessions',
    'django.contrib.sites',
    'django.contrib.messages',
    'django.contrib.staticfiles',
    'django.contrib.humanize',
    'django.contrib.gis',
    'django.contrib.sitemaps',
    'django.contrib.postgres',

    # Haml-like templates
    'hamlpy',

    # Redis cache
    'redis',

    # rest framework for api access
    'rest_framework',
    'rest_framework.authtoken',

    # compress our CSS and js
    'compressor',

    # smartmin
    'smartmin',
    'smartmin.csv_imports',
    'smartmin.users',

    # django-timezone-field
    'timezone_field',

    # sort-thumbnail
    'sorl.thumbnail',

    # temba apps
    'temba.assets',
    'temba.auth_tweaks',
    'temba.api',
    'temba.dashboard',
    'temba.public',
    'temba.schedules',
    'temba.orgs',
    'temba.contacts',
    'temba.channels',
    'temba.msgs',
    'temba.flows',
    'temba.reports',
    'temba.triggers',
    'temba.utils',
    'temba.campaigns',
    'temba.ivr',
    'temba.ussd',
    'temba.locations',
    'temba.values',
    'temba.links',
    'temba.airtime',
)

# the last installed app that uses smartmin permissions
PERMISSIONS_APP = 'temba.airtime'

LOGGING = {
    'version': 1,
    'disable_existing_loggers': True,
    'root': {
        'level': 'WARNING',
        'handlers': ['console'],
    },
    'formatters': {
        'verbose': {
            'format': '%(levelname)s %(asctime)s %(module)s %(process)d %(thread)d %(message)s'
        },
    },
    'handlers': {
        'console': {
            'level': 'DEBUG',
            'class': 'logging.StreamHandler',
            'formatter': 'verbose'
        },
        'null': {
            'class': 'logging.NullHandler',
        },
    },
    'loggers': {
        'pycountry': {
            'level': 'ERROR',
            'handlers': ['console'],
            'propagate': False,
        },
        'django.security.DisallowedHost': {
            'handlers': ['null'],
            'propagate': False,
        },
        'django.db.backends': {
            'level': 'ERROR',
            'handlers': ['console'],
            'propagate': False,
        },
    },
}

# -----------------------------------------------------------------------------------
# Branding Configuration
# -----------------------------------------------------------------------------------
BRANDING = {
    'rapidpro.io': {
        'slug': 'rapidpro',
        'name': 'RapidPro',
        'org': 'UNICEF',
        'colors': dict(primary='#0c6596'),
        'styles': ['brands/rapidpro/font/style.css'],
        'welcome_topup': 1000,
        'email': 'join@rapidpro.io',
        'support_email': 'support@rapidpro.io',
        'link': 'https://app.rapidpro.io',
        'api_link': 'https://api.rapidpro.io',
        'docs_link': 'http://docs.rapidpro.io',
        'domain': 'app.rapidpro.io',
        'favico': 'brands/rapidpro/rapidpro.ico',
        'splash': '/brands/rapidpro/splash.jpg',
        'logo': '/brands/rapidpro/logo.png',
        'allow_signups': False,
        'tiers': dict(import_flows=0, multi_user=0, multi_org=0),
        'bundles': [],
        'welcome_packs': [dict(size=5000, name="Demo Account"), dict(size=100000, name="UNICEF Account")],
        'description': _("Visually build nationally scalable mobile applications from anywhere in the world."),
        'credits': _("Copyright &copy; 2012-2017 UNICEF, Nyaruka. All Rights Reserved.")
    }
}
DEFAULT_BRAND = 'rapidpro.io'

# -----------------------------------------------------------------------------------
# Permission Management
# -----------------------------------------------------------------------------------

# this lets us easily create new permissions across our objects
PERMISSIONS = {
    '*': ('create',  # can create an object
          'read',    # can read an object, viewing it's details
          'update',  # can update an object
          'delete',  # can delete an object,
          'list'),   # can view a list of the objects

    'api.apitoken': ('refresh',),

    'api.resthook': ('api', 'list'),

    'api.webhookevent': ('api',),

    'api.resthooksubscriber': ('api',),

    'campaigns.campaign': ('api',
                           'archived',
                           ),

    'campaigns.campaignevent': ('api',),


    'contacts.contact': ('api',
                         'block',
                         'blocked',
                         'break_anon',
                         'customize',
                         'export',
                         'stopped',
                         'filter',
                         'history',
                         'import',
                         'import_salesforce',
                         'omnibox',
                         'unblock',
                         'unstop',
                         'update_fields',
                         'update_fields_input',
                         'invite',
                         'invite_filter',
                         'invite_send',
                         'salesforce_export',
                         ),

    'contacts.contactfield': ('api',
                              'json',
                              'managefields'),

    'contacts.contactgroup': ('api',),

    'ivr.ivrcall': ('start',),

    'locations.adminboundary': ('alias',
                                'api',
                                'boundaries',
                                'geometry'),

    'orgs.org': ('accounts',
                 'smtp_server',
                 'api',
                 'country',
                 'chatbase',
                 'clear_cache',
                 'create_login',
                 'create_sub_org',
                 'dashboard',
                 'download',
                 'edit',
                 'edit_sub_org',
                 'export',
                 'grant',
                 'giftcards',
                 'home',
                 'import',
                 'import_parse_data',
                 'join',
                 'languages',
                 'lookups',
                 'manage',
                 'manage_accounts',
                 'manage_accounts_sub_org',
                 'nexmo_configuration',
                 'nexmo_account',
                 'nexmo_connect',
                 'parse_data_view',
                 'plivo_connect',
                 'profile',
                 'resend_invitation',
                 'resthooks',
                 'salesforce',
                 'service',
                 'signup',
                 'sub_orgs',
                 'surveyor',
                 'transfer_credits',
                 'transfer_to_account',
                 'trial',
                 'twilio_account',
                 'twilio_connect',
                 'webhook',
                 ),

    'orgs.usersettings': ('phone',),

    'channels.channel': ('api',
                         'bulk_sender_options',
                         'claim',
                         'configuration',
                         'create_bulk_sender',
                         'create_caller',
                         'errors',
                         'facebook_whitelist',
                         'search_nexmo',
                         'search_numbers',
                         ),

    'channels.channellog': ('session',),

    'channels.channelevent': ('api',
                              'calls'),

    'flows.flowstart': ('api',),

    'flows.flow': ('activity',
                   'activity_chart',
                   'activity_list',
                   'analytics',
                   'api',
                   'archived',
                   'broadcast',
                   'campaign',
                   'completion',
                   'copy',
                   'editor',
                   'export',
                   'export_results',
                   'filter',
                   'json',
                   'launch',
                   'launch_keyword',
                   'launch_schedule',
                   'launch_surveyor',
                   'read',
                   'recent_messages',
                   'results',
                   'revisions',
                   'run_table',
                   'salesforce_fields',
                   'simulate',
                   'upload_action_recording',
                   'upload_media_action',
                   'pdf_export',
                   'lookups_api',
                   'giftcards_api',
                   'facebook_topics',
                   ),

    'flows.flowimage': ('read',
                        'filter',
                        'archived',
                        'download',),

    'flows.ruleset': ('analytics',
                      'choropleth',
                      'map',
                      'results',
                      ),

    'links.link': ('archived',
                   'read',
                   'history',
                   'api',
                   'export',
                   ),

    'msgs.msg': ('api',
                 'archive',
                 'archived',
                 'export',
                 'failed',
                 'filter',
                 'flow',
                 'inbox',
                 'label',
                 'outbox',
                 'sent',
                 'test',
                 'update',
                 ),

    'msgs.broadcast': ('api',
                       'detail',
                       'schedule',
                       'schedule_list',
                       'schedule_read',
                       'send',
                       ),

    'msgs.label': ('api', 'create', 'create_folder'),

    'orgs.topup': ('manage',),

    'triggers.trigger': ('archived',
                         'catchall',
                         'follow',
                         'inbound_call',
                         'keyword',
                         'missed_call',
                         'new_conversation',
                         'referral',
                         'register',
                         'schedule',
                         'ussd',
                         ),
}

# assigns the permissions that each group should have
GROUP_PERMISSIONS = {
    "Service Users": (  # internal Temba services have limited permissions
        'msgs.msg_create',
    ),
    "Alpha": (
    ),
    "Beta": (
    ),
    "Surveyors": (
        'contacts.contact_api',
        'contacts.contactfield_api',
        'flows.flow_api',
        'locations.adminboundary_api',
        'orgs.org_api',
        'orgs.org_surveyor',
        'msgs.msg_api',
    ),
    "Granters": (
        'orgs.org_grant',
    ),
    "Customer Support": (
        'auth.user_list',
        'auth.user_update',
        'contacts.contact_break_anon',
        'flows.flow_editor',
        'flows.flow_json',
        'flows.flow_read',
        'flows.flow_revisions',
        'flows.flowrun_delete',
        'orgs.org_dashboard',
        'orgs.org_grant',
        'orgs.org_manage',
        'orgs.org_update',
        'orgs.org_service',
        'orgs.topup_create',
        'orgs.topup_manage',
        'orgs.topup_update',
    ),
    "Administrators": (
        'airtime.airtimetransfer_list',
        'airtime.airtimetransfer_read',

        'api.apitoken_refresh',
        'api.resthook_api',
        'api.resthook_list',
        'api.resthooksubscriber_api',
        'api.webhookevent_api',
        'api.webhookevent_list',
        'api.webhookevent_read',

        'campaigns.campaign.*',
        'campaigns.campaignevent.*',

        'contacts.contact_api',
        'contacts.contact_block',
        'contacts.contact_blocked',
        'contacts.contact_create',
        'contacts.contact_customize',
        'contacts.contact_delete',
        'contacts.contact_export',
        'contacts.contact_filter',
        'contacts.contact_history',
        'contacts.contact_import',
        'contacts.contact_import_salesforce',
        'contacts.contact_list',
        'contacts.contact_omnibox',
        'contacts.contact_read',
        'contacts.contact_stopped',
        'contacts.contact_unblock',
        'contacts.contact_unstop',
        'contacts.contact_update',
        'contacts.contact_update_fields',
        'contacts.contact_update_fields_input',
        'contacts.contact_invite',
        'contacts.contact_invite_filter',
        'contacts.contact_invite_send',
        'contacts.contact_salesforce_export',
        'contacts.contactfield.*',
        'contacts.contactgroup.*',

        'csv_imports.importtask.*',

        'ivr.ivrcall.*',
        'ussd.ussdsession.*',

        'locations.adminboundary_alias',
        'locations.adminboundary_api',
        'locations.adminboundary_boundaries',
        'locations.adminboundary_geometry',

        'orgs.org_accounts',
        'orgs.org_smtp_server',
        'orgs.org_api',
        'orgs.org_dashboard',
        'orgs.org_country',
        'orgs.org_chatbase',
        'orgs.org_create_sub_org',
        'orgs.org_download',
        'orgs.org_edit',
        'orgs.org_edit_sub_org',
        'orgs.org_export',
        'orgs.org_home',
        'orgs.org_giftcards',
        'orgs.org_import',
        'orgs.org_import_parse_data',
        'orgs.org_languages',
        'orgs.org_lookups',
        'orgs.org_manage_accounts',
        'orgs.org_manage_accounts_sub_org',
        'orgs.org_nexmo_account',
        'orgs.org_nexmo_connect',
        'orgs.org_nexmo_configuration',
        'orgs.org_parse_data_view',
        'orgs.org_plivo_connect',
        'orgs.org_profile',
        'orgs.org_resend_invitation',
        'orgs.org_resthooks',
        'orgs.org_salesforce',
        'orgs.org_sub_orgs',
        'orgs.org_transfer_credits',
        'orgs.org_transfer_to_account',
        'orgs.org_twilio_account',
        'orgs.org_twilio_connect',
        'orgs.org_webhook',
        'orgs.topup_list',
        'orgs.topup_read',
        'orgs.usersettings_phone',
        'orgs.usersettings_update',

        'channels.channel_api',
        'channels.channel_bulk_sender_options',
        'channels.channel_claim',
        'channels.channel_configuration',
        'channels.channel_create',
        'channels.channel_create_bulk_sender',
        'channels.channel_create_caller',
        'channels.channel_facebook_whitelist',
        'channels.channel_delete',
        'channels.channel_list',
        'channels.channel_read',
        'channels.channel_search_nexmo',
        'channels.channel_search_numbers',
        'channels.channel_update',
        'channels.channelevent.*',
        'channels.channellog_list',
        'channels.channellog_read',
        'channels.channellog_session',

        'reports.report.*',

        'flows.flow.*',
        'flows.flowstart_api',
        'flows.flowlabel.*',
        'flows.ruleset.*',
        'flows.flowrun_delete',
        'flows.flowimage.*',

        'schedules.schedule.*',

        'msgs.broadcast.*',
        'msgs.broadcastschedule.*',
        'msgs.label.*',
        'msgs.msg_api',
        'msgs.msg_archive',
        'msgs.msg_archived',
        'msgs.msg_delete',
        'msgs.msg_export',
        'msgs.msg_failed',
        'msgs.msg_filter',
        'msgs.msg_flow',
        'msgs.msg_inbox',
        'msgs.msg_label',
        'msgs.msg_outbox',
        'msgs.msg_sent',
        'msgs.msg_update',

        'links.link.*',
        'links.link_read',
        'links.link_archived',
        'links.link_update',
        'links.link_history',
        'links.link_api',
        'links.link_export',

        'triggers.trigger.*',

    ),
    "Editors": (
        'api.apitoken_refresh',
        'api.resthook_api',
        'api.resthook_list',
        'api.resthooksubscriber_api',
        'api.webhookevent_api',
        'api.webhookevent_list',
        'api.webhookevent_read',

        'airtime.airtimetransfer_list',
        'airtime.airtimetransfer_read',

        'campaigns.campaign.*',
        'campaigns.campaignevent.*',

        'contacts.contact_api',
        'contacts.contact_block',
        'contacts.contact_blocked',
        'contacts.contact_create',
        'contacts.contact_customize',
        'contacts.contact_delete',
        'contacts.contact_export',
        'contacts.contact_filter',
        'contacts.contact_history',
        'contacts.contact_import',
        'contacts.contact_import_salesforce',
        'contacts.contact_list',
        'contacts.contact_omnibox',
        'contacts.contact_read',
        'contacts.contact_stopped',
        'contacts.contact_unblock',
        'contacts.contact_unstop',
        'contacts.contact_update',
        'contacts.contact_update_fields',
        'contacts.contact_update_fields_input',
        'contacts.contact_invite',
        'contacts.contact_invite_filter',
        'contacts.contact_invite_send',
        'contacts.contact_salesforce_export',
        'contacts.contactfield.*',
        'contacts.contactgroup.*',

        'csv_imports.importtask.*',

        'ivr.ivrcall.*',
        'ussd.ussdsession.*',

        'locations.adminboundary_alias',
        'locations.adminboundary_api',
        'locations.adminboundary_boundaries',
        'locations.adminboundary_geometry',

        'orgs.org_api',
        'orgs.org_download',
        'orgs.org_export',
        'orgs.org_home',
        'orgs.org_giftcards',
        'orgs.org_import',
        'orgs.org_import_parse_data',
        'orgs.org_lookups',
        'orgs.org_parse_data_view',
        'orgs.org_profile',
        'orgs.org_resthooks',
        'orgs.org_webhook',
        'orgs.org_salesforce',
        'orgs.topup_list',
        'orgs.topup_read',
        'orgs.usersettings_phone',
        'orgs.usersettings_update',

        'channels.channel_api',
        'channels.channel_bulk_sender_options',
        'channels.channel_claim',
        'channels.channel_configuration',
        'channels.channel_create',
        'channels.channel_create_bulk_sender',
        'channels.channel_create_caller',
        'channels.channel_delete',
        'channels.channel_list',
        'channels.channel_read',
        'channels.channel_search_numbers',
        'channels.channel_update',
        'channels.channelevent.*',

        'reports.report.*',

        'flows.flow.*',
        'flows.flowstart_api',
        'flows.flowlabel.*',
        'flows.ruleset.*',
        'flows.flowimage.*',

        'schedules.schedule.*',

        'msgs.broadcast.*',
        'msgs.broadcastschedule.*',
        'msgs.label.*',
        'msgs.msg_api',
        'msgs.msg_archive',
        'msgs.msg_archived',
        'msgs.msg_delete',
        'msgs.msg_export',
        'msgs.msg_failed',
        'msgs.msg_filter',
        'msgs.msg_flow',
        'msgs.msg_inbox',
        'msgs.msg_label',
        'msgs.msg_outbox',
        'msgs.msg_sent',
        'msgs.msg_update',

        'links.link.*',
        'links.link_read',
        'links.link_archived',
        'links.link_update',
        'links.link_history',
        'links.link_api',
        'links.link_export',

        'triggers.trigger.*',

    ),
    "Viewers": (
        'api.resthook_list',

        'campaigns.campaign_archived',
        'campaigns.campaign_list',
        'campaigns.campaign_read',
        'campaigns.campaignevent_read',

        'contacts.contact_blocked',
        'contacts.contact_export',
        'contacts.contact_filter',
        'contacts.contact_history',
        'contacts.contact_list',
        'contacts.contact_read',
        'contacts.contact_stopped',

        'locations.adminboundary_boundaries',
        'locations.adminboundary_geometry',
        'locations.adminboundary_alias',

        'orgs.org_download',
        'orgs.org_export',
        'orgs.org_home',
        'orgs.org_profile',
        'orgs.topup_list',
        'orgs.topup_read',

        'channels.channel_list',
        'channels.channel_read',
        'channels.channelevent_calls',

        'flows.flow_activity',
        'flows.flow_activity_chart',
        'flows.flow_archived',
        'flows.flow_campaign',
        'flows.flow_completion',
        'flows.flow_export',
        'flows.flow_export_results',
        'flows.flow_filter',
        'flows.flow_list',
        'flows.flow_read',
        'flows.flow_editor',
        'flows.flow_json',
        'flows.flow_recent_messages',
        'flows.flow_results',
        'flows.flow_run_table',
        'flows.flow_simulate',
        'flows.flow_pdf_export',
        'flows.ruleset_analytics',
        'flows.ruleset_results',
        'flows.ruleset_choropleth',
        'flows.flowimage_list',
        'flows.flowimage_read',
        'flows.flowimage_filter',
        'flows.flowimage_archived',
        'flows.flowimage_download',

        'msgs.broadcast_schedule_list',
        'msgs.broadcast_schedule_read',
        'msgs.msg_archived',
        'msgs.msg_export',
        'msgs.msg_failed',
        'msgs.msg_filter',
        'msgs.msg_flow',
        'msgs.msg_inbox',
        'msgs.msg_outbox',
        'msgs.msg_sent',

        'triggers.trigger_archived',
        'triggers.trigger_list',

        'links.link_export',
        'links.link_archived',
        'links.link_history',
        'links.link_list',
        'links.link_read',
    )
}

# -----------------------------------------------------------------------------------
# Login / Logout
# -----------------------------------------------------------------------------------
LOGIN_URL = "/users/login/"
LOGOUT_URL = "/users/logout/"
LOGIN_REDIRECT_URL = "/org/choose/"
LOGOUT_REDIRECT_URL = "/"

AUTHENTICATION_BACKENDS = (
    'smartmin.backends.CaseInsensitiveBackend',
)

ANONYMOUS_USER_NAME = 'AnonymousUser'

# -----------------------------------------------------------------------------------
# Our test runner includes a mocked HTTP server and the ability to exclude apps
# -----------------------------------------------------------------------------------
TEST_RUNNER = 'temba.tests.TembaTestRunner'
TEST_EXCLUDE = ('smartmin',)

# -----------------------------------------------------------------------------------
# Debug Toolbar
# -----------------------------------------------------------------------------------
INTERNAL_IPS = iptools.IpRangeList(
    '127.0.0.1',
    '192.168.0.10',
    '192.168.0.0/24',  # network block
    '0.0.0.0'
)

DEBUG_TOOLBAR_CONFIG = {
    'INTERCEPT_REDIRECTS': False,  # disable redirect traps
}

# -----------------------------------------------------------------------------------
# Crontab Settings ..
# -----------------------------------------------------------------------------------
CELERYBEAT_SCHEDULE = {
    "retry-webhook-events": {
        'task': 'retry_events_task',
        'schedule': timedelta(seconds=300),
    },
    "check-channels": {
        'task': 'check_channels_task',
        'schedule': timedelta(seconds=300),
    },
    "schedules": {
        'task': 'check_schedule_task',
        'schedule': timedelta(seconds=60),
    },
    "campaigns": {
        'task': 'check_campaigns_task',
        'schedule': timedelta(seconds=60),
    },
    "check-flows": {
        'task': 'check_flows_task',
        'schedule': timedelta(seconds=60),
    },
    "check-flow-timeouts": {
        'task': 'check_flow_timeouts_task',
        'schedule': timedelta(seconds=20),
    },
    "check-credits": {
        'task': 'check_credits_task',
        'schedule': timedelta(seconds=900)
    },
    "check-messages-task": {
        'task': 'check_messages_task',
        'schedule': timedelta(seconds=300)
    },
    "update-whatsapp-msgs-status": {
        'task': 'update_whatsapp_msgs_status',
        'schedule': timedelta(seconds=60)
    },
    "fail-old-messages": {
        'task': 'fail_old_messages',
        'schedule': crontab(hour=0, minute=0),
    },
    "purge-broadcasts": {
        'task': 'purge_broadcasts_task',
        'schedule': crontab(hour=1, minute=0),
    },
    "clear-old-msg-external-ids": {
        'task': 'clear_old_msg_external_ids',
        'schedule': crontab(hour=2, minute=0),
    },
    "trim-channel-log": {
        'task': 'trim_channel_log_task',
        'schedule': crontab(hour=3, minute=0),
    },
    "trim-webhook-event": {
        'task': 'trim_webhook_event_task',
        'schedule': crontab(hour=3, minute=0),
    },
    "calculate-credit-caches": {
        'task': 'calculate_credit_caches',
        'schedule': timedelta(days=3),
    },
    "squash-flowruncounts": {
        'task': 'squash_flowruncounts',
        'schedule': timedelta(seconds=300),
    },
    "squash-flowpathcounts": {
        'task': 'squash_flowpathcounts',
        'schedule': timedelta(seconds=300),
    },
    "prune-recentmessages": {
        'task': 'prune_recentmessages',
        'schedule': timedelta(seconds=300),
    },
    "squash-channelcounts": {
        'task': 'squash_channelcounts',
        'schedule': timedelta(seconds=300),
    },
    "squash-systemlabels": {
        'task': 'squash_systemlabels',
        'schedule': timedelta(seconds=300),
    },
    "squash-topupcredits": {
        'task': 'squash_topupcredits',
        'schedule': timedelta(seconds=300),
    },
    "squash-contactgroupcounts": {
        'task': 'squash_contactgroupcounts',
        'schedule': timedelta(seconds=300),
    },
    "refresh-jiochat-access-tokens": {
        'task': 'refresh_jiochat_access_tokens',
        'schedule': timedelta(seconds=3600),
    },
    "refresh-salesforce-access-tokens": {
        'task': 'refresh_salesforce_access_tokens',
        'schedule': timedelta(seconds=600),
    },
    "delete-flowimage-downloaded-files": {
        'task': 'delete_flowimage_downloaded_files',
        'schedule': crontab(minute=0, hour=4)
    }
}

# Mapping of task name to task function path, used when CELERY_ALWAYS_EAGER is set to True
CELERY_TASK_MAP = {
    'send_msg_task': 'temba.channels.tasks.send_msg_task',
    'start_msg_flow_batch': 'temba.flows.tasks.start_msg_flow_batch_task',
    'handle_event_task': 'temba.msgs.tasks.handle_event_task',
}

# -----------------------------------------------------------------------------------
# Async tasks with celery
# -----------------------------------------------------------------------------------
REDIS_HOST = 'localhost'
REDIS_PORT = 6379

# we use a redis db of 10 for testing so that we maintain caches for dev
REDIS_DB = 10 if TESTING else 15

BROKER_URL = 'redis://%s:%d/%d' % (REDIS_HOST, REDIS_PORT, REDIS_DB)

# by default, celery doesn't have any timeout on our redis connections, this fixes that
BROKER_TRANSPORT_OPTIONS = {'socket_timeout': 5}

CELERY_RESULT_BACKEND = None
CELERY_ACCEPT_CONTENT = ['json']
CELERY_TASK_SERIALIZER = 'json'

IS_PROD = False
HOSTNAME = "localhost"

# The URL and port of the proxy server to use when needed (if any, in requests format)
OUTGOING_PROXIES = {}

# -----------------------------------------------------------------------------------
# Cache to Redis
# -----------------------------------------------------------------------------------
CACHES = {
    "default": {
        "BACKEND": "django_redis.cache.RedisCache",
        "LOCATION": "redis://%s:%s/%s" % (REDIS_HOST, REDIS_PORT, REDIS_DB),
        "OPTIONS": {
            "CLIENT_CLASS": "django_redis.client.DefaultClient",
        }
    }
}

# -----------------------------------------------------------------------------------
# Django-rest-framework configuration
# -----------------------------------------------------------------------------------
REST_FRAMEWORK = {
    'DEFAULT_PERMISSION_CLASSES': (
        'rest_framework.permissions.IsAuthenticated',
    ),
    'DEFAULT_AUTHENTICATION_CLASSES': (
        'rest_framework.authentication.SessionAuthentication',
        'temba.api.support.APITokenAuthentication',
    ),
    'DEFAULT_THROTTLE_CLASSES': (
        'temba.api.support.OrgRateThrottle',
    ),
    'DEFAULT_THROTTLE_RATES': {
        'v2': '2500/hour',
        'v2.contacts': '2500/hour',
        'v2.messages': '2500/hour',
        'v2.runs': '2500/hour',
        'v2.api': '2500/hour',
        'v3': '3600/hour',
        'v3.contacts': '7200/hour',
        'v3.messages': '3600/hour',
        'v3.runs': '3600/hour',
        'v3.flowstep': '7200/hour',
        'v3.api': '3600/hour',
    },
    'PAGE_SIZE': 250,
    'DEFAULT_RENDERER_CLASSES': (
        'temba.api.support.DocumentationRenderer',
        'rest_framework.renderers.JSONRenderer'
    ),
    'EXCEPTION_HANDLER': 'temba.api.support.temba_exception_handler',
    'UNICODE_JSON': False
}
REST_HANDLE_EXCEPTIONS = not TESTING

# -----------------------------------------------------------------------------------
# Django Compressor configuration
# -----------------------------------------------------------------------------------

if TESTING:
    # if only testing, disable coffeescript and less compilation
    COMPRESS_PRECOMPILERS = ()
else:
    COMPRESS_PRECOMPILERS = (
        ('text/less', 'lessc --include-path="%s" {infile} {outfile}' % os.path.join(PROJECT_DIR, '../static', 'less')),
        ('text/coffeescript', 'coffee --compile --stdio')
    )

COMPRESS_ENABLED = False
COMPRESS_OFFLINE = False

# build up our offline compression context based on available brands
COMPRESS_OFFLINE_CONTEXT = []
for brand in BRANDING.values():
    context = dict(STATIC_URL=STATIC_URL, base_template='frame.html', debug=False, testing=False)
    context['brand'] = dict(slug=brand['slug'], styles=brand['styles'])
    COMPRESS_OFFLINE_CONTEXT.append(context)

MAGE_API_URL = 'http://localhost:8026/api/v1'
MAGE_AUTH_TOKEN = None  # should be same token as configured on Mage side

# -----------------------------------------------------------------------------------
# RapidPro configuration settings
# -----------------------------------------------------------------------------------

######
# DANGER: only turn this on if you know what you are doing!
#         could cause messages to be sent to live customer aggregators
SEND_MESSAGES = False

######
# DANGER: only turn this on if you know what you are doing!
#         could cause external APIs to be called in test environment
SEND_WEBHOOKS = False

######
# DANGER: only turn this on if you know what you are doing!
#         could cause emails to be sent in test environment
SEND_EMAILS = False

######
# DANGER: only turn this on if you know what you are doing!
#         could cause airtime transfers in test environment
SEND_AIRTIME = False

######
# DANGER: only turn this on if you know what you are doing!
#         could cause data to be sent to Chatbase in test environment
SEND_CHATBASE = False

######
# DANGER: only turn this on if you know what you are doing!
#         could cause calls in test environments
SEND_CALLS = False

MESSAGE_HANDLERS = [
    'temba.triggers.handlers.TriggerHandler',
    'temba.flows.handlers.FlowHandler',
    'temba.triggers.handlers.CatchAllHandler'
]

CHANNEL_TYPES = [
    'temba.channels.types.twilio.TwilioType',
    'temba.channels.types.twilio_whatsapp.TwilioWhatsappType',
    'temba.channels.types.twilio_messaging_service.TwilioMessagingServiceType',
    'temba.channels.types.nexmo.NexmoType',
    'temba.channels.types.africastalking.AfricasTalkingType',
    'temba.channels.types.blackmyna.BlackmynaType',
    'temba.channels.types.chikka.ChikkaType',
    'temba.channels.types.clickatell.ClickatellType',
    'temba.channels.types.dartmedia.DartMediaType',
    'temba.channels.types.dmark.DMarkType',
    'temba.channels.types.external.ExternalType',
    'temba.channels.types.facebook.FacebookType',
    'temba.channels.types.firebase.FirebaseCloudMessagingType',
    'temba.channels.types.globe.GlobeType',
    'temba.channels.types.highconnection.HighConnectionType',
    'temba.channels.types.hub9.Hub9Type',
    'temba.channels.types.infobip.InfobipType',
    'temba.channels.types.jasmin.JasminType',
    'temba.channels.types.jiochat.JioChatType',
    'temba.channels.types.junebug.JunebugType',
    'temba.channels.types.junebug_ussd.JunebugUSSDType',
    'temba.channels.types.kannel.KannelType',
    'temba.channels.types.line.LineType',
    'temba.channels.types.m3tech.M3TechType',
    'temba.channels.types.macrokiosk.MacrokioskType',
    'temba.channels.types.mblox.MbloxType',
    'temba.channels.types.plivo.PlivoType',
    'temba.channels.types.redrabbit.RedRabbitType',
    'temba.channels.types.shaqodoon.ShaqodoonType',
    'temba.channels.types.smscentral.SMSCentralType',
    'temba.channels.types.start.StartType',
    'temba.channels.types.telegram.TelegramType',
    'temba.channels.types.twiml_api.TwimlAPIType',
    'temba.channels.types.twitter.TwitterType',
    'temba.channels.types.twitter_activity.TwitterActivityType',
    'temba.channels.types.viber_public.ViberPublicType',
    'temba.channels.types.vumi.VumiType',
    'temba.channels.types.vumi_ussd.VumiUSSDType',
    'temba.channels.types.yo.YoType',
    'temba.channels.types.zenvia.ZenviaType',
    'temba.channels.types.ws.WsType',
]

# -----------------------------------------------------------------------------------
# Store sessions in our cache
# -----------------------------------------------------------------------------------
SESSION_ENGINE = "django.contrib.sessions.backends.cached_db"
SESSION_CACHE_ALIAS = "default"

# -----------------------------------------------------------------------------------
# 3rd Party Integration Keys
# -----------------------------------------------------------------------------------
TWITTER_API_KEY = os.environ.get('TWITTER_API_KEY', 'MISSING_TWITTER_API_KEY')
TWITTER_API_SECRET = os.environ.get('TWITTER_API_SECRET', 'MISSING_TWITTER_API_SECRET')

SEGMENT_IO_KEY = os.environ.get('SEGMENT_IO_KEY', '')

LIBRATO_USER = os.environ.get('LIBRATO_USER', '')
LIBRATO_TOKEN = os.environ.get('LIBRATO_TOKEN', '')

# -----------------------------------------------------------------------------------
# IP Addresses
# These are the externally accessible IP addresses of the servers running RapidPro.
# Needed for channel types that authenticate by whitelisting public IPs.
#
# You need to change these to real addresses to work with these.
# -----------------------------------------------------------------------------------
IP_ADDRESSES = ('172.16.10.10', '162.16.10.20')

# -----------------------------------------------------------------------------------
# Installs may choose how big they want their text messages and contact fields to be.
# -----------------------------------------------------------------------------------
MSG_FIELD_SIZE = 640
VALUE_FIELD_SIZE = 640
FLOWRUN_FIELDS_SIZE = 256

# -----------------------------------------------------------------------------------
# Installs may choose how long to keep the channel logs in hours
# by default we keep success logs for 48 hours and error_logs for 30 days(30 * 24 hours)
# Falsy values to keep the logs forever
# -----------------------------------------------------------------------------------
SUCCESS_LOGS_TRIM_TIME = 48
ALL_LOGS_TRIM_TIME = 24 * 30

# -----------------------------------------------------------------------------------
# Which channel types will be sent using Courier instead of RapidPro
# -----------------------------------------------------------------------------------
COURIER_CHANNELS = set(['DK'])

# -----------------------------------------------------------------------------------
# Chatbase integration
# -----------------------------------------------------------------------------------
CHATBASE_API_URL = 'https://chatbase.com/api/message'

# To allow manage fields to support up to 1000 fields
DATA_UPLOAD_MAX_NUMBER_FIELDS = 4000

FDL_API_KEY = '__YOUR_FDL_API_KEY__'
FDL_URL = '__YOUR_FDL_URL__'

SALESFORCE_CONSUMER_KEY = '__SALESFORCE_CONSUMER_KEY__'
SALESFORCE_CONSUMER_SECRET = '__SALESFORCE_CONSUMER_SECRET__'
SALESFORCE_AUTHORIZE_URL = 'https://login.salesforce.com/services/oauth2/authorize'
SALESFORCE_ACCESS_TOKEN_URL = 'https://login.salesforce.com/services/oauth2/token'

PARSE_URL = '__YOUR_PARSE_URL__'
PARSE_APP_ID = '__YOUR_PARSE_APP_ID__'
PARSE_REST_KEY = '__YOUR_PARSE_REST_KEY__'
PARSE_MASTER_KEY = '__YOUR_PARSE_MASTER_KEY__'
PARSE_SERVER_NAME = '__SERVER_NAME__'

FCM_PROJECT_NAME = 'MISSING_FCM_PROJECT_NAME'
FCM_SERVER_KEY = 'MISSING_FCM_SERVER_KEY'
FCM_HOST = 'https://fcm.googleapis.com/v1/projects/%s/messages:send' % FCM_PROJECT_NAME

# FCM configuration from JSON file got from FCM Console
FCM_CONFIG = dict()

CREDITS_EXPIRATION = False

WS_URL = 'http://localhost:9091'
WS_ALLOW_CHANGE_ADDRESS = False

WIDGET_PRIMARY_COLOR = '289F9B'
WIDGET_SECONDARY_COLOR = 'FFFFFF'
WIDGET_TERTIARY_COLOR = '000000'
WIDGET_BG_COLOR = 'D8F3F2'
WIDGET_COMPILED_FILE = ''

WIDGET_THEMES = [
    {
        'name': 'CCL Standard',
        'title': 'Chat with',
        'widget_bg': WIDGET_BG_COLOR,
        'header_bg': WIDGET_PRIMARY_COLOR,
        'header_txt': WIDGET_SECONDARY_COLOR,
        'automated_chat_bg': WIDGET_PRIMARY_COLOR,
        'automated_chat_txt': WIDGET_SECONDARY_COLOR,
        'user_chat_bg': WIDGET_SECONDARY_COLOR,
        'user_chat_txt': WIDGET_TERTIARY_COLOR,
        'logo_style': 'circle',
        'chat_button_height': '64',
        'side_padding': '20',
        'bottom_padding': '20',
        'side_of_screen': 'right'
    }
]

<<<<<<< HEAD
RECAPTCHA_SITE_KEY = ''
RECAPTCHA_SECRET_KEY = ''
=======
BING_SPELL_CHECKER_API_KEY = '<ENTER-KEY-HERE>'
BING_SPELL_CHECKER_ENDPOINT = 'https://api.cognitive.microsoft.com/bing/v7.0/SpellCheck'
SPELL_CHECKER_TEXT_MIN_LENGTH = 5
SPELL_CHECKER_DEFAULT_SENSITIVITY = 70
SPELL_CHECKER_MODE = 'spell'
>>>>>>> 500faa08
<|MERGE_RESOLUTION|>--- conflicted
+++ resolved
@@ -1366,13 +1366,11 @@
     }
 ]
 
-<<<<<<< HEAD
-RECAPTCHA_SITE_KEY = ''
-RECAPTCHA_SECRET_KEY = ''
-=======
 BING_SPELL_CHECKER_API_KEY = '<ENTER-KEY-HERE>'
 BING_SPELL_CHECKER_ENDPOINT = 'https://api.cognitive.microsoft.com/bing/v7.0/SpellCheck'
 SPELL_CHECKER_TEXT_MIN_LENGTH = 5
 SPELL_CHECKER_DEFAULT_SENSITIVITY = 70
 SPELL_CHECKER_MODE = 'spell'
->>>>>>> 500faa08
+
+RECAPTCHA_SITE_KEY = ''
+RECAPTCHA_SECRET_KEY = ''