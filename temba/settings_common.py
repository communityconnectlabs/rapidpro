import os
import socket
import sys
from datetime import timedelta

import iptools

from django.utils.translation import ugettext_lazy as _

from celery.schedules import crontab

# -----------------------------------------------------------------------------------
# Default to debugging
# -----------------------------------------------------------------------------------
DEBUG = True

# -----------------------------------------------------------------------------------
# Sets TESTING to True if this configuration is read during a unit test
# -----------------------------------------------------------------------------------
TESTING = sys.argv[1:2] == ["test"]

if TESTING:
    PASSWORD_HASHERS = ("django.contrib.auth.hashers.MD5PasswordHasher",)
    DEBUG = False

ADMINS = (("RapidPro", "code@yourdomain.io"),)
MANAGERS = ADMINS

# hardcode the postgis version so we can do reset db's from a blank database
POSTGIS_VERSION = (2, 1)

# -----------------------------------------------------------------------------------
# set the mail settings, override these in your settings.py
# if your site was at http://temba.io, it might look like this:
# -----------------------------------------------------------------------------------
EMAIL_HOST = "smtp.gmail.com"
EMAIL_HOST_USER = "server@temba.io"
DEFAULT_FROM_EMAIL = "server@temba.io"
EMAIL_HOST_PASSWORD = "mypassword"
EMAIL_USE_TLS = True

# Used when sending email from within a flow and the user hasn't configured
# their own SMTP server.
FLOW_FROM_EMAIL = "no-reply@temba.io"

# HTTP Headers using for outgoing requests to other services
OUTGOING_REQUEST_HEADERS = {"User-agent": "RapidPro"}

STORAGE_URL = None  # may be local /media or AWS S3
STORAGE_ROOT_DIR = "test_orgs" if TESTING else "orgs"

# -----------------------------------------------------------------------------------
# AWS S3 storage used in production
# -----------------------------------------------------------------------------------
AWS_ACCESS_KEY_ID = "aws_access_key_id"
AWS_SECRET_ACCESS_KEY = "aws_secret_access_key"
AWS_DEFAULT_ACL = "private"

AWS_STORAGE_BUCKET_NAME = "dl-temba-io"
AWS_BUCKET_DOMAIN = AWS_STORAGE_BUCKET_NAME + ".s3.amazonaws.com"

# bucket where archives files are stored
ARCHIVE_BUCKET = "dl-temba-archives"

# -----------------------------------------------------------------------------------
# On Unix systems, a value of None will cause Django to use the same
# timezone as the operating system.
# If running in a Windows environment this must be set to the same as your
# system time zone
# -----------------------------------------------------------------------------------
USE_TZ = True
TIME_ZONE = "GMT"
USER_TIME_ZONE = "Africa/Kigali"

MODELTRANSLATION_TRANSLATION_REGISTRY = "translation"

# -----------------------------------------------------------------------------------
# Default language used for this installation
# -----------------------------------------------------------------------------------
LANGUAGE_CODE = "en-us"

# -----------------------------------------------------------------------------------
# Available languages for translation
# -----------------------------------------------------------------------------------
LANGUAGES = (("en-us", _("English")), ("pt-br", _("Portuguese")), ("fr", _("French")), ("es", _("Spanish")))

DEFAULT_LANGUAGE = "en-us"
DEFAULT_SMS_LANGUAGE = "en-us"

SITE_ID = 1

# If you set this to False, Django will make some optimizations so as not
# to load the internationalization machinery.
USE_I18N = True

# If you set this to False, Django will not format dates, numbers and
# calendars according to the current locale
USE_L10N = True

# URL prefix for admin static files -- CSS, JavaScript and images.
# Make sure to use a trailing slash.
# Examples: "http://foo.com/static/admin/", "/static/admin/".
ADMIN_MEDIA_PREFIX = "/static/admin/"

# List of finder classes that know how to find static files in
# various locations.
STATICFILES_FINDERS = (
    "django.contrib.staticfiles.finders.FileSystemFinder",
    "django.contrib.staticfiles.finders.AppDirectoriesFinder",
    "compressor.finders.CompressorFinder",
)

# Make this unique, and don't share it with anybody.
SECRET_KEY = "your own secret key"

EMAIL_CONTEXT_PROCESSORS = ("temba.utils.email.link_components",)


# -----------------------------------------------------------------------------------
# Directory Configuration
# -----------------------------------------------------------------------------------
PROJECT_DIR = os.path.join(os.path.abspath(os.path.dirname(__file__)))
LOCALE_PATHS = (os.path.join(PROJECT_DIR, "../locale"),)
RESOURCES_DIR = os.path.join(PROJECT_DIR, "../resources")
FIXTURE_DIRS = (os.path.join(PROJECT_DIR, "../fixtures"),)
TESTFILES_DIR = os.path.join(PROJECT_DIR, "../testfiles")
STATICFILES_DIRS = (
    os.path.join(PROJECT_DIR, "../static"),
    os.path.join(PROJECT_DIR, "../media"),
    os.path.join(PROJECT_DIR, "../node_modules/@greatnonprofits-nfp/flow-editor/build"),
    os.path.join(PROJECT_DIR, "../node_modules/react/umd"),
    os.path.join(PROJECT_DIR, "../node_modules/react-dom/umd"),
)
STATIC_ROOT = os.path.join(PROJECT_DIR, "../sitestatic")
STATIC_URL = "/sitestatic/"
COMPRESS_ROOT = os.path.join(PROJECT_DIR, "../sitestatic")
MEDIA_ROOT = os.path.join(PROJECT_DIR, "../media")
MEDIA_URL = "/media/"


# -----------------------------------------------------------------------------------
# Templates Configuration
# -----------------------------------------------------------------------------------
TEMPLATES = [
    {
        "BACKEND": "django.template.backends.django.DjangoTemplates",
        "DIRS": [os.path.join(PROJECT_DIR, "../templates")],
        "OPTIONS": {
            "context_processors": [
                "django.contrib.auth.context_processors.auth",
                "django.template.context_processors.debug",
                "django.template.context_processors.i18n",
                "django.template.context_processors.media",
                "django.template.context_processors.static",
                "django.contrib.messages.context_processors.messages",
                "django.template.context_processors.request",
                "temba.context_processors.branding",
                "temba.orgs.context_processors.user_group_perms_processor",
                "temba.channels.views.channel_status_processor",
                "temba.msgs.views.send_message_auto_complete_processor",
                "temba.orgs.context_processors.settings_includer",
                "temba.orgs.context_processors.user_orgs_for_brand",
            ],
            "loaders": [
                "temba.utils.haml.HamlFilesystemLoader",
                "temba.utils.haml.HamlAppDirectoriesLoader",
                "django.template.loaders.filesystem.Loader",
                "django.template.loaders.app_directories.Loader",
            ],
            "debug": False if TESTING else DEBUG,
        },
    }
]

if TESTING:
    TEMPLATES[0]["OPTIONS"]["context_processors"] += ("temba.tests.add_testing_flag_to_context",)

MIDDLEWARE = (
    "django.middleware.security.SecurityMiddleware",
    "django.contrib.sessions.middleware.SessionMiddleware",
    "django.middleware.common.CommonMiddleware",
    "django.middleware.csrf.CsrfViewMiddleware",
    "django.contrib.auth.middleware.AuthenticationMiddleware",
    "django.contrib.messages.middleware.MessageMiddleware",
    "django.middleware.clickjacking.XFrameOptionsMiddleware",
    "temba.middleware.ConsentMiddleware",
    "temba.middleware.BrandingMiddleware",
    "temba.middleware.OrgTimezoneMiddleware",
    "temba.middleware.ActivateLanguageMiddleware",
    "temba.middleware.OrgHeaderMiddleware",
)

# security middleware configuration
SECURE_CONTENT_TYPE_NOSNIFF = True
SECURE_BROWSER_XSS_FILTER = True

ROOT_URLCONF = "temba.urls"

# other urls to add
APP_URLS = []

SITEMAP = ("public.public_index", "public.public_blog", "public.video_list", "api")

INSTALLED_APPS = (
    "django.contrib.auth",
    "django.contrib.contenttypes",
    "django.contrib.sessions",
    "django.contrib.sites",
    "django.contrib.messages",
    "django.contrib.staticfiles",
    "django.contrib.humanize",
    "django.contrib.gis",
    "django.contrib.sitemaps",
    "django.contrib.postgres",
    # Haml-like templates
    "hamlpy",
    # Redis cache
    "redis",
    # rest framework for api access
    "rest_framework",
    "rest_framework.authtoken",
    # compress our CSS and js
    "compressor",
    # smartmin
    "smartmin",
    "smartmin.csv_imports",
    "smartmin.users",
    # django-timezone-field
    "timezone_field",
    # temba apps
    "temba.apks",
    "temba.archives",
    "temba.assets",
    "temba.auth_tweaks",
    "temba.api",
    "temba.dashboard",
    "temba.public",
    "temba.policies",
    "temba.schedules",
    "temba.templates",
    "temba.orgs",
    "temba.contacts",
    "temba.channels",
    "temba.msgs",
    "temba.flows",
    "temba.triggers",
    "temba.utils",
    "temba.campaigns",
    "temba.ivr",
    "temba.locations",
    "temba.values",
    "temba.airtime",
    "temba.sql",
    "temba.links",
)

# the last installed app that uses smartmin permissions
PERMISSIONS_APP = "temba.airtime"

LOGGING = {
    "version": 1,
    "disable_existing_loggers": True,
    "root": {"level": "WARNING", "handlers": ["console"]},
    "formatters": {"verbose": {"format": "%(levelname)s %(asctime)s %(module)s %(process)d %(thread)d %(message)s"}},
    "handlers": {
        "console": {"level": "DEBUG", "class": "logging.StreamHandler", "formatter": "verbose"},
        "null": {"class": "logging.NullHandler"},
    },
    "loggers": {
        "pycountry": {"level": "ERROR", "handlers": ["console"], "propagate": False},
        "django.security.DisallowedHost": {"handlers": ["null"], "propagate": False},
        "django.db.backends": {"level": "ERROR", "handlers": ["console"], "propagate": False},
    },
}

# -----------------------------------------------------------------------------------
# Branding Configuration
# -----------------------------------------------------------------------------------
BRANDING = {
    "rapidpro.io": {
        "slug": "rapidpro",
        "name": "RapidPro",
        "org": "UNICEF",
        "colors": dict(primary="#0c6596"),
        "styles": ["brands/rapidpro/font/style.css"],
        "welcome_topup": 1000,
        "email": "join@rapidpro.io",
        "support_email": "support@rapidpro.io",
        "link": "https://app.rapidpro.io",
        "api_link": "https://api.rapidpro.io",
        "docs_link": "http://docs.rapidpro.io",
        "domain": "app.rapidpro.io",
        "favico": "brands/rapidpro/rapidpro.ico",
        "splash": "brands/rapidpro/splash.jpg",
        "logo": "brands/rapidpro/logo.png",
        "allow_signups": True,
        "flow_types": ["M", "V", "S"],  # see Flow.TYPE_MESSAGE, Flow.TYPE_VOICE, Flow.TYPE_SURVEY
        "tiers": dict(import_flows=0, multi_user=0, multi_org=0),
        "bundles": [],
        "welcome_packs": [dict(size=5000, name="Demo Account"), dict(size=100000, name="UNICEF Account")],
        "description": _("Visually build nationally scalable mobile applications from anywhere in the world."),
        "credits": _("Copyright &copy; 2012-2017 UNICEF, Nyaruka. All Rights Reserved."),
    }
}
DEFAULT_BRAND = "rapidpro.io"

# -----------------------------------------------------------------------------------
# Permission Management
# -----------------------------------------------------------------------------------

# this lets us easily create new permissions across our objects
PERMISSIONS = {
    "*": (
        "create",  # can create an object
        "read",  # can read an object, viewing it's details
        "update",  # can update an object
        "delete",  # can delete an object,
        "list",  # can view a list of the objects
    ),
    "api.apitoken": ("refresh",),
    "api.resthook": ("api", "list"),
    "api.webhookevent": ("api",),
    "api.resthooksubscriber": ("api",),
    "campaigns.campaign": ("api", "archived", "archive", "activate"),
    "campaigns.campaignevent": ("api",),
    "contacts.contact": (
        "api",
        "block",
        "blocked",
        "break_anon",
        "customize",
        "export",
        "stopped",
        "filter",
        "history",
        "import",
        "omnibox",
        "unblock",
        "unstop",
        "update_fields",
        "update_fields_input",
    ),
    "contacts.contactfield": ("api", "json", "update_priority", "featured", "filter_by_type", "detail"),
    "contacts.contactgroup": ("api",),
    "ivr.ivrcall": ("start",),
    "archives.archive": ("api", "run", "message"),
    "locations.adminboundary": ("alias", "api", "boundaries", "geometry"),
    "orgs.org": (
        "accounts",
        "smtp_server",
        "api",
        "country",
        "chatbase",
        "clear_cache",
        "create_login",
        "create_sub_org",
        "dashboard",
        "download",
        "edit",
        "edit_sub_org",
        "export",
        "giftcards",
        "grant",
        "home",
        "import",
        "join",
        "languages",
        "lookups",
        "manage",
        "manage_accounts",
        "manage_accounts_sub_org",
        "nexmo_configuration",
        "nexmo_account",
        "nexmo_connect",
        "parse_data_view",
        "parse_data_import",
        "plivo_connect",
        "profile",
        "resthooks",
        "service",
        "signup",
        "sub_orgs",
        "surveyor",
        "transfer_credits",
        "transfer_to_account",
        "trial",
        "twilio_account",
        "twilio_connect",
        "token",
    ),
    "orgs.usersettings": ("phone",),
    "channels.channel": (
        "api",
        "bulk_sender_options",
        "claim",
        "configuration",
        "create_bulk_sender",
        "create_caller",
        "errors",
        "facebook_whitelist",
        "search_nexmo",
        "search_numbers",
    ),
    "channels.channellog": ("connection",),
    "channels.channelevent": ("api", "calls"),
    "flows.flowstart": ("api",),
    "flows.flow": (
        "activity",
        "activity_chart",
        "activity_list",
        "api",
        "archived",
        "assets",
        "broadcast",
        "campaign",
        "category_counts",
        "completion",
        "copy",
        "editor",
        "editor_next",
        "export",
        "export_results",
        "filter",
        "json",
        "recent_messages",
        "results",
        "revisions",
        "run_table",
        "simulate",
        "upload_action_recording",
        "upload_media_action",
<<<<<<< HEAD
        "pdf_export",
=======
        "lookups_api",
        "giftcards_api",
>>>>>>> 9730782f
    ),
    "flows.flowsession": ("json",),
    "links.link": ("archived", "read", "history", "export", "api"),
    "msgs.msg": (
        "api",
        "archive",
        "archived",
        "export",
        "failed",
        "filter",
        "flow",
        "inbox",
        "label",
        "outbox",
        "sent",
        "test",
        "update",
    ),
    "msgs.broadcast": ("api", "detail", "schedule", "schedule_list", "schedule_read", "send"),
    "msgs.label": ("api", "create", "create_folder"),
    "orgs.topup": ("manage",),
    "policies.policy": ("admin", "history", "give_consent"),
    "templates.template": ("api",),
    "triggers.trigger": (
        "archived",
        "catchall",
        "follow",
        "inbound_call",
        "keyword",
        "missed_call",
        "new_conversation",
        "referral",
        "register",
        "schedule",
    ),
}


# assigns the permissions that each group should have
GROUP_PERMISSIONS = {
    "Service Users": ("flows.flow_assets", "msgs.msg_create"),  # internal Temba services have limited permissions
    "Alpha": (),
    "Beta": (),
    "Dashboard": ("orgs.org_dashboard",),
    "Surveyors": (
        "contacts.contact_api",
        "contacts.contactgroup_api",
        "contacts.contactfield_api",
        "flows.flow_api",
        "locations.adminboundary_api",
        "orgs.org_api",
        "orgs.org_surveyor",
        "msgs.msg_api",
    ),
    "Granters": ("orgs.org_grant",),
    "Customer Support": (
        "auth.user_list",
        "auth.user_update",
        "apks.apk_create",
        "apks.apk_list",
        "apks.apk_update",
        "campaigns.campaign_read",
        "channels.channel_configuration",
        "channels.channel_read",
        "contacts.contact_break_anon",
        "contacts.contact_read",
        "flows.flow_editor",
        "flows.flow_json",
        "flows.flow_revisions",
        "flows.flowrun_delete",
        "flows.flow_editor_next",
        "flows.flowsession_json",
        "orgs.org_dashboard",
        "orgs.org_delete",
        "orgs.org_grant",
        "orgs.org_manage",
        "orgs.org_update",
        "orgs.org_service",
        "orgs.topup_create",
        "orgs.topup_manage",
        "orgs.topup_update",
        "policies.policy_create",
        "policies.policy_update",
        "policies.policy_admin",
        "policies.policy_history",
    ),
    "Administrators": (
        "airtime.airtimetransfer_list",
        "airtime.airtimetransfer_read",
        "api.apitoken_refresh",
        "api.resthook_api",
        "api.resthook_list",
        "api.resthooksubscriber_api",
        "api.webhookevent_api",
        "api.webhookresult_list",
        "api.webhookresult_read",
        "archives.archive.*",
        "campaigns.campaign.*",
        "campaigns.campaignevent.*",
        "contacts.contact_api",
        "contacts.contact_block",
        "contacts.contact_blocked",
        "contacts.contact_create",
        "contacts.contact_customize",
        "contacts.contact_delete",
        "contacts.contact_export",
        "contacts.contact_filter",
        "contacts.contact_history",
        "contacts.contact_import",
        "contacts.contact_list",
        "contacts.contact_omnibox",
        "contacts.contact_read",
        "contacts.contact_stopped",
        "contacts.contact_unblock",
        "contacts.contact_unstop",
        "contacts.contact_update",
        "contacts.contact_update_fields",
        "contacts.contact_update_fields_input",
        "contacts.contactfield.*",
        "contacts.contactgroup.*",
        "csv_imports.importtask.*",
        "ivr.ivrcall.*",
        "locations.adminboundary_alias",
        "locations.adminboundary_api",
        "locations.adminboundary_boundaries",
        "locations.adminboundary_geometry",
        "orgs.org_accounts",
        "orgs.org_smtp_server",
        "orgs.org_api",
        "orgs.org_dashboard",
        "orgs.org_country",
        "orgs.org_chatbase",
        "orgs.org_create_sub_org",
        "orgs.org_download",
        "orgs.org_edit",
        "orgs.org_edit_sub_org",
        "orgs.org_export",
        "orgs.org_giftcards",
        "orgs.org_home",
        "orgs.org_import",
        "orgs.org_languages",
        "orgs.org_lookups",
        "orgs.org_manage_accounts",
        "orgs.org_manage_accounts_sub_org",
        "orgs.org_nexmo_account",
        "orgs.org_nexmo_connect",
        "orgs.org_nexmo_configuration",
        "orgs.org_parse_data_view",
        "orgs.org_parse_data_import",
        "orgs.org_plivo_connect",
        "orgs.org_profile",
        "orgs.org_resthooks",
        "orgs.org_sub_orgs",
        "orgs.org_transfer_credits",
        "orgs.org_transfer_to_account",
        "orgs.org_twilio_account",
        "orgs.org_twilio_connect",
        "orgs.org_token",
        "orgs.topup_list",
        "orgs.topup_read",
        "orgs.usersettings_phone",
        "orgs.usersettings_update",
        "channels.channel_api",
        "channels.channel_bulk_sender_options",
        "channels.channel_claim",
        "channels.channel_configuration",
        "channels.channel_create",
        "channels.channel_create_bulk_sender",
        "channels.channel_create_caller",
        "channels.channel_facebook_whitelist",
        "channels.channel_delete",
        "channels.channel_list",
        "channels.channel_read",
        "channels.channel_search_nexmo",
        "channels.channel_search_numbers",
        "channels.channel_update",
        "channels.channelevent.*",
        "channels.channellog_list",
        "channels.channellog_read",
        "channels.channellog_connection",
        "flows.flow.*",
        "flows.flowstart_api",
        "flows.flowlabel.*",
        "flows.ruleset.*",
        "flows.flowrun_delete",
        "schedules.schedule.*",
        "msgs.broadcast.*",
        "msgs.broadcastschedule.*",
        "msgs.label.*",
        "msgs.msg_api",
        "msgs.msg_archive",
        "msgs.msg_archived",
        "msgs.msg_delete",
        "msgs.msg_export",
        "msgs.msg_failed",
        "msgs.msg_filter",
        "msgs.msg_flow",
        "msgs.msg_inbox",
        "msgs.msg_label",
        "msgs.msg_outbox",
        "msgs.msg_sent",
        "msgs.msg_update",
        "policies.policy_read",
        "policies.policy_list",
        "policies.policy_give_consent",
        "templates.template_api",
        "links.link.*",
        "triggers.trigger.*",
    ),
    "Editors": (
        "api.apitoken_refresh",
        "api.resthook_api",
        "api.resthook_list",
        "api.resthooksubscriber_api",
        "api.webhookevent_api",
        "api.webhookevent_list",
        "api.webhookevent_read",
        "archives.archive.*",
        "airtime.airtimetransfer_list",
        "airtime.airtimetransfer_read",
        "campaigns.campaign.*",
        "campaigns.campaignevent.*",
        "contacts.contact_api",
        "contacts.contact_block",
        "contacts.contact_blocked",
        "contacts.contact_create",
        "contacts.contact_customize",
        "contacts.contact_delete",
        "contacts.contact_export",
        "contacts.contact_filter",
        "contacts.contact_history",
        "contacts.contact_import",
        "contacts.contact_list",
        "contacts.contact_omnibox",
        "contacts.contact_read",
        "contacts.contact_stopped",
        "contacts.contact_unblock",
        "contacts.contact_unstop",
        "contacts.contact_update",
        "contacts.contact_update_fields",
        "contacts.contact_update_fields_input",
        "contacts.contactfield.*",
        "contacts.contactgroup.*",
        "csv_imports.importtask.*",
        "ivr.ivrcall.*",
        "locations.adminboundary_alias",
        "locations.adminboundary_api",
        "locations.adminboundary_boundaries",
        "locations.adminboundary_geometry",
        "orgs.org_api",
        "orgs.org_download",
        "orgs.org_export",
        "orgs.org_giftcards",
        "orgs.org_home",
        "orgs.org_import",
        "orgs.org_lookups",
        "orgs.org_parse_data_view",
        "orgs.org_parse_data_import",
        "orgs.org_profile",
        "orgs.org_resthooks",
        "orgs.topup_list",
        "orgs.topup_read",
        "orgs.usersettings_phone",
        "orgs.usersettings_update",
        "channels.channel_api",
        "channels.channel_bulk_sender_options",
        "channels.channel_claim",
        "channels.channel_configuration",
        "channels.channel_create",
        "channels.channel_create_bulk_sender",
        "channels.channel_create_caller",
        "channels.channel_delete",
        "channels.channel_list",
        "channels.channel_read",
        "channels.channel_search_numbers",
        "channels.channel_update",
        "channels.channelevent.*",
        "flows.flow.*",
        "flows.flowstart_api",
        "flows.flowlabel.*",
        "flows.ruleset.*",
        "schedules.schedule.*",
        "msgs.broadcast.*",
        "msgs.broadcastschedule.*",
        "msgs.label.*",
        "msgs.msg_api",
        "msgs.msg_archive",
        "msgs.msg_archived",
        "msgs.msg_delete",
        "msgs.msg_export",
        "msgs.msg_failed",
        "msgs.msg_filter",
        "msgs.msg_flow",
        "msgs.msg_inbox",
        "msgs.msg_label",
        "msgs.msg_outbox",
        "msgs.msg_sent",
        "msgs.msg_update",
        "policies.policy_read",
        "policies.policy_list",
        "policies.policy_give_consent",
        "templates.template_api",
        "links.link.*",
        "triggers.trigger.*",
    ),
    "Viewers": (
        "api.resthook_list",
        "campaigns.campaign_archived",
        "campaigns.campaign_list",
        "campaigns.campaign_read",
        "campaigns.campaignevent_read",
        "contacts.contact_blocked",
        "contacts.contact_export",
        "contacts.contact_filter",
        "contacts.contact_history",
        "contacts.contact_list",
        "contacts.contact_read",
        "contacts.contact_stopped",
        "locations.adminboundary_boundaries",
        "locations.adminboundary_geometry",
        "locations.adminboundary_alias",
        "orgs.org_download",
        "orgs.org_export",
        "orgs.org_home",
        "orgs.org_profile",
        "orgs.topup_list",
        "orgs.topup_read",
        "channels.channel_list",
        "channels.channel_read",
        "channels.channelevent_calls",
        "flows.flow_activity",
        "flows.flow_activity_chart",
        "flows.flow_archived",
        "flows.flow_assets",
        "flows.flow_campaign",
        "flows.flow_completion",
        "flows.flow_category_counts",
        "flows.flow_export",
        "flows.flow_export_results",
        "flows.flow_filter",
        "flows.flow_list",
        "flows.flow_editor",
        "flows.flow_json",
        "flows.flow_recent_messages",
        "flows.flow_results",
        "flows.flow_revisions",
        "flows.flow_run_table",
        "flows.flow_simulate",
        "flows.flow_pdf_export",
        "msgs.broadcast_schedule_list",
        "msgs.broadcast_schedule_read",
        "msgs.msg_archived",
        "msgs.msg_export",
        "msgs.msg_failed",
        "msgs.msg_filter",
        "msgs.msg_flow",
        "msgs.msg_inbox",
        "msgs.msg_outbox",
        "msgs.msg_sent",
        "policies.policy_read",
        "policies.policy_list",
        "policies.policy_give_consent",
        "links.link_export",
        "links.link_archived",
        "links.link_history",
        "links.link_list",
        "links.link_read",
        "triggers.trigger_archived",
        "triggers.trigger_list",
    ),
}

# -----------------------------------------------------------------------------------
# Login / Logout
# -----------------------------------------------------------------------------------
LOGIN_URL = "/users/login/"
LOGOUT_URL = "/users/logout/"
LOGIN_REDIRECT_URL = "/org/choose/"
LOGOUT_REDIRECT_URL = "/"

AUTHENTICATION_BACKENDS = ("smartmin.backends.CaseInsensitiveBackend",)

ANONYMOUS_USER_NAME = "AnonymousUser"

# -----------------------------------------------------------------------------------
# Our test runner includes a mocked HTTP server and the ability to exclude apps
# -----------------------------------------------------------------------------------
TEST_RUNNER = "temba.tests.TembaTestRunner"
TEST_EXCLUDE = ("smartmin",)

# -----------------------------------------------------------------------------------
# Need a PostgreSQL database on localhost with postgis extension installed.
# -----------------------------------------------------------------------------------
_default_database_config = {
    "ENGINE": "django.contrib.gis.db.backends.postgis",
    "NAME": "temba",
    "USER": "temba",
    "PASSWORD": "temba",
    "HOST": "localhost",
    "PORT": "5432",
    "ATOMIC_REQUESTS": True,
    "CONN_MAX_AGE": 60,
    "OPTIONS": {},
}

_direct_database_config = _default_database_config.copy()
_default_database_config["DISABLE_SERVER_SIDE_CURSORS"] = True

DATABASES = {"default": _default_database_config, "direct": _direct_database_config}

# If we are testing, set both our connections as the same, Django seems to get
# confused on Python 3.6 with transactional tests otherwise
if TESTING:
    DATABASES["default"] = _direct_database_config

INTERNAL_IPS = iptools.IpRangeList("127.0.0.1", "192.168.0.10", "192.168.0.0/24", "0.0.0.0")  # network block

# -----------------------------------------------------------------------------------
# Crontab Settings ..
# -----------------------------------------------------------------------------------
CELERYBEAT_SCHEDULE = {
    "check-channels": {"task": "check_channels_task", "schedule": timedelta(seconds=300)},
    "sync-old-seen-channels": {"task": "sync_old_seen_channels_task", "schedule": timedelta(seconds=600)},
    "schedules": {"task": "check_schedule_task", "schedule": timedelta(seconds=60)},
    "check-credits": {"task": "check_credits_task", "schedule": timedelta(seconds=900)},
    "check-calls-task": {"task": "check_calls_task", "schedule": timedelta(seconds=300)},
    "check_failed_calls_task": {"task": "check_failed_calls_task", "schedule": timedelta(seconds=300)},
    "task_enqueue_call_events": {"task": "task_enqueue_call_events", "schedule": timedelta(seconds=300)},
    "check-elasticsearch-lag": {"task": "check_elasticsearch_lag", "schedule": timedelta(seconds=300)},
    "fail-old-messages": {"task": "fail_old_messages", "schedule": crontab(hour=0, minute=0)},
    "trim-channel-log": {"task": "trim_channel_log_task", "schedule": crontab(hour=3, minute=0)},
    "trim-webhook-event": {"task": "trim_webhook_event_task", "schedule": crontab(hour=3, minute=0)},
    "trim-event-fires": {"task": "trim_event_fires_task", "schedule": timedelta(seconds=900)},
    "trim-flow-sessions": {"task": "trim_flow_sessions", "schedule": crontab(hour=0, minute=0)},
    "squash-flowruncounts": {"task": "squash_flowruncounts", "schedule": timedelta(seconds=60)},
    "squash-flowpathcounts": {"task": "squash_flowpathcounts", "schedule": timedelta(seconds=60)},
    "squash-channelcounts": {"task": "squash_channelcounts", "schedule": timedelta(seconds=60)},
    "squash-msgcounts": {"task": "squash_msgcounts", "schedule": timedelta(seconds=60)},
    "squash-topupcredits": {"task": "squash_topupcredits", "schedule": timedelta(seconds=60)},
    "squash-contactgroupcounts": {"task": "squash_contactgroupcounts", "schedule": timedelta(seconds=60)},
    "resolve-twitter-ids-task": {"task": "resolve_twitter_ids_task", "schedule": timedelta(seconds=900)},
    "refresh-jiochat-access-tokens": {"task": "refresh_jiochat_access_tokens", "schedule": timedelta(seconds=3600)},
    "refresh-wechat-access-tokens": {"task": "refresh_wechat_access_tokens", "schedule": timedelta(seconds=3600)},
    "refresh-whatsapp-tokens": {"task": "refresh_whatsapp_tokens", "schedule": timedelta(hours=24)},
    "refresh-whatsapp-templates": {"task": "refresh_whatsapp_templates", "schedule": timedelta(seconds=900)},
}

# Mapping of task name to task function path, used when CELERY_ALWAYS_EAGER is set to True
CELERY_TASK_MAP = {"send_msg_task": "temba.channels.tasks.send_msg_task"}

# -----------------------------------------------------------------------------------
# Async tasks with celery
# -----------------------------------------------------------------------------------
REDIS_HOST = "localhost"
REDIS_PORT = 6379

# we use a redis db of 10 for testing so that we maintain caches for dev
REDIS_DB = 10 if TESTING else 15

BROKER_URL = "redis://%s:%d/%d" % (REDIS_HOST, REDIS_PORT, REDIS_DB)

# by default, celery doesn't have any timeout on our redis connections, this fixes that
BROKER_TRANSPORT_OPTIONS = {"socket_timeout": 5}

CELERY_RESULT_BACKEND = None
CELERY_ACCEPT_CONTENT = ["json"]
CELERY_TASK_SERIALIZER = "json"

IS_PROD = False
HOSTNAME = "localhost"

# The URL and port of the proxy server to use when needed (if any, in requests format)
OUTGOING_PROXIES = {}

# -----------------------------------------------------------------------------------
# Cache to Redis
# -----------------------------------------------------------------------------------
CACHES = {
    "default": {
        "BACKEND": "django_redis.cache.RedisCache",
        "LOCATION": "redis://%s:%s/%s" % (REDIS_HOST, REDIS_PORT, REDIS_DB),
        "OPTIONS": {"CLIENT_CLASS": "django_redis.client.DefaultClient"},
    }
}

# -----------------------------------------------------------------------------------
# Django-rest-framework configuration
# -----------------------------------------------------------------------------------
REST_FRAMEWORK = {
    "DEFAULT_PERMISSION_CLASSES": ("rest_framework.permissions.IsAuthenticated",),
    "DEFAULT_AUTHENTICATION_CLASSES": (
        "rest_framework.authentication.SessionAuthentication",
        "temba.api.support.APITokenAuthentication",
        "temba.api.support.APIBasicAuthentication",
    ),
    "DEFAULT_THROTTLE_CLASSES": ("temba.api.support.OrgUserRateThrottle",),
    "DEFAULT_THROTTLE_RATES": {
        "v2": "2500/hour",
        "v2.contacts": "2500/hour",
        "v2.messages": "2500/hour",
        "v2.broadcasts": "36000/hour",
        "v2.runs": "2500/hour",
        "v2.api": "2500/hour",
    },
    "PAGE_SIZE": 250,
    "DEFAULT_PAGINATION_CLASS": "rest_framework.pagination.LimitOffsetPagination",
    "DEFAULT_RENDERER_CLASSES": ("temba.api.support.DocumentationRenderer", "rest_framework.renderers.JSONRenderer"),
    "EXCEPTION_HANDLER": "temba.api.support.temba_exception_handler",
    "UNICODE_JSON": False,
    "STRICT_JSON": False,
}
REST_HANDLE_EXCEPTIONS = not TESTING

# -----------------------------------------------------------------------------------
# Django Compressor configuration
# -----------------------------------------------------------------------------------

if TESTING:
    # if only testing, disable coffeescript and less compilation
    COMPRESS_PRECOMPILERS = ()
else:
    COMPRESS_PRECOMPILERS = (
        ("text/less", 'lessc --include-path="%s" {infile} {outfile}' % os.path.join(PROJECT_DIR, "../static", "less")),
        ("text/coffeescript", "coffee --compile --stdio"),
    )

COMPRESS_ENABLED = False
COMPRESS_OFFLINE = False

# build up our offline compression context based on available brands
COMPRESS_OFFLINE_CONTEXT = []
for brand in BRANDING.values():
    context = dict(STATIC_URL=STATIC_URL, base_template="frame.html", debug=False, testing=False)
    context["brand"] = dict(slug=brand["slug"], styles=brand["styles"])
    COMPRESS_OFFLINE_CONTEXT.append(context)

# -----------------------------------------------------------------------------------
# RapidPro configuration settings
# -----------------------------------------------------------------------------------

######
# DANGER: only turn this on if you know what you are doing!
#         could cause messages to be sent to live customer aggregators
SEND_MESSAGES = False

######
# DANGER: only turn this on if you know what you are doing!
#         could cause external APIs to be called in test environment
SEND_WEBHOOKS = False

######
# DANGER: only turn this on if you know what you are doing!
#         could cause emails to be sent in test environment
SEND_EMAILS = False

######
# DANGER: only turn this on if you know what you are doing!
#         could cause airtime transfers in test environment
SEND_AIRTIME = False

######
# DANGER: only turn this on if you know what you are doing!
#         could cause data to be sent to Chatbase in test environment
SEND_CHATBASE = False

######
# DANGER: only turn this on if you know what you are doing!
#         could cause calls in test environments
SEND_CALLS = False

CHANNEL_TYPES = [
    "temba.channels.types.arabiacell.ArabiaCellType",
    "temba.channels.types.whatsapp.WhatsAppType",
    "temba.channels.types.twilio.TwilioType",
    "temba.channels.types.twilio_messaging_service.TwilioMessagingServiceType",
    "temba.channels.types.signalwire.SignalWireType",
    "temba.channels.types.nexmo.NexmoType",
    "temba.channels.types.africastalking.AfricasTalkingType",
    "temba.channels.types.blackmyna.BlackmynaType",
    "temba.channels.types.bongolive.BongoLiveType",
    "temba.channels.types.burstsms.BurstSMSType",
    "temba.channels.types.chikka.ChikkaType",
    "temba.channels.types.clickatell.ClickatellType",
    "temba.channels.types.dartmedia.DartMediaType",
    "temba.channels.types.dmark.DMarkType",
    "temba.channels.types.external.ExternalType",
    "temba.channels.types.facebook.FacebookType",
    "temba.channels.types.firebase.FirebaseCloudMessagingType",
    "temba.channels.types.globe.GlobeType",
    "temba.channels.types.highconnection.HighConnectionType",
    "temba.channels.types.hormuud.HormuudType",
    "temba.channels.types.hub9.Hub9Type",
    "temba.channels.types.infobip.InfobipType",
    "temba.channels.types.jasmin.JasminType",
    "temba.channels.types.jiochat.JioChatType",
    "temba.channels.types.junebug.JunebugType",
    "temba.channels.types.kannel.KannelType",
    "temba.channels.types.line.LineType",
    "temba.channels.types.m3tech.M3TechType",
    "temba.channels.types.macrokiosk.MacrokioskType",
    "temba.channels.types.mtarget.MtargetType",
    "temba.channels.types.mblox.MbloxType",
    "temba.channels.types.messangi.MessangiType",
    "temba.channels.types.novo.NovoType",
    "temba.channels.types.playmobile.PlayMobileType",
    "temba.channels.types.plivo.PlivoType",
    "temba.channels.types.redrabbit.RedRabbitType",
    "temba.channels.types.shaqodoon.ShaqodoonType",
    "temba.channels.types.smscentral.SMSCentralType",
    "temba.channels.types.start.StartType",
    "temba.channels.types.telegram.TelegramType",
    "temba.channels.types.twiml_api.TwimlAPIType",
    "temba.channels.types.twitter.TwitterType",
    "temba.channels.types.twitter_activity.TwitterActivityType",
    "temba.channels.types.verboice.VerboiceType",
    "temba.channels.types.viber_public.ViberPublicType",
    "temba.channels.types.wavy.WavyType",
    "temba.channels.types.wechat.WeChatType",
    "temba.channels.types.yo.YoType",
    "temba.channels.types.zenvia.ZenviaType",
    "temba.channels.types.i2sms.I2SMSType",
    "temba.channels.types.clicksend.ClickSendType",
]

# -----------------------------------------------------------------------------------
# Store sessions in our cache
# -----------------------------------------------------------------------------------
SESSION_ENGINE = "django.contrib.sessions.backends.cached_db"
SESSION_CACHE_ALIAS = "default"

# -----------------------------------------------------------------------------------
# 3rd Party Integration Keys
# -----------------------------------------------------------------------------------
TWITTER_API_KEY = os.environ.get("TWITTER_API_KEY", "MISSING_TWITTER_API_KEY")
TWITTER_API_SECRET = os.environ.get("TWITTER_API_SECRET", "MISSING_TWITTER_API_SECRET")

SEGMENT_IO_KEY = os.environ.get("SEGMENT_IO_KEY", "")

INTERCOM_TOKEN = os.environ.get("INTERCOM_TOKEN", "")

LIBRATO_USER = os.environ.get("LIBRATO_USER", "")
LIBRATO_TOKEN = os.environ.get("LIBRATO_TOKEN", "")

# -----------------------------------------------------------------------------------
# IP Addresses
# These are the externally accessible IP addresses of the servers running RapidPro.
# Needed for channel types that authenticate by whitelisting public IPs.
#
# You need to change these to real addresses to work with these.
# -----------------------------------------------------------------------------------
IP_ADDRESSES = ("172.16.10.10", "162.16.10.20")

# -----------------------------------------------------------------------------------
# Installs may choose how big they want their text messages and contact fields to be.
# -----------------------------------------------------------------------------------
MSG_FIELD_SIZE = 640
VALUE_FIELD_SIZE = 640
FLOWRUN_FIELDS_SIZE = 256

# -----------------------------------------------------------------------------------
# Installs may choose how long to keep the channel logs in hours
# by default we keep success logs for 48 hours and error_logs for 30 days(30 * 24 hours)
# Falsy values to keep the logs forever
# -----------------------------------------------------------------------------------
SUCCESS_LOGS_TRIM_TIME = 48
ALL_LOGS_TRIM_TIME = 24 * 30

# -----------------------------------------------------------------------------------
# Installs can also choose how long to keep EventFires around. By default this is
# 90 days which fits in nicely with the default archiving behavior.
# -----------------------------------------------------------------------------------
EVENT_FIRE_TRIM_DAYS = 90

# -----------------------------------------------------------------------------------
# Installs can also choose how long to keep FlowSessions around. These are
# potentially big but really helpful for debugging. Default is 7 days.
# -----------------------------------------------------------------------------------
FLOW_SESSION_TRIM_DAYS = 7

# -----------------------------------------------------------------------------------
# Mailroom - disabled by default, but is where simulation happens
# -----------------------------------------------------------------------------------
MAILROOM_URL = None
MAILROOM_AUTH_TOKEN = None

# -----------------------------------------------------------------------------------
# Chatbase integration
# -----------------------------------------------------------------------------------
CHATBASE_API_URL = "https://chatbase.com/api/message"

# To allow manage fields to support up to 1000 fields
DATA_UPLOAD_MAX_NUMBER_FIELDS = 4000

# When reporting metrics we use the hostname of the physical machine, not the hostname of the service
MACHINE_HOSTNAME = socket.gethostname().split(".")[0]


# ElasticSearch configuration (URL RFC-1738)
ELASTICSEARCH_URL = os.environ.get("ELASTICSEARCH_URL", "http://localhost:9200")

# Maximum active ContactFields users can have in an Org
MAX_ACTIVE_CONTACTFIELDS_PER_ORG = 255

# Firebase Dynamic Links configuration
FDL_API_KEY = "FirebaseDynamicLinkAPIKey"
FDL_URL = "FirebaseDynamicLinkURL"

# Parse configuration
PARSE_SERVER_NAME = ""
PARSE_URL = ""
PARSE_APP_ID = ""
PARSE_REST_KEY = ""
PARSE_MASTER_KEY = ""<|MERGE_RESOLUTION|>--- conflicted
+++ resolved
@@ -429,12 +429,9 @@
         "simulate",
         "upload_action_recording",
         "upload_media_action",
-<<<<<<< HEAD
         "pdf_export",
-=======
         "lookups_api",
         "giftcards_api",
->>>>>>> 9730782f
     ),
     "flows.flowsession": ("json",),
     "links.link": ("archived", "read", "history", "export", "api"),
