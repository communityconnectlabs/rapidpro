--- conflicted
+++ resolved
@@ -1375,10 +1375,8 @@
 RECAPTCHA_SITE_KEY = ''
 RECAPTCHA_SECRET_KEY = ''
 
-<<<<<<< HEAD
 AUTHY_API_KEY = ''
-=======
+
 YOURLS_USERNAME = ''
 YOURLS_PASSWORD = ''
-YOURLS_URL = ''
->>>>>>> f80f9e6f
+YOURLS_URL = ''