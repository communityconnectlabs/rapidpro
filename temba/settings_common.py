--- conflicted
+++ resolved
@@ -1267,26 +1267,10 @@
 # To allow manage fields to support up to 1000 fields
 DATA_UPLOAD_MAX_NUMBER_FIELDS = 4000
 
-<<<<<<< HEAD
-DEFAULT_INVITATION = 'Hi. This is Kathy from Community Connect. Can we occasionally send a short survey to this ' \
-                     'number? Please reply "Y" for yes or "N" for no.'
-
-DEFAULT_MSG_INVITATION_ACCEPTED = 'Thank you for confirming that you agree to receive occasional messages from us.'
-DEFAULT_MSG_INVITATION_REJECTED = 'We will not send you further automated messages. If you change your mind, please ' \
-                                  'reply with "yes" to opt in to receiving occasional automated messages from us.'
-
-INVITATION_ACCEPT_REPLY = 'y'
-INVITATION_REJECT_REPLY = 'n'
-INVITATION_ACCEPTED_GROUP_NAME = 'Opted-In'
-INVITATION_REJECTED_GROUP_NAME = 'Opted-Out'
-
 GOOGLE_SHORTEN_URL_API_KEY = '__YOUR_GOOGLE_SHORTEN_URL_API_KEY__'
 
 PARSE_URL = '__YOUR_PARSE_URL__'
 PARSE_APP_ID = '__YOUR_PARSE_APP_ID__'
 PARSE_REST_KEY = '__YOUR_PARSE_REST_KEY__'
 PARSE_MASTER_KEY = '__YOUR_PARSE_MASTER_KEY__'
-PARSE_SERVER_NAME = '__SERVER_NAME__'
-=======
-GOOGLE_SHORTEN_URL_API_KEY = '__YOUR_GOOGLE_SHORTEN_URL_API_KEY__'
->>>>>>> f9a26492
+PARSE_SERVER_NAME = '__SERVER_NAME__'