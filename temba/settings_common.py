from __future__ import unicode_literals

import iptools
import os
import sys

from celery.schedules import crontab
from datetime import timedelta
from django.utils.translation import ugettext_lazy as _

# -----------------------------------------------------------------------------------
# Default to debugging
# -----------------------------------------------------------------------------------
DEBUG = True

# -----------------------------------------------------------------------------------
# Sets TESTING to True if this configuration is read during a unit test
# -----------------------------------------------------------------------------------
TESTING = sys.argv[1:2] == ['test']

if TESTING:
    PASSWORD_HASHERS = ('django.contrib.auth.hashers.MD5PasswordHasher',)
    DEBUG = False

ADMINS = (
    ('RapidPro', 'code@yourdomain.io'),
)
MANAGERS = ADMINS

# hardcode the postgis version so we can do reset db's from a blank database
POSTGIS_VERSION = (2, 1)

# -----------------------------------------------------------------------------------
# set the mail settings, override these in your settings.py
# if your site was at http://temba.io, it might look like this:
# -----------------------------------------------------------------------------------
EMAIL_HOST = 'smtp.gmail.com'
EMAIL_HOST_USER = 'server@temba.io'
DEFAULT_FROM_EMAIL = 'server@temba.io'
EMAIL_HOST_PASSWORD = 'mypassword'
EMAIL_USE_TLS = True

# Used when sending email from within a flow and the user hasn't configured
# their own SMTP server.
FLOW_FROM_EMAIL = 'no-reply@temba.io'

# HTTP Headers using for outgoing requests to other services
OUTGOING_REQUEST_HEADERS = {'User-agent': 'RapidPro'}

# where recordings and exports are stored
AWS_STORAGE_BUCKET_NAME = 'dl-temba-io'
AWS_BUCKET_DOMAIN = AWS_STORAGE_BUCKET_NAME + '.s3.amazonaws.com'
STORAGE_ROOT_DIR = 'test_orgs' if TESTING else 'orgs'

# -----------------------------------------------------------------------------------
# On Unix systems, a value of None will cause Django to use the same
# timezone as the operating system.
# If running in a Windows environment this must be set to the same as your
# system time zone
# -----------------------------------------------------------------------------------
USE_TZ = True
TIME_ZONE = 'GMT'
USER_TIME_ZONE = 'Africa/Kigali'

MODELTRANSLATION_TRANSLATION_REGISTRY = "translation"

# -----------------------------------------------------------------------------------
# Default language used for this installation
# -----------------------------------------------------------------------------------
LANGUAGE_CODE = 'en-us'

# -----------------------------------------------------------------------------------
# Available languages for translation
# -----------------------------------------------------------------------------------
LANGUAGES = (
    ('en-us', _("English")),
    ('pt-br', _("Portuguese")),
    ('fr', _("French")),
    ('es', _("Spanish")))

DEFAULT_LANGUAGE = "en-us"
DEFAULT_SMS_LANGUAGE = "en-us"

SITE_ID = 1

# If you set this to False, Django will make some optimizations so as not
# to load the internationalization machinery.
USE_I18N = True

# If you set this to False, Django will not format dates, numbers and
# calendars according to the current locale
USE_L10N = True

# URL prefix for admin static files -- CSS, JavaScript and images.
# Make sure to use a trailing slash.
# Examples: "http://foo.com/static/admin/", "/static/admin/".
ADMIN_MEDIA_PREFIX = '/static/admin/'

# List of finder classes that know how to find static files in
# various locations.
STATICFILES_FINDERS = (
    'django.contrib.staticfiles.finders.FileSystemFinder',
    'django.contrib.staticfiles.finders.AppDirectoriesFinder',
    'compressor.finders.CompressorFinder',
)

# Make this unique, and don't share it with anybody.
SECRET_KEY = 'your own secret key'

EMAIL_CONTEXT_PROCESSORS = ('temba.utils.email.link_components',)


# -----------------------------------------------------------------------------------
# Directory Configuration
# -----------------------------------------------------------------------------------
PROJECT_DIR = os.path.join(os.path.abspath(os.path.dirname(__file__)))
LOCALE_PATHS = (os.path.join(PROJECT_DIR, '../locale'),)
RESOURCES_DIR = os.path.join(PROJECT_DIR, '../resources')
FIXTURE_DIRS = (os.path.join(PROJECT_DIR, '../fixtures'),)
TESTFILES_DIR = os.path.join(PROJECT_DIR, '../testfiles')
STATICFILES_DIRS = (os.path.join(PROJECT_DIR, '../static'), os.path.join(PROJECT_DIR, '../media'), )
STATIC_ROOT = os.path.join(PROJECT_DIR, '../sitestatic')
STATIC_URL = '/sitestatic/'
COMPRESS_ROOT = os.path.join(PROJECT_DIR, '../sitestatic')
MEDIA_ROOT = os.path.join(PROJECT_DIR, '../media')
MEDIA_URL = "/media/"


# -----------------------------------------------------------------------------------
# Templates Configuration
# -----------------------------------------------------------------------------------
TEMPLATES = [
    {
        'BACKEND': 'django.template.backends.django.DjangoTemplates',
        'DIRS': [os.path.join(PROJECT_DIR, '../templates')],
        'OPTIONS': {
            'context_processors': [
                'django.contrib.auth.context_processors.auth',
                'django.template.context_processors.debug',
                'django.template.context_processors.i18n',
                'django.template.context_processors.media',
                'django.template.context_processors.static',
                'django.contrib.messages.context_processors.messages',
                'django.template.context_processors.request',
                'temba.context_processors.branding',
                'temba.orgs.context_processors.user_group_perms_processor',
                'temba.orgs.context_processors.unread_count_processor',
                'temba.channels.views.channel_status_processor',
                'temba.msgs.views.send_message_auto_complete_processor',
                'temba.orgs.context_processors.settings_includer',
            ],
            'loaders': [
                'temba.utils.haml.HamlFilesystemLoader',
                'temba.utils.haml.HamlAppDirectoriesLoader',
                'django.template.loaders.filesystem.Loader',
                'django.template.loaders.app_directories.Loader',
                'django.template.loaders.eggs.Loader'
            ],
            'debug': False if TESTING else DEBUG
        },
    },
]

if TESTING:
    TEMPLATES[0]['OPTIONS']['context_processors'] += ('temba.tests.add_testing_flag_to_context', )

MIDDLEWARE_CLASSES = (
    'django.middleware.common.CommonMiddleware',
    'django.contrib.sessions.middleware.SessionMiddleware',
    'django.middleware.csrf.CsrfViewMiddleware',
    'django.contrib.auth.middleware.AuthenticationMiddleware',
    'django.contrib.messages.middleware.MessageMiddleware',
    'temba.middleware.BrandingMiddleware',
    'temba.middleware.OrgTimezoneMiddleware',
    'temba.middleware.FlowSimulationMiddleware',
    'temba.middleware.ActivateLanguageMiddleware',
    'temba.middleware.OrgHeaderMiddleware',
)

ROOT_URLCONF = 'temba.urls'

# other urls to add
APP_URLS = []

SITEMAP = ('public.public_index',
           'public.public_blog',
           'public.video_list',
           'api')

INSTALLED_APPS = (
    'django.contrib.auth',
    'django.contrib.contenttypes',
    'django.contrib.sessions',
    'django.contrib.sites',
    'django.contrib.messages',
    'django.contrib.staticfiles',
    'django.contrib.humanize',
    'django.contrib.gis',
    'django.contrib.sitemaps',
    'django.contrib.postgres',

    # Haml-like templates
    'hamlpy',

    # Redis cache
    'redis',

    # rest framework for api access
    'rest_framework',
    'rest_framework.authtoken',

    # compress our CSS and js
    'compressor',

    # smartmin
    'smartmin',
    'smartmin.csv_imports',
    'smartmin.users',

    # django-timezone-field
    'timezone_field',

    # temba apps
    'temba.assets',
    'temba.auth_tweaks',
    'temba.api',
    'temba.dashboard',
    'temba.public',
    'temba.schedules',
    'temba.orgs',
    'temba.contacts',
    'temba.channels',
    'temba.msgs',
    'temba.flows',
    'temba.reports',
    'temba.triggers',
    'temba.utils',
    'temba.campaigns',
    'temba.ivr',
    'temba.ussd',
    'temba.locations',
    'temba.values',
    'temba.links',
    'temba.airtime',
)

# the last installed app that uses smartmin permissions
PERMISSIONS_APP = 'temba.airtime'

LOGGING = {
    'version': 1,
    'disable_existing_loggers': True,
    'root': {
        'level': 'WARNING',
        'handlers': ['console'],
    },
    'formatters': {
        'verbose': {
            'format': '%(levelname)s %(asctime)s %(module)s %(process)d %(thread)d %(message)s'
        },
    },
    'handlers': {
        'console': {
            'level': 'DEBUG',
            'class': 'logging.StreamHandler',
            'formatter': 'verbose'
        },
        'null': {
            'class': 'logging.NullHandler',
        },
    },
    'loggers': {
        'pycountry': {
            'level': 'ERROR',
            'handlers': ['console'],
            'propagate': False,
        },
        'django.security.DisallowedHost': {
            'handlers': ['null'],
            'propagate': False,
        },
        'django.db.backends': {
            'level': 'ERROR',
            'handlers': ['console'],
            'propagate': False,
        },
    },
}

# -----------------------------------------------------------------------------------
# Branding Configuration
# -----------------------------------------------------------------------------------
BRANDING = {
    'rapidpro.io': {
        'slug': 'rapidpro',
        'name': 'RapidPro',
        'org': 'UNICEF',
        'colors': dict(primary='#0c6596'),
        'styles': ['brands/rapidpro/font/style.css'],
        'welcome_topup': 1000,
        'email': 'join@rapidpro.io',
        'support_email': 'support@rapidpro.io',
        'link': 'https://app.rapidpro.io',
        'api_link': 'https://api.rapidpro.io',
        'docs_link': 'http://docs.rapidpro.io',
        'domain': 'app.rapidpro.io',
        'favico': 'brands/rapidpro/rapidpro.ico',
        'splash': '/brands/rapidpro/splash.jpg',
        'logo': '/brands/rapidpro/logo.png',
        'allow_signups': True,
        'tiers': dict(import_flows=0, multi_user=0, multi_org=0),
        'bundles': [],
        'welcome_packs': [dict(size=5000, name="Demo Account"), dict(size=100000, name="UNICEF Account")],
        'description': _("Visually build nationally scalable mobile applications from anywhere in the world."),
        'credits': _("Copyright &copy; 2012-2017 UNICEF, Nyaruka. All Rights Reserved.")
    }
}
DEFAULT_BRAND = 'rapidpro.io'

# -----------------------------------------------------------------------------------
# Permission Management
# -----------------------------------------------------------------------------------

# this lets us easily create new permissions across our objects
PERMISSIONS = {
    '*': ('create',  # can create an object
          'read',    # can read an object, viewing it's details
          'update',  # can update an object
          'delete',  # can delete an object,
          'list'),   # can view a list of the objects

    'api.apitoken': ('refresh',),

    'api.resthook': ('api', 'list'),

    'api.webhookevent': ('api',),

    'api.resthooksubscriber': ('api',),

    'campaigns.campaign': ('api',
                           'archived',
                           ),

    'campaigns.campaignevent': ('api',),


    'contacts.contact': ('api',
                         'block',
                         'blocked',
                         'break_anon',
                         'customize',
                         'export',
                         'stopped',
                         'filter',
                         'history',
                         'import',
                         'import_salesforce',
                         'omnibox',
                         'unblock',
                         'unstop',
                         'update_fields',
                         'update_fields_input',
                         'invite',
                         'invite_filter',
                         'invite_send',
                         'salesforce_export'
                         ),

    'contacts.contactfield': ('api',
                              'json',
                              'managefields'),

    'contacts.contactgroup': ('api',),

    'ivr.ivrcall': ('start',),

    'locations.adminboundary': ('alias',
                                'api',
                                'boundaries',
                                'geometry'),

    'orgs.org': ('accounts',
                 'smtp_server',
                 'api',
                 'country',
                 'chatbase',
                 'clear_cache',
                 'create_login',
                 'create_sub_org',
                 'dashboard',
                 'download',
                 'edit',
                 'edit_sub_org',
                 'export',
                 'grant',
                 'giftcards',
                 'home',
                 'import',
                 'import_parse_data',
                 'join',
                 'languages',
                 'lookups',
                 'manage',
                 'manage_accounts',
                 'manage_accounts_sub_org',
                 'nexmo_configuration',
                 'nexmo_account',
                 'nexmo_connect',
                 'parse_data_view',
                 'plivo_connect',
                 'profile',
                 'resend_invitation',
                 'resthooks',
                 'salesforce',
                 'service',
                 'signup',
                 'sub_orgs',
                 'surveyor',
                 'transfer_credits',
                 'transfer_to_account',
                 'trial',
                 'twilio_account',
                 'twilio_connect',
                 'webhook',
                 ),

    'orgs.usersettings': ('phone',),

    'channels.channel': ('api',
                         'bulk_sender_options',
                         'claim',
                         'configuration',
                         'create_bulk_sender',
                         'create_caller',
                         'errors',
                         'facebook_whitelist',
                         'search_nexmo',
                         'search_numbers',
                         ),

    'channels.channellog': ('session',),

    'channels.channelevent': ('api',
                              'calls'),

    'flows.flowstart': ('api',),

    'flows.flow': ('activity',
                   'activity_chart',
                   'activity_list',
                   'analytics',
                   'api',
                   'archived',
                   'broadcast',
                   'campaign',
                   'completion',
                   'copy',
                   'editor',
                   'export',
                   'export_results',
                   'filter',
                   'json',
                   'launch',
                   'launch_keyword',
                   'launch_schedule',
                   'read',
                   'recent_messages',
                   'results',
                   'revisions',
                   'run_table',
                   'salesforce_fields',
                   'simulate',
                   'upload_action_recording',
                   'upload_media_action',
                   'pdf_export',
                   'lookups_api',
                   'giftcards_api',
                   ),

    'flows.ruleset': ('analytics',
                      'choropleth',
                      'map',
                      'results',
                      ),

    'links.link': ('archived',
                   'read',
                   'history',
                   'api',
                   'export',
                   ),

    'msgs.msg': ('api',
                 'archive',
                 'archived',
                 'export',
                 'failed',
                 'filter',
                 'flow',
                 'inbox',
                 'label',
                 'outbox',
                 'sent',
                 'test',
                 'update',
                 ),

    'msgs.broadcast': ('api',
                       'detail',
                       'schedule',
                       'schedule_list',
                       'schedule_read',
                       'send',
                       ),

    'msgs.label': ('api', 'create', 'create_folder'),

    'orgs.topup': ('manage',),

    'triggers.trigger': ('archived',
                         'catchall',
                         'follow',
                         'inbound_call',
                         'keyword',
                         'missed_call',
                         'new_conversation',
                         'referral',
                         'register',
                         'schedule',
                         'ussd',
                         ),
}

# assigns the permissions that each group should have
GROUP_PERMISSIONS = {
    "Service Users": (  # internal Temba services have limited permissions
        'msgs.msg_create',
    ),
    "Alpha": (
    ),
    "Beta": (
    ),
    "Surveyors": (
        'contacts.contact_api',
        'contacts.contactfield_api',
        'flows.flow_api',
        'locations.adminboundary_api',
        'orgs.org_api',
        'orgs.org_surveyor',
        'msgs.msg_api',
    ),
    "Granters": (
        'orgs.org_grant',
    ),
    "Customer Support": (
        'auth.user_list',
        'auth.user_update',
        'contacts.contact_break_anon',
        'flows.flow_editor',
        'flows.flow_json',
        'flows.flow_read',
        'flows.flow_revisions',
        'flows.flowrun_delete',
        'orgs.org_dashboard',
        'orgs.org_grant',
        'orgs.org_manage',
        'orgs.org_update',
        'orgs.org_service',
        'orgs.topup_create',
        'orgs.topup_manage',
        'orgs.topup_update',
    ),
    "Administrators": (
        'airtime.airtimetransfer_list',
        'airtime.airtimetransfer_read',

        'api.apitoken_refresh',
        'api.resthook_api',
        'api.resthook_list',
        'api.resthooksubscriber_api',
        'api.webhookevent_api',
        'api.webhookevent_list',
        'api.webhookevent_read',

        'campaigns.campaign.*',
        'campaigns.campaignevent.*',

        'contacts.contact_api',
        'contacts.contact_block',
        'contacts.contact_blocked',
        'contacts.contact_create',
        'contacts.contact_customize',
        'contacts.contact_delete',
        'contacts.contact_export',
        'contacts.contact_filter',
        'contacts.contact_history',
        'contacts.contact_import',
        'contacts.contact_import_salesforce',
        'contacts.contact_list',
        'contacts.contact_omnibox',
        'contacts.contact_read',
        'contacts.contact_stopped',
        'contacts.contact_unblock',
        'contacts.contact_unstop',
        'contacts.contact_update',
        'contacts.contact_update_fields',
        'contacts.contact_update_fields_input',
        'contacts.contact_invite',
        'contacts.contact_invite_filter',
        'contacts.contact_invite_send',
        'contacts.contact_salesforce_export',
        'contacts.contactfield.*',
        'contacts.contactgroup.*',

        'csv_imports.importtask.*',

        'ivr.ivrcall.*',
        'ussd.ussdsession.*',

        'locations.adminboundary_alias',
        'locations.adminboundary_api',
        'locations.adminboundary_boundaries',
        'locations.adminboundary_geometry',

        'orgs.org_accounts',
        'orgs.org_smtp_server',
        'orgs.org_api',
        'orgs.org_dashboard',
        'orgs.org_country',
        'orgs.org_chatbase',
        'orgs.org_create_sub_org',
        'orgs.org_download',
        'orgs.org_edit',
        'orgs.org_edit_sub_org',
        'orgs.org_export',
        'orgs.org_home',
        'orgs.org_giftcards',
        'orgs.org_import',
        'orgs.org_import_parse_data',
        'orgs.org_languages',
        'orgs.org_lookups',
        'orgs.org_manage_accounts',
        'orgs.org_manage_accounts_sub_org',
        'orgs.org_nexmo_account',
        'orgs.org_nexmo_connect',
        'orgs.org_nexmo_configuration',
        'orgs.org_parse_data_view',
        'orgs.org_plivo_connect',
        'orgs.org_profile',
        'orgs.org_resend_invitation',
        'orgs.org_resthooks',
        'orgs.org_salesforce',
        'orgs.org_sub_orgs',
        'orgs.org_transfer_credits',
        'orgs.org_transfer_to_account',
        'orgs.org_twilio_account',
        'orgs.org_twilio_connect',
        'orgs.org_webhook',
        'orgs.topup_list',
        'orgs.topup_read',
        'orgs.usersettings_phone',
        'orgs.usersettings_update',

        'channels.channel_api',
        'channels.channel_bulk_sender_options',
        'channels.channel_claim',
        'channels.channel_configuration',
        'channels.channel_create',
        'channels.channel_create_bulk_sender',
        'channels.channel_create_caller',
        'channels.channel_facebook_whitelist',
        'channels.channel_delete',
        'channels.channel_list',
        'channels.channel_read',
        'channels.channel_search_nexmo',
        'channels.channel_search_numbers',
        'channels.channel_update',
        'channels.channelevent.*',
        'channels.channellog_list',
        'channels.channellog_read',
        'channels.channellog_session',

        'reports.report.*',

        'flows.flow.*',
        'flows.flowstart_api',
        'flows.flowlabel.*',
        'flows.ruleset.*',
        'flows.flowrun_delete',

        'schedules.schedule.*',

        'msgs.broadcast.*',
        'msgs.broadcastschedule.*',
        'msgs.label.*',
        'msgs.msg_api',
        'msgs.msg_archive',
        'msgs.msg_archived',
        'msgs.msg_delete',
        'msgs.msg_export',
        'msgs.msg_failed',
        'msgs.msg_filter',
        'msgs.msg_flow',
        'msgs.msg_inbox',
        'msgs.msg_label',
        'msgs.msg_outbox',
        'msgs.msg_sent',
        'msgs.msg_update',

        'links.link.*',
        'links.link_read',
        'links.link_archived',
        'links.link_update',
        'links.link_history',
        'links.link_api',
        'links.link_export',

        'triggers.trigger.*',

    ),
    "Editors": (
        'api.apitoken_refresh',
        'api.resthook_api',
        'api.resthook_list',
        'api.resthooksubscriber_api',
        'api.webhookevent_api',
        'api.webhookevent_list',
        'api.webhookevent_read',

        'airtime.airtimetransfer_list',
        'airtime.airtimetransfer_read',

        'campaigns.campaign.*',
        'campaigns.campaignevent.*',

        'contacts.contact_api',
        'contacts.contact_block',
        'contacts.contact_blocked',
        'contacts.contact_create',
        'contacts.contact_customize',
        'contacts.contact_delete',
        'contacts.contact_export',
        'contacts.contact_filter',
        'contacts.contact_history',
        'contacts.contact_import',
        'contacts.contact_import_salesforce',
        'contacts.contact_list',
        'contacts.contact_omnibox',
        'contacts.contact_read',
        'contacts.contact_stopped',
        'contacts.contact_unblock',
        'contacts.contact_unstop',
        'contacts.contact_update',
        'contacts.contact_update_fields',
        'contacts.contact_update_fields_input',
        'contacts.contact_invite',
        'contacts.contact_invite_filter',
        'contacts.contact_invite_send',
        'contacts.contact_salesforce_export',
        'contacts.contactfield.*',
        'contacts.contactgroup.*',

        'csv_imports.importtask.*',

        'ivr.ivrcall.*',
        'ussd.ussdsession.*',

        'locations.adminboundary_alias',
        'locations.adminboundary_api',
        'locations.adminboundary_boundaries',
        'locations.adminboundary_geometry',

        'orgs.org_api',
        'orgs.org_download',
        'orgs.org_export',
        'orgs.org_home',
        'orgs.org_giftcards',
        'orgs.org_import',
        'orgs.org_import_parse_data',
        'orgs.org_lookups',
        'orgs.org_parse_data_view',
        'orgs.org_profile',
        'orgs.org_resthooks',
        'orgs.org_webhook',
        'orgs.org_salesforce',
        'orgs.topup_list',
        'orgs.topup_read',
        'orgs.usersettings_phone',
        'orgs.usersettings_update',

        'channels.channel_api',
        'channels.channel_bulk_sender_options',
        'channels.channel_claim',
        'channels.channel_configuration',
        'channels.channel_create',
        'channels.channel_create_bulk_sender',
        'channels.channel_create_caller',
        'channels.channel_delete',
        'channels.channel_list',
        'channels.channel_read',
        'channels.channel_search_numbers',
        'channels.channel_update',
        'channels.channelevent.*',

        'reports.report.*',

        'flows.flow.*',
        'flows.flowstart_api',
        'flows.flowlabel.*',
        'flows.ruleset.*',

        'schedules.schedule.*',

        'msgs.broadcast.*',
        'msgs.broadcastschedule.*',
        'msgs.label.*',
        'msgs.msg_api',
        'msgs.msg_archive',
        'msgs.msg_archived',
        'msgs.msg_delete',
        'msgs.msg_export',
        'msgs.msg_failed',
        'msgs.msg_filter',
        'msgs.msg_flow',
        'msgs.msg_inbox',
        'msgs.msg_label',
        'msgs.msg_outbox',
        'msgs.msg_sent',
        'msgs.msg_update',

        'links.link.*',
        'links.link_read',
        'links.link_archived',
        'links.link_update',
        'links.link_history',
        'links.link_api',
        'links.link_export',

        'triggers.trigger.*',

    ),
    "Viewers": (
        'api.resthook_list',

        'campaigns.campaign_archived',
        'campaigns.campaign_list',
        'campaigns.campaign_read',
        'campaigns.campaignevent_read',

        'contacts.contact_blocked',
        'contacts.contact_export',
        'contacts.contact_filter',
        'contacts.contact_history',
        'contacts.contact_list',
        'contacts.contact_read',
        'contacts.contact_stopped',

        'locations.adminboundary_boundaries',
        'locations.adminboundary_geometry',
        'locations.adminboundary_alias',

        'orgs.org_download',
        'orgs.org_export',
        'orgs.org_home',
        'orgs.org_profile',
        'orgs.topup_list',
        'orgs.topup_read',

        'channels.channel_list',
        'channels.channel_read',
        'channels.channelevent_calls',

        'flows.flow_activity',
        'flows.flow_activity_chart',
        'flows.flow_archived',
        'flows.flow_campaign',
        'flows.flow_completion',
        'flows.flow_export',
        'flows.flow_export_results',
        'flows.flow_filter',
        'flows.flow_list',
        'flows.flow_read',
        'flows.flow_editor',
        'flows.flow_json',
        'flows.flow_recent_messages',
        'flows.flow_results',
        'flows.flow_run_table',
        'flows.flow_simulate',
        'flows.flow_pdf_export',
        'flows.ruleset_analytics',
        'flows.ruleset_results',
        'flows.ruleset_choropleth',

        'msgs.broadcast_schedule_list',
        'msgs.broadcast_schedule_read',
        'msgs.msg_archived',
        'msgs.msg_export',
        'msgs.msg_failed',
        'msgs.msg_filter',
        'msgs.msg_flow',
        'msgs.msg_inbox',
        'msgs.msg_outbox',
        'msgs.msg_sent',

        'triggers.trigger_archived',
        'triggers.trigger_list',

        'links.link_export',
        'links.link_archived',
        'links.link_history',
        'links.link_list',
        'links.link_read',
    )
}

# -----------------------------------------------------------------------------------
# Login / Logout
# -----------------------------------------------------------------------------------
LOGIN_URL = "/users/login/"
LOGOUT_URL = "/users/logout/"
LOGIN_REDIRECT_URL = "/org/choose/"
LOGOUT_REDIRECT_URL = "/"

AUTHENTICATION_BACKENDS = (
    'smartmin.backends.CaseInsensitiveBackend',
)

ANONYMOUS_USER_NAME = 'AnonymousUser'

# -----------------------------------------------------------------------------------
# Our test runner includes a mocked HTTP server and the ability to exclude apps
# -----------------------------------------------------------------------------------
TEST_RUNNER = 'temba.tests.TembaTestRunner'
TEST_EXCLUDE = ('smartmin',)

# -----------------------------------------------------------------------------------
# Debug Toolbar
# -----------------------------------------------------------------------------------
INTERNAL_IPS = iptools.IpRangeList(
    '127.0.0.1',
    '192.168.0.10',
    '192.168.0.0/24',  # network block
    '0.0.0.0'
)

DEBUG_TOOLBAR_CONFIG = {
    'INTERCEPT_REDIRECTS': False,  # disable redirect traps
}

# -----------------------------------------------------------------------------------
# Crontab Settings ..
# -----------------------------------------------------------------------------------
CELERYBEAT_SCHEDULE = {
    "retry-webhook-events": {
        'task': 'retry_events_task',
        'schedule': timedelta(seconds=300),
    },
    "check-channels": {
        'task': 'check_channels_task',
        'schedule': timedelta(seconds=300),
    },
    "schedules": {
        'task': 'check_schedule_task',
        'schedule': timedelta(seconds=60),
    },
    "campaigns": {
        'task': 'check_campaigns_task',
        'schedule': timedelta(seconds=60),
    },
    "check-flows": {
        'task': 'check_flows_task',
        'schedule': timedelta(seconds=60),
    },
    "check-flow-timeouts": {
        'task': 'check_flow_timeouts_task',
        'schedule': timedelta(seconds=20),
    },
    "check-credits": {
        'task': 'check_credits_task',
        'schedule': timedelta(seconds=900)
    },
    "check-messages-task": {
        'task': 'check_messages_task',
        'schedule': timedelta(seconds=300)
    },
    "fail-old-messages": {
        'task': 'fail_old_messages',
        'schedule': crontab(hour=0, minute=0),
    },
    "purge-broadcasts": {
        'task': 'purge_broadcasts_task',
        'schedule': crontab(hour=1, minute=0),
    },
    "clear-old-msg-external-ids": {
        'task': 'clear_old_msg_external_ids',
        'schedule': crontab(hour=2, minute=0),
    },
    "trim-channel-log": {
        'task': 'trim_channel_log_task',
        'schedule': crontab(hour=3, minute=0),
    },
    "trim-webhook-event": {
        'task': 'trim_webhook_event_task',
        'schedule': crontab(hour=3, minute=0),
    },
    "calculate-credit-caches": {
        'task': 'calculate_credit_caches',
        'schedule': timedelta(days=3),
    },
    "squash-flowruncounts": {
        'task': 'squash_flowruncounts',
        'schedule': timedelta(seconds=300),
    },
    "squash-flowpathcounts": {
        'task': 'squash_flowpathcounts',
        'schedule': timedelta(seconds=300),
    },
    "prune-recentmessages": {
        'task': 'prune_recentmessages',
        'schedule': timedelta(seconds=300),
    },
    "squash-channelcounts": {
        'task': 'squash_channelcounts',
        'schedule': timedelta(seconds=300),
    },
    "squash-systemlabels": {
        'task': 'squash_systemlabels',
        'schedule': timedelta(seconds=300),
    },
    "squash-topupcredits": {
        'task': 'squash_topupcredits',
        'schedule': timedelta(seconds=300),
    },
    "squash-contactgroupcounts": {
        'task': 'squash_contactgroupcounts',
        'schedule': timedelta(seconds=300),
    },
    "refresh-jiochat-access-tokens": {
        'task': 'refresh_jiochat_access_tokens',
        'schedule': timedelta(seconds=3600),
    },
    "refresh-salesforce-access-tokens": {
        'task': 'refresh_salesforce_access_tokens',
        'schedule': timedelta(seconds=600),
    },
}

# Mapping of task name to task function path, used when CELERY_ALWAYS_EAGER is set to True
CELERY_TASK_MAP = {
    'send_msg_task': 'temba.channels.tasks.send_msg_task',
    'start_msg_flow_batch': 'temba.flows.tasks.start_msg_flow_batch_task',
    'handle_event_task': 'temba.msgs.tasks.handle_event_task',
}

# -----------------------------------------------------------------------------------
# Async tasks with celery
# -----------------------------------------------------------------------------------
REDIS_HOST = 'localhost'
REDIS_PORT = 6379

# we use a redis db of 10 for testing so that we maintain caches for dev
REDIS_DB = 10 if TESTING else 15

BROKER_URL = 'redis://%s:%d/%d' % (REDIS_HOST, REDIS_PORT, REDIS_DB)

# by default, celery doesn't have any timeout on our redis connections, this fixes that
BROKER_TRANSPORT_OPTIONS = {'socket_timeout': 5}

CELERY_RESULT_BACKEND = None
CELERY_ACCEPT_CONTENT = ['json']
CELERY_TASK_SERIALIZER = 'json'

IS_PROD = False
HOSTNAME = "localhost"

# The URL and port of the proxy server to use when needed (if any, in requests format)
OUTGOING_PROXIES = {}

# -----------------------------------------------------------------------------------
# Cache to Redis
# -----------------------------------------------------------------------------------
CACHES = {
    "default": {
        "BACKEND": "django_redis.cache.RedisCache",
        "LOCATION": "redis://%s:%s/%s" % (REDIS_HOST, REDIS_PORT, REDIS_DB),
        "OPTIONS": {
            "CLIENT_CLASS": "django_redis.client.DefaultClient",
        }
    }
}

# -----------------------------------------------------------------------------------
# Django-rest-framework configuration
# -----------------------------------------------------------------------------------
REST_FRAMEWORK = {
    'DEFAULT_PERMISSION_CLASSES': (
        'rest_framework.permissions.IsAuthenticated',
    ),
    'DEFAULT_AUTHENTICATION_CLASSES': (
        'rest_framework.authentication.SessionAuthentication',
        'temba.api.support.APITokenAuthentication',
    ),
    'DEFAULT_THROTTLE_CLASSES': (
        'temba.api.support.OrgRateThrottle',
    ),
    'DEFAULT_THROTTLE_RATES': {
        'v2': '2500/hour',
        'v2.contacts': '2500/hour',
        'v2.messages': '2500/hour',
        'v2.runs': '2500/hour',
        'v2.api': '2500/hour',
    },
    'PAGE_SIZE': 250,
    'DEFAULT_RENDERER_CLASSES': (
        'temba.api.support.DocumentationRenderer',
        'rest_framework.renderers.JSONRenderer'
    ),
    'EXCEPTION_HANDLER': 'temba.api.support.temba_exception_handler',
    'UNICODE_JSON': False
}
REST_HANDLE_EXCEPTIONS = not TESTING

# -----------------------------------------------------------------------------------
# Django Compressor configuration
# -----------------------------------------------------------------------------------

if TESTING:
    # if only testing, disable coffeescript and less compilation
    COMPRESS_PRECOMPILERS = ()
else:
    COMPRESS_PRECOMPILERS = (
        ('text/less', 'lessc --include-path="%s" {infile} {outfile}' % os.path.join(PROJECT_DIR, '../static', 'less')),
        ('text/coffeescript', 'coffee --compile --stdio')
    )

COMPRESS_ENABLED = False
COMPRESS_OFFLINE = False

# build up our offline compression context based on available brands
COMPRESS_OFFLINE_CONTEXT = []
for brand in BRANDING.values():
    context = dict(STATIC_URL=STATIC_URL, base_template='frame.html', debug=False, testing=False)
    context['brand'] = dict(slug=brand['slug'], styles=brand['styles'])
    COMPRESS_OFFLINE_CONTEXT.append(context)

MAGE_API_URL = 'http://localhost:8026/api/v1'
MAGE_AUTH_TOKEN = None  # should be same token as configured on Mage side

# -----------------------------------------------------------------------------------
# RapidPro configuration settings
# -----------------------------------------------------------------------------------

######
# DANGER: only turn this on if you know what you are doing!
#         could cause messages to be sent to live customer aggregators
SEND_MESSAGES = False

######
# DANGER: only turn this on if you know what you are doing!
#         could cause external APIs to be called in test environment
SEND_WEBHOOKS = False

######
# DANGER: only turn this on if you know what you are doing!
#         could cause emails to be sent in test environment
SEND_EMAILS = False

######
# DANGER: only turn this on if you know what you are doing!
#         could cause airtime transfers in test environment
SEND_AIRTIME = False

######
# DANGER: only turn this on if you know what you are doing!
#         could cause data to be sent to Chatbase in test environment
SEND_CHATBASE = False

######
# DANGER: only turn this on if you know what you are doing!
#         could cause calls in test environments
SEND_CALLS = False

MESSAGE_HANDLERS = [
    'temba.triggers.handlers.TriggerHandler',
    'temba.flows.handlers.FlowHandler',
    'temba.triggers.handlers.CatchAllHandler'
]

CHANNEL_TYPES = [
    'temba.channels.types.twilio.TwilioType',
    'temba.channels.types.twilio_messaging_service.TwilioMessagingServiceType',
    'temba.channels.types.nexmo.NexmoType',
    'temba.channels.types.africastalking.AfricasTalkingType',
    'temba.channels.types.blackmyna.BlackmynaType',
    'temba.channels.types.chikka.ChikkaType',
    'temba.channels.types.clickatell.ClickatellType',
    'temba.channels.types.dartmedia.DartMediaType',
    'temba.channels.types.dmark.DMarkType',
    'temba.channels.types.external.ExternalType',
    'temba.channels.types.facebook.FacebookType',
    'temba.channels.types.firebase.FirebaseCloudMessagingType',
    'temba.channels.types.globe.GlobeType',
    'temba.channels.types.highconnection.HighConnectionType',
    'temba.channels.types.hub9.Hub9Type',
    'temba.channels.types.infobip.InfobipType',
    'temba.channels.types.jasmin.JasminType',
    'temba.channels.types.jiochat.JioChatType',
    'temba.channels.types.junebug.JunebugType',
    'temba.channels.types.junebug_ussd.JunebugUSSDType',
    'temba.channels.types.kannel.KannelType',
    'temba.channels.types.line.LineType',
    'temba.channels.types.m3tech.M3TechType',
    'temba.channels.types.macrokiosk.MacrokioskType',
    'temba.channels.types.mblox.MbloxType',
    'temba.channels.types.plivo.PlivoType',
    'temba.channels.types.redrabbit.RedRabbitType',
    'temba.channels.types.shaqodoon.ShaqodoonType',
    'temba.channels.types.smscentral.SMSCentralType',
    'temba.channels.types.start.StartType',
    'temba.channels.types.telegram.TelegramType',
    'temba.channels.types.twiml_api.TwimlAPIType',
    'temba.channels.types.twitter.TwitterType',
    'temba.channels.types.twitter_activity.TwitterActivityType',
    'temba.channels.types.viber_public.ViberPublicType',
    'temba.channels.types.vumi.VumiType',
    'temba.channels.types.vumi_ussd.VumiUSSDType',
    'temba.channels.types.yo.YoType',
    'temba.channels.types.zenvia.ZenviaType',
]

# -----------------------------------------------------------------------------------
# Store sessions in our cache
# -----------------------------------------------------------------------------------
SESSION_ENGINE = "django.contrib.sessions.backends.cached_db"
SESSION_CACHE_ALIAS = "default"

# -----------------------------------------------------------------------------------
# 3rd Party Integration Keys
# -----------------------------------------------------------------------------------
TWITTER_API_KEY = os.environ.get('TWITTER_API_KEY', 'MISSING_TWITTER_API_KEY')
TWITTER_API_SECRET = os.environ.get('TWITTER_API_SECRET', 'MISSING_TWITTER_API_SECRET')

SEGMENT_IO_KEY = os.environ.get('SEGMENT_IO_KEY', '')

LIBRATO_USER = os.environ.get('LIBRATO_USER', '')
LIBRATO_TOKEN = os.environ.get('LIBRATO_TOKEN', '')

# -----------------------------------------------------------------------------------
# IP Addresses
# These are the externally accessible IP addresses of the servers running RapidPro.
# Needed for channel types that authenticate by whitelisting public IPs.
#
# You need to change these to real addresses to work with these.
# -----------------------------------------------------------------------------------
IP_ADDRESSES = ('172.16.10.10', '162.16.10.20')

# -----------------------------------------------------------------------------------
# Installs may choose how big they want their text messages and contact fields to be.
# -----------------------------------------------------------------------------------
MSG_FIELD_SIZE = 640
VALUE_FIELD_SIZE = 640
FLOWRUN_FIELDS_SIZE = 256

# -----------------------------------------------------------------------------------
# Installs may choose how long to keep the channel logs in hours
# by default we keep success logs for 48 hours and error_logs for 30 days(30 * 24 hours)
# Falsy values to keep the logs forever
# -----------------------------------------------------------------------------------
SUCCESS_LOGS_TRIM_TIME = 48
ALL_LOGS_TRIM_TIME = 24 * 30

# -----------------------------------------------------------------------------------
# Which channel types will be sent using Courier instead of RapidPro
# -----------------------------------------------------------------------------------
COURIER_CHANNELS = set(['DK'])

# -----------------------------------------------------------------------------------
# Chatbase integration
# -----------------------------------------------------------------------------------
CHATBASE_API_URL = 'https://chatbase.com/api/message'

# To allow manage fields to support up to 1000 fields
DATA_UPLOAD_MAX_NUMBER_FIELDS = 4000

GOOGLE_SHORTEN_URL_API_KEY = '__YOUR_GOOGLE_SHORTEN_URL_API_KEY__'

<<<<<<< HEAD
SALESFORCE_CONSUMER_KEY = '__SALESFORCE_CONSUMER_KEY__'
SALESFORCE_CONSUMER_SECRET = '__SALESFORCE_CONSUMER_SECRET__'
SALESFORCE_AUTHORIZE_URL = 'https://login.salesforce.com/services/oauth2/authorize'
SALESFORCE_ACCESS_TOKEN_URL = 'https://login.salesforce.com/services/oauth2/token'
=======
PARSE_URL = '__YOUR_PARSE_URL__'
PARSE_APP_ID = '__YOUR_PARSE_APP_ID__'
PARSE_REST_KEY = '__YOUR_PARSE_REST_KEY__'
PARSE_MASTER_KEY = '__YOUR_PARSE_MASTER_KEY__'
PARSE_SERVER_NAME = '__SERVER_NAME__'
>>>>>>> f1017cb6
<|MERGE_RESOLUTION|>--- conflicted
+++ resolved
@@ -363,7 +363,7 @@
                          'invite',
                          'invite_filter',
                          'invite_send',
-                         'salesforce_export'
+                         'salesforce_export',
                          ),
 
     'contacts.contactfield': ('api',
@@ -1284,15 +1284,13 @@
 
 GOOGLE_SHORTEN_URL_API_KEY = '__YOUR_GOOGLE_SHORTEN_URL_API_KEY__'
 
-<<<<<<< HEAD
 SALESFORCE_CONSUMER_KEY = '__SALESFORCE_CONSUMER_KEY__'
 SALESFORCE_CONSUMER_SECRET = '__SALESFORCE_CONSUMER_SECRET__'
 SALESFORCE_AUTHORIZE_URL = 'https://login.salesforce.com/services/oauth2/authorize'
 SALESFORCE_ACCESS_TOKEN_URL = 'https://login.salesforce.com/services/oauth2/token'
-=======
+
 PARSE_URL = '__YOUR_PARSE_URL__'
 PARSE_APP_ID = '__YOUR_PARSE_APP_ID__'
 PARSE_REST_KEY = '__YOUR_PARSE_REST_KEY__'
 PARSE_MASTER_KEY = '__YOUR_PARSE_MASTER_KEY__'
-PARSE_SERVER_NAME = '__SERVER_NAME__'
->>>>>>> f1017cb6
+PARSE_SERVER_NAME = '__SERVER_NAME__'