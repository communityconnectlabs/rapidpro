--- conflicted
+++ resolved
@@ -591,11 +591,8 @@
         "flows.flow_revisions",
         "flows.flowrun_delete",
         "flows.flowsession_json",
-<<<<<<< HEAD
         "flows.flowtemplate.*",
-=======
         "notifications.log_list",
->>>>>>> 4c0b0a92
         "orgs.org_dashboard",
         "orgs.org_delete",
         "orgs.org_grant",
@@ -689,11 +686,8 @@
         "orgs.org_profile",
         "orgs.org_prometheus",
         "orgs.org_resthooks",
-<<<<<<< HEAD
         "orgs.org_send_invite",
-=======
         "orgs.org_spa",
->>>>>>> 4c0b0a92
         "orgs.org_sub_orgs",
         "orgs.org_transfer_credits",
         "orgs.org_twilio_account",
@@ -816,13 +810,11 @@
         "orgs.org_giftcards",
         "orgs.org_home",
         "orgs.org_import",
-<<<<<<< HEAD
         "orgs.org_lookups",
+        "orgs.org_menu",
+        "orgs.org_opt_out_message",
         "orgs.org_parse_data_view",
         "orgs.org_parse_data_import",
-=======
-        "orgs.org_menu",
->>>>>>> 4c0b0a92
         "orgs.org_profile",
         "orgs.org_resthooks",
         "orgs.org_spa",
@@ -830,7 +822,6 @@
         "orgs.org_token",
         "orgs.topup_list",
         "orgs.topup_read",
-        "orgs.org_opt_out_message",
         "channels.channel_api",
         "channels.channel_bulk_sender_options",
         "channels.channel_claim",
@@ -874,11 +865,8 @@
         "policies.policy_read",
         "policies.policy_list",
         "policies.policy_give_consent",
-<<<<<<< HEAD
+        "request_logs.httplog_webhooks",
         "schedules.schedule.*",
-=======
-        "request_logs.httplog_webhooks",
->>>>>>> 4c0b0a92
         "templates.template_api",
         "tickets.ticket.*",
         "tickets.ticketer_api",
@@ -886,12 +874,6 @@
         "triggers.trigger.*",
     ),
     "Viewers": (
-<<<<<<< HEAD
-        "api.apitoken_refresh",
-        "api.resthook_api",
-        "api.resthook_list",
-=======
->>>>>>> 4c0b0a92
         "campaigns.campaign_archived",
         "campaigns.campaign_list",
         "campaigns.campaign_read",
@@ -927,11 +909,7 @@
         "orgs.org_home",
         "orgs.org_menu",
         "orgs.org_profile",
-<<<<<<< HEAD
-        "orgs.org_token",
-=======
         "orgs.org_spa",
->>>>>>> 4c0b0a92
         "orgs.org_two_factor",
         "orgs.topup_list",
         "orgs.topup_read",
@@ -987,12 +965,9 @@
         "msgs.msg_menu",
         "msgs.msg_outbox",
         "msgs.msg_sent",
-<<<<<<< HEAD
         "msgs.msg_sent_voice",
         "msgs.msg_api",
-=======
         "orgs.org_menu",
->>>>>>> 4c0b0a92
         "policies.policy_read",
         "policies.policy_list",
         "policies.policy_give_consent",
@@ -1064,30 +1039,15 @@
     "DISABLE_SERVER_SIDE_CURSORS": True,
 }
 
-<<<<<<< HEAD
-_readonly_database_config = _default_database_config.copy()
-_direct_database_config = _default_database_config.copy()
-_default_database_config["DISABLE_SERVER_SIDE_CURSORS"] = True
-_readonly_database_config["DISABLE_SERVER_SIDE_CURSORS"] = True
-
+# installs can provide a default connection and an optional read-only connection (e.g. a separate read replica) which
+# will be used for certain fetch operations
 DATABASES = {
     "default": _default_database_config,
-    "direct": _direct_database_config,
-    "read_only_db": _readonly_database_config,
+    "readonly": _default_database_config.copy(),
+    "read_only_db": _default_database_config.copy(),
 }
 
-# If we are testing, set both our connections as the same, Django seems to get
-# confused on Python 3.6 with transactional tests otherwise
-if TESTING:
-    DATABASES["default"] = _direct_database_config
-    DATABASES["read_only_db"] = _direct_database_config
-=======
-# installs can provide a default connection and an optional read-only connection (e.g. a separate read replica) which
-# will be used for certain fetch operations
-DATABASES = {"default": _default_database_config, "readonly": _default_database_config.copy()}
-
 DEFAULT_AUTO_FIELD = "django.db.models.AutoField"
->>>>>>> 4c0b0a92
 
 INTERNAL_IPS = iptools.IpRangeList("127.0.0.1", "192.168.0.10", "192.168.0.0/24", "0.0.0.0")  # network block
 
@@ -1455,7 +1415,6 @@
 
 
 # ElasticSearch configuration (URL RFC-1738)
-<<<<<<< HEAD
 ELASTICSEARCH_URL = os.environ.get("ELASTICSEARCH_URL", "http://localhost:9200")
 
 
@@ -1519,7 +1478,4 @@
 ALLOW_DUPLICATE_CONTACT_IMPORT = os.environ.get("ALLOW_DUPLICATE_CONTACT_IMPORT", "").lower() == "true"
 DEACTIVATED_CONTACTS_EMAILS = os.environ.get("DEACTIVATED_CONTACTS_EMAILS", "").split(",")
 
-AMAZON_CONNECT_LAMBDA_FUNCTION_URL = os.environ.get("AMAZON_CONNECT_LAMBDA_FUNCTION_URL", "")
-=======
-ELASTICSEARCH_URL = os.environ.get("ELASTICSEARCH_URL", "http://localhost:9200")
->>>>>>> 4c0b0a92
+AMAZON_CONNECT_LAMBDA_FUNCTION_URL = os.environ.get("AMAZON_CONNECT_LAMBDA_FUNCTION_URL", "")