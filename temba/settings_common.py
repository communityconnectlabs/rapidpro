--- conflicted
+++ resolved
@@ -133,12 +133,8 @@
 STATICFILES_DIRS = (
     os.path.join(PROJECT_DIR, "../static"),
     os.path.join(PROJECT_DIR, "../media"),
-<<<<<<< HEAD
+    os.path.join(PROJECT_DIR, "../node_modules"),
     os.path.join(PROJECT_DIR, "../node_modules/@greatnonprofits-nfp/flow-editor/build"),
-=======
-    os.path.join(PROJECT_DIR, "../node_modules/@nyaruka/flow-editor/build"),
-    os.path.join(PROJECT_DIR, "../node_modules"),
->>>>>>> e341e9e1
     os.path.join(PROJECT_DIR, "../node_modules/react/umd"),
     os.path.join(PROJECT_DIR, "../node_modules/react-dom/umd"),
 )
@@ -414,12 +410,9 @@
         "manage_accounts_sub_org",
         "nexmo_account",
         "nexmo_connect",
-<<<<<<< HEAD
         "parse_data_view",
         "parse_data_import",
-=======
         "plan",
->>>>>>> e341e9e1
         "plivo_connect",
         "profile",
         "prometheus",
@@ -651,12 +644,9 @@
         "orgs.org_manage_accounts_sub_org",
         "orgs.org_nexmo_account",
         "orgs.org_nexmo_connect",
-<<<<<<< HEAD
         "orgs.org_parse_data_view",
         "orgs.org_parse_data_import",
-=======
         "orgs.org_plan",
->>>>>>> e341e9e1
         "orgs.org_plivo_connect",
         "orgs.org_profile",
         "orgs.org_prometheus",
@@ -718,15 +708,12 @@
         "request_logs.httplog_classifier",
         "request_logs.httplog_read",
         "templates.template_api",
-<<<<<<< HEAD
         "links.link.*",
-=======
         "tickets.ticket.*",
         "tickets.ticketer_api",
         "tickets.ticketer_configure",
         "tickets.ticketer_connect",
         "tickets.ticketer_delete",
->>>>>>> e341e9e1
         "triggers.trigger.*",
     ),
     "Editors": (
@@ -832,15 +819,12 @@
         "policies.policy_list",
         "policies.policy_give_consent",
         "templates.template_api",
-<<<<<<< HEAD
         "links.link.*",
-=======
         "tickets.ticket_closed",
         "tickets.ticket_filter",
         "tickets.ticket_open",
         "tickets.ticket_update",
         "tickets.ticketer_api",
->>>>>>> e341e9e1
         "triggers.trigger.*",
     ),
     "Viewers": (
@@ -896,16 +880,13 @@
         "flows.flow_links_table",
         "flows.flow_merging_flows_table",
         "flows.flow_simulate",
-<<<<<<< HEAD
         "flows.flow_pdf_export",
         "flows.flowimage_list",
         "flows.flowimage_read",
         "flows.flowimage_filter",
         "flows.flowimage_archived",
         "flows.flowimage_download",
-=======
         "flows.flowstart_list",
->>>>>>> e341e9e1
         "msgs.broadcast_schedule_list",
         "msgs.broadcast_schedule_read",
         "msgs.label_api",
@@ -920,18 +901,15 @@
         "policies.policy_read",
         "policies.policy_list",
         "policies.policy_give_consent",
-<<<<<<< HEAD
         "links.link_export",
         "links.link_archived",
         "links.link_history",
         "links.link_list",
         "links.link_read",
-=======
         "tickets.ticket_closed",
         "tickets.ticket_filter",
         "tickets.ticket_open",
         "tickets.ticketer_api",
->>>>>>> e341e9e1
         "triggers.trigger_archived",
         "triggers.trigger_list",
     ),
@@ -1002,18 +980,6 @@
     "refresh-wechat-access-tokens": {"task": "refresh_wechat_access_tokens", "schedule": timedelta(seconds=3600)},
     "refresh-whatsapp-tokens": {"task": "refresh_whatsapp_tokens", "schedule": timedelta(hours=24)},
     "refresh-whatsapp-templates": {"task": "refresh_whatsapp_templates", "schedule": timedelta(seconds=900)},
-<<<<<<< HEAD
-    # "resume_failed_tasks": {"task": "resume_failed_tasks", "schedule": timedelta(seconds=1800)},
-    "delete-flowimage-downloaded-files": {
-        "task": "delete_flowimage_downloaded_files",
-        "schedule": crontab(hour=4, minute=0),
-    },
-    "start-active-mergeflow-tasks": {"task": "start_active_merge_flows", "schedule": timedelta(minutes=10)},
-    "generate-missing-gif-thumbnails": {
-        "task": "generate_missing_gif_thumbnails",
-        "schedule": crontab(hour=3, minute=30),
-    },
-=======
     "squash-channelcounts": {"task": "squash_channelcounts", "schedule": timedelta(seconds=60)},
     "squash-contactgroupcounts": {"task": "squash_contactgroupcounts", "schedule": timedelta(seconds=60)},
     "squash-flowcounts": {"task": "squash_flowcounts", "schedule": timedelta(seconds=60)},
@@ -1031,7 +997,15 @@
     "trim-sync-events": {"task": "trim_sync_events_task", "schedule": crontab(hour=3, minute=0)},
     "trim-webhook-event": {"task": "trim_webhook_event_task", "schedule": crontab(hour=3, minute=0)},
     "update-org-activity": {"task": "update_org_activity_task", "schedule": crontab(hour=3, minute=5)},
->>>>>>> e341e9e1
+    "delete-flowimage-downloaded-files": {
+        "task": "delete_flowimage_downloaded_files",
+        "schedule": crontab(hour=4, minute=0),
+    },
+    "start-active-mergeflow-tasks": {"task": "start_active_merge_flows", "schedule": timedelta(minutes=10)},
+    "generate-missing-gif-thumbnails": {
+        "task": "generate_missing_gif_thumbnails",
+        "schedule": crontab(hour=3, minute=30),
+    },
 }
 
 # Mapping of task name to task function path, used when CELERY_ALWAYS_EAGER is set to True
@@ -1141,7 +1115,6 @@
 #         could cause emails to be sent in test environment
 SEND_EMAILS = False
 
-<<<<<<< HEAD
 ######
 # DANGER: only turn this on if you know what you are doing!
 #         could cause airtime transfers in test environment
@@ -1156,10 +1129,9 @@
 # DANGER: only turn this on if you know what you are doing!
 #         could cause calls in test environments
 SEND_CALLS = False
-=======
+
 # Whether to send receipts on TopUp purchases
 SEND_RECEIPTS = True
->>>>>>> e341e9e1
 
 CLASSIFIER_TYPES = [
     "temba.classifiers.types.wit.WitType",
@@ -1235,11 +1207,8 @@
     "temba.channels.types.yo.YoType",
     "temba.channels.types.zenvia.ZenviaType",
     "temba.channels.types.android.AndroidType",
-<<<<<<< HEAD
     "temba.channels.types.webchat.WebChatType",
-=======
     "temba.channels.types.rocketchat.RocketChatType",
->>>>>>> e341e9e1
 ]
 
 # -----------------------------------------------------------------------------------
@@ -1349,7 +1318,7 @@
 
 
 # Maximum active objects are org can have
-<<<<<<< HEAD
+MAX_ACTIVE_CONTACTGROUPS_PER_ORG = 250
 MAX_ACTIVE_CONTACTFIELDS_PER_ORG = 255
 MAX_ACTIVE_GLOBALS_PER_ORG = 255
 MAX_ORG_CONTACTGROUPS = 250
@@ -1401,9 +1370,4 @@
 GOOGLE_FONT_API_KEY = os.environ.get("GOOGLE_FONT_API_KEY", "")
 
 CORS_ALLOW_ALL_ORIGINS = True
-CORS_ALLOW_METHODS = ["GET"]
-=======
-MAX_ACTIVE_CONTACTFIELDS_PER_ORG = 250
-MAX_ACTIVE_CONTACTGROUPS_PER_ORG = 250
-MAX_ACTIVE_GLOBALS_PER_ORG = 250
->>>>>>> e341e9e1
+CORS_ALLOW_METHODS = ["GET"]