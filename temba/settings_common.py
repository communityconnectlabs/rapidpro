
import iptools
import os
import sys
import socket

from celery.schedules import crontab
from datetime import timedelta
from django.utils.translation import ugettext_lazy as _

# -----------------------------------------------------------------------------------
# Default to debugging
# -----------------------------------------------------------------------------------
DEBUG = True

# -----------------------------------------------------------------------------------
# Sets TESTING to True if this configuration is read during a unit test
# -----------------------------------------------------------------------------------
TESTING = sys.argv[1:2] == ['test']

if TESTING:
    PASSWORD_HASHERS = ('django.contrib.auth.hashers.MD5PasswordHasher',)
    DEBUG = False

ADMINS = (
    ('RapidPro', 'code@yourdomain.io'),
)
MANAGERS = ADMINS

# hardcode the postgis version so we can do reset db's from a blank database
POSTGIS_VERSION = (2, 1)

# -----------------------------------------------------------------------------------
# set the mail settings, override these in your settings.py
# if your site was at http://temba.io, it might look like this:
# -----------------------------------------------------------------------------------
EMAIL_HOST = 'smtp.gmail.com'
EMAIL_HOST_USER = 'server@temba.io'
DEFAULT_FROM_EMAIL = 'server@temba.io'
EMAIL_HOST_PASSWORD = 'mypassword'
EMAIL_USE_TLS = True

# Used when sending email from within a flow and the user hasn't configured
# their own SMTP server.
FLOW_FROM_EMAIL = 'no-reply@temba.io'

# HTTP Headers using for outgoing requests to other services
OUTGOING_REQUEST_HEADERS = {'User-agent': 'RapidPro'}

# where recordings and exports are stored
AWS_STORAGE_BUCKET_NAME = 'dl-temba-io'
AWS_BUCKET_DOMAIN = AWS_STORAGE_BUCKET_NAME + '.s3.amazonaws.com'
STORAGE_ROOT_DIR = 'test_orgs' if TESTING else 'orgs'

# keys to access s3
AWS_ACCESS_KEY_ID = 'aws_access_key_id'
AWS_SECRET_ACCESS_KEY = 'aws_secret_access_key'

# -----------------------------------------------------------------------------------
# On Unix systems, a value of None will cause Django to use the same
# timezone as the operating system.
# If running in a Windows environment this must be set to the same as your
# system time zone
# -----------------------------------------------------------------------------------
USE_TZ = True
TIME_ZONE = 'GMT'
USER_TIME_ZONE = 'Africa/Kigali'

MODELTRANSLATION_TRANSLATION_REGISTRY = "translation"

# -----------------------------------------------------------------------------------
# Default language used for this installation
# -----------------------------------------------------------------------------------
LANGUAGE_CODE = 'en-us'

# -----------------------------------------------------------------------------------
# Available languages for translation
# -----------------------------------------------------------------------------------
LANGUAGES = (
    ('en-us', _("English")),
    ('pt-br', _("Portuguese")),
    ('fr', _("French")),
    ('es', _("Spanish")))

DEFAULT_LANGUAGE = "en-us"
DEFAULT_SMS_LANGUAGE = "en-us"

SITE_ID = 1

# If you set this to False, Django will make some optimizations so as not
# to load the internationalization machinery.
USE_I18N = True

# If you set this to False, Django will not format dates, numbers and
# calendars according to the current locale
USE_L10N = True

# URL prefix for admin static files -- CSS, JavaScript and images.
# Make sure to use a trailing slash.
# Examples: "http://foo.com/static/admin/", "/static/admin/".
ADMIN_MEDIA_PREFIX = '/static/admin/'

# List of finder classes that know how to find static files in
# various locations.
STATICFILES_FINDERS = (
    'django.contrib.staticfiles.finders.FileSystemFinder',
    'django.contrib.staticfiles.finders.AppDirectoriesFinder',
    'compressor.finders.CompressorFinder',
)

# Make this unique, and don't share it with anybody.
SECRET_KEY = 'your own secret key'

EMAIL_CONTEXT_PROCESSORS = ('temba.utils.email.link_components',)


# -----------------------------------------------------------------------------------
# Directory Configuration
# -----------------------------------------------------------------------------------
PROJECT_DIR = os.path.join(os.path.abspath(os.path.dirname(__file__)))
LOCALE_PATHS = (os.path.join(PROJECT_DIR, '../locale'),)
RESOURCES_DIR = os.path.join(PROJECT_DIR, '../resources')
FIXTURE_DIRS = (os.path.join(PROJECT_DIR, '../fixtures'),)
TESTFILES_DIR = os.path.join(PROJECT_DIR, '../testfiles')
STATICFILES_DIRS = (os.path.join(PROJECT_DIR, '../static'), os.path.join(PROJECT_DIR, '../media'), os.path.join(PROJECT_DIR, '../node_modules/@nyaruka/flow-editor/umd'))
STATIC_ROOT = os.path.join(PROJECT_DIR, '../sitestatic')
STATIC_URL = '/sitestatic/'
COMPRESS_ROOT = os.path.join(PROJECT_DIR, '../sitestatic')
MEDIA_ROOT = os.path.join(PROJECT_DIR, '../media')
MEDIA_URL = "/media/"


# -----------------------------------------------------------------------------------
# Templates Configuration
# -----------------------------------------------------------------------------------
TEMPLATES = [
    {
        'BACKEND': 'django.template.backends.django.DjangoTemplates',
        'DIRS': [os.path.join(PROJECT_DIR, '../templates')],
        'OPTIONS': {
            'context_processors': [
                'django.contrib.auth.context_processors.auth',
                'django.template.context_processors.debug',
                'django.template.context_processors.i18n',
                'django.template.context_processors.media',
                'django.template.context_processors.static',
                'django.contrib.messages.context_processors.messages',
                'django.template.context_processors.request',
                'temba.context_processors.branding',
                'temba.orgs.context_processors.user_group_perms_processor',
                'temba.channels.views.channel_status_processor',
                'temba.msgs.views.send_message_auto_complete_processor',
                'temba.orgs.context_processors.settings_includer',
            ],
            'loaders': [
                'temba.utils.haml.HamlFilesystemLoader',
                'temba.utils.haml.HamlAppDirectoriesLoader',
                'django.template.loaders.filesystem.Loader',
                'django.template.loaders.app_directories.Loader',
                'django.template.loaders.eggs.Loader'
            ],
            'debug': False if TESTING else DEBUG
        },
    },
]

if TESTING:
    TEMPLATES[0]['OPTIONS']['context_processors'] += ('temba.tests.add_testing_flag_to_context', )

MIDDLEWARE_CLASSES = (
    'django.middleware.security.SecurityMiddleware',
    'django.contrib.sessions.middleware.SessionMiddleware',
    'django.middleware.common.CommonMiddleware',
    'django.middleware.csrf.CsrfViewMiddleware',
    'django.contrib.auth.middleware.AuthenticationMiddleware',
    'django.contrib.messages.middleware.MessageMiddleware',
    'django.middleware.clickjacking.XFrameOptionsMiddleware',
    'temba.middleware.ConsentMiddleware',
    'temba.middleware.BrandingMiddleware',
    'temba.middleware.OrgTimezoneMiddleware',
    'temba.middleware.FlowSimulationMiddleware',
    'temba.middleware.ActivateLanguageMiddleware',
    'temba.middleware.OrgHeaderMiddleware',
)

# security middleware configuration
SECURE_CONTENT_TYPE_NOSNIFF = True
SECURE_BROWSER_XSS_FILTER = True

ROOT_URLCONF = 'temba.urls'

# other urls to add
APP_URLS = []

SITEMAP = ('public.public_index',
           'public.public_blog',
           'public.video_list',
           'api')

INSTALLED_APPS = (
    'django.contrib.auth',
    'django.contrib.contenttypes',
    'django.contrib.sessions',
    'django.contrib.sites',
    'django.contrib.messages',
    'django.contrib.staticfiles',
    'django.contrib.humanize',
    'django.contrib.gis',
    'django.contrib.sitemaps',
    'django.contrib.postgres',

    # Haml-like templates
    'hamlpy',

    # Redis cache
    'redis',

    # rest framework for api access
    'rest_framework',
    'rest_framework.authtoken',

    # compress our CSS and js
    'compressor',

    # smartmin
    'smartmin',
    'smartmin.csv_imports',
    'smartmin.users',

    # django-timezone-field
    'timezone_field',

    # temba apps
    'temba.archives',
    'temba.assets',
    'temba.auth_tweaks',
    'temba.api',
    'temba.dashboard',
    'temba.public',
    'temba.policies',
    'temba.schedules',
    'temba.orgs',
    'temba.contacts',
    'temba.channels',
    'temba.msgs',
    'temba.flows',
    'temba.triggers',
    'temba.utils',
    'temba.campaigns',
    'temba.ivr',
    'temba.ussd',
    'temba.locations',
    'temba.values',
    'temba.airtime',
)

# the last installed app that uses smartmin permissions
PERMISSIONS_APP = 'temba.airtime'

LOGGING = {
    'version': 1,
    'disable_existing_loggers': True,
    'root': {
        'level': 'WARNING',
        'handlers': ['console'],
    },
    'formatters': {
        'verbose': {
            'format': '%(levelname)s %(asctime)s %(module)s %(process)d %(thread)d %(message)s'
        },
    },
    'handlers': {
        'console': {
            'level': 'DEBUG',
            'class': 'logging.StreamHandler',
            'formatter': 'verbose'
        },
        'null': {
            'class': 'logging.NullHandler',
        },
    },
    'loggers': {
        'pycountry': {
            'level': 'ERROR',
            'handlers': ['console'],
            'propagate': False,
        },
        'django.security.DisallowedHost': {
            'handlers': ['null'],
            'propagate': False,
        },
        'django.db.backends': {
            'level': 'ERROR',
            'handlers': ['console'],
            'propagate': False,
        },
    },
}

# -----------------------------------------------------------------------------------
# Branding Configuration
# -----------------------------------------------------------------------------------
BRANDING = {
    'rapidpro.io': {
        'slug': 'rapidpro',
        'name': 'RapidPro',
        'org': 'UNICEF',
        'colors': dict(primary='#0c6596'),
        'styles': ['brands/rapidpro/font/style.css'],
        'welcome_topup': 1000,
        'email': 'join@rapidpro.io',
        'support_email': 'support@rapidpro.io',
        'link': 'https://app.rapidpro.io',
        'api_link': 'https://api.rapidpro.io',
        'docs_link': 'http://docs.rapidpro.io',
        'domain': 'app.rapidpro.io',
        'favico': 'brands/rapidpro/rapidpro.ico',
        'splash': 'brands/rapidpro/splash.jpg',
        'logo': 'brands/rapidpro/logo.png',
        'allow_signups': True,
        'flow_types': ['F', 'V', 'S', 'U'],  # see Flow.FLOW, Flow.VOICE, Flow.SURVEY, Flow.USSD
        'tiers': dict(import_flows=0, multi_user=0, multi_org=0),
        'bundles': [],
        'welcome_packs': [dict(size=5000, name="Demo Account"), dict(size=100000, name="UNICEF Account")],
        'description': _("Visually build nationally scalable mobile applications from anywhere in the world."),
        'credits': _("Copyright &copy; 2012-2017 UNICEF, Nyaruka. All Rights Reserved.")
    }
}
DEFAULT_BRAND = 'rapidpro.io'

# -----------------------------------------------------------------------------------
# Permission Management
# -----------------------------------------------------------------------------------

# this lets us easily create new permissions across our objects
PERMISSIONS = {
    '*': ('create',  # can create an object
          'read',    # can read an object, viewing it's details
          'update',  # can update an object
          'delete',  # can delete an object,
          'list'),   # can view a list of the objects

    'api.apitoken': ('refresh',),

    'api.resthook': ('api', 'list'),

    'api.webhookevent': ('api',),

    'api.resthooksubscriber': ('api',),

    'campaigns.campaign': ('api',
                           'archived',
                           ),

    'campaigns.campaignevent': ('api',),


    'contacts.contact': ('api',
                         'block',
                         'blocked',
                         'break_anon',
                         'customize',
                         'export',
                         'stopped',
                         'filter',
                         'history',
                         'import',
                         'omnibox',
                         'unblock',
                         'unstop',
                         'update_fields',
                         'update_fields_input'
                         ),

    'contacts.contactfield': ('api',
                              'json',
                              'managefields'),

    'contacts.contactgroup': ('api',),

    'ivr.ivrcall': ('start',),

    'locations.adminboundary': ('alias',
                                'api',
                                'boundaries',
                                'geometry'),

    'orgs.org': ('accounts',
                 'smtp_server',
                 'api',
                 'country',
                 'chatbase',
                 'clear_cache',
                 'create_login',
                 'create_sub_org',
                 'dashboard',
                 'download',
                 'edit',
                 'edit_sub_org',
                 'export',
                 'grant',
                 'home',
                 'import',
                 'join',
                 'languages',
                 'manage',
                 'manage_accounts',
                 'manage_accounts_sub_org',
                 'nexmo_configuration',
                 'nexmo_account',
                 'nexmo_connect',
                 'plivo_connect',
                 'profile',
                 'resthooks',
                 'service',
                 'signup',
                 'sub_orgs',
                 'surveyor',
                 'transfer_credits',
                 'transfer_to_account',
                 'trial',
                 'twilio_account',
                 'twilio_connect',
                 'webhook',
                 ),

    'orgs.usersettings': ('phone',),

    'channels.channel': ('api',
                         'bulk_sender_options',
                         'claim',
                         'configuration',
                         'create_bulk_sender',
                         'create_caller',
                         'errors',
                         'facebook_whitelist',
                         'search_nexmo',
                         'search_numbers',
                         ),

    'channels.channellog': ('session',),

    'channels.channelevent': ('api',
                              'calls'),

    'flows.flowstart': ('api',),

    'flows.flow': ('activity',
                   'activity_chart',
                   'activity_list',
                   'api',
                   'archived',
                   'assets',
                   'broadcast',
                   'campaign',
                   'category_counts',
                   'completion',
                   'copy',
                   'editor',
                   'editor_next',
                   'export',
                   'export_results',
                   'filter',
                   'json',
                   'recent_messages',
                   'results',
                   'revisions',
                   'run_table',
                   'simulate',
                   'upload_action_recording',
                   'upload_media_action',
                   ),

    'msgs.msg': ('api',
                 'archive',
                 'archived',
                 'export',
                 'failed',
                 'filter',
                 'flow',
                 'inbox',
                 'label',
                 'outbox',
                 'sent',
                 'test',
                 'update',
                 ),

    'msgs.broadcast': ('api',
                       'detail',
                       'schedule',
                       'schedule_list',
                       'schedule_read',
                       'send',
                       ),

    'msgs.label': ('api', 'create', 'create_folder'),

    'orgs.topup': ('manage',),

    'policies.policy': ('admin', 'history', 'give_consent'),

    'triggers.trigger': ('archived',
                         'catchall',
                         'follow',
                         'inbound_call',
                         'keyword',
                         'missed_call',
                         'new_conversation',
                         'referral',
                         'register',
                         'schedule',
                         'ussd',
                         ),
}


# assigns the permissions that each group should have
GROUP_PERMISSIONS = {
    "Service Users": (  # internal Temba services have limited permissions
        'flows.flow_assets',
        'msgs.msg_create',
    ),
    "Alpha": (
    ),
    "Beta": (
    ),
    "Dashboard": (
        'orgs.org_dashboard',
    ),
    "Surveyors": (
        'contacts.contact_api',
        'contacts.contactfield_api',
        'flows.flow_api',
        'locations.adminboundary_api',
        'orgs.org_api',
        'orgs.org_surveyor',
        'msgs.msg_api',
    ),
    "Granters": (
        'orgs.org_grant',
    ),
    "Customer Support": (
        'auth.user_list',
        'auth.user_update',
        'contacts.contact_break_anon',
        'flows.flow_editor',
        'flows.flow_json',
        'flows.flow_revisions',
        'flows.flowrun_delete',
        'flows.flow_editor_next',
        'orgs.org_dashboard',
        'orgs.org_grant',
        'orgs.org_manage',
        'orgs.org_update',
        'orgs.org_service',
        'orgs.topup_create',
        'orgs.topup_manage',
        'orgs.topup_update',

        'policies.policy_create',
        'policies.policy_update',
        'policies.policy_admin',
        'policies.policy_history',

    ),
    "Administrators": (
        'airtime.airtimetransfer_list',
        'airtime.airtimetransfer_read',

        'api.apitoken_refresh',
        'api.resthook_api',
        'api.resthook_list',
        'api.resthooksubscriber_api',
        'api.webhookevent_api',
        'api.webhookevent_list',
        'api.webhookevent_read',

        'archives.archive.*',

        'campaigns.campaign.*',
        'campaigns.campaignevent.*',

        'contacts.contact_api',
        'contacts.contact_block',
        'contacts.contact_blocked',
        'contacts.contact_create',
        'contacts.contact_customize',
        'contacts.contact_delete',
        'contacts.contact_export',
        'contacts.contact_filter',
        'contacts.contact_history',
        'contacts.contact_import',
        'contacts.contact_list',
        'contacts.contact_omnibox',
        'contacts.contact_read',
        'contacts.contact_stopped',
        'contacts.contact_unblock',
        'contacts.contact_unstop',
        'contacts.contact_update',
        'contacts.contact_update_fields',
        'contacts.contact_update_fields_input',
        'contacts.contactfield.*',
        'contacts.contactgroup.*',

        'csv_imports.importtask.*',

        'ivr.ivrcall.*',
        'ussd.ussdsession.*',

        'locations.adminboundary_alias',
        'locations.adminboundary_api',
        'locations.adminboundary_boundaries',
        'locations.adminboundary_geometry',

        'orgs.org_accounts',
        'orgs.org_smtp_server',
        'orgs.org_api',
        'orgs.org_dashboard',
        'orgs.org_country',
        'orgs.org_chatbase',
        'orgs.org_create_sub_org',
        'orgs.org_download',
        'orgs.org_edit',
        'orgs.org_edit_sub_org',
        'orgs.org_export',
        'orgs.org_home',
        'orgs.org_import',
        'orgs.org_languages',
        'orgs.org_manage_accounts',
        'orgs.org_manage_accounts_sub_org',
        'orgs.org_nexmo_account',
        'orgs.org_nexmo_connect',
        'orgs.org_nexmo_configuration',
        'orgs.org_plivo_connect',
        'orgs.org_profile',
        'orgs.org_resthooks',
        'orgs.org_sub_orgs',
        'orgs.org_transfer_credits',
        'orgs.org_transfer_to_account',
        'orgs.org_twilio_account',
        'orgs.org_twilio_connect',
        'orgs.org_webhook',
        'orgs.topup_list',
        'orgs.topup_read',
        'orgs.usersettings_phone',
        'orgs.usersettings_update',

        'channels.channel_api',
        'channels.channel_bulk_sender_options',
        'channels.channel_claim',
        'channels.channel_configuration',
        'channels.channel_create',
        'channels.channel_create_bulk_sender',
        'channels.channel_create_caller',
        'channels.channel_facebook_whitelist',
        'channels.channel_delete',
        'channels.channel_list',
        'channels.channel_read',
        'channels.channel_search_nexmo',
        'channels.channel_search_numbers',
        'channels.channel_update',
        'channels.channelevent.*',
        'channels.channellog_list',
        'channels.channellog_read',
        'channels.channellog_session',

        'flows.flow.*',
        'flows.flowstart_api',
        'flows.flowlabel.*',
        'flows.ruleset.*',
        'flows.flowrun_delete',

        'schedules.schedule.*',

        'msgs.broadcast.*',
        'msgs.broadcastschedule.*',
        'msgs.label.*',
        'msgs.msg_api',
        'msgs.msg_archive',
        'msgs.msg_archived',
        'msgs.msg_delete',
        'msgs.msg_export',
        'msgs.msg_failed',
        'msgs.msg_filter',
        'msgs.msg_flow',
        'msgs.msg_inbox',
        'msgs.msg_label',
        'msgs.msg_outbox',
        'msgs.msg_sent',
        'msgs.msg_update',

        'policies.policy_read',
        'policies.policy_list',
        'policies.policy_give_consent',

        'triggers.trigger.*',

    ),
    "Editors": (
        'api.apitoken_refresh',
        'api.resthook_api',
        'api.resthook_list',
        'api.resthooksubscriber_api',
        'api.webhookevent_api',
        'api.webhookevent_list',
        'api.webhookevent_read',

        'airtime.airtimetransfer_list',
        'airtime.airtimetransfer_read',

        'campaigns.campaign.*',
        'campaigns.campaignevent.*',

        'contacts.contact_api',
        'contacts.contact_block',
        'contacts.contact_blocked',
        'contacts.contact_create',
        'contacts.contact_customize',
        'contacts.contact_delete',
        'contacts.contact_export',
        'contacts.contact_filter',
        'contacts.contact_history',
        'contacts.contact_import',
        'contacts.contact_list',
        'contacts.contact_omnibox',
        'contacts.contact_read',
        'contacts.contact_stopped',
        'contacts.contact_unblock',
        'contacts.contact_unstop',
        'contacts.contact_update',
        'contacts.contact_update_fields',
        'contacts.contact_update_fields_input',
        'contacts.contactfield.*',
        'contacts.contactgroup.*',

        'csv_imports.importtask.*',

        'ivr.ivrcall.*',
        'ussd.ussdsession.*',

        'locations.adminboundary_alias',
        'locations.adminboundary_api',
        'locations.adminboundary_boundaries',
        'locations.adminboundary_geometry',

        'orgs.org_api',
        'orgs.org_download',
        'orgs.org_export',
        'orgs.org_home',
        'orgs.org_import',
        'orgs.org_profile',
        'orgs.org_resthooks',
        'orgs.org_webhook',
        'orgs.topup_list',
        'orgs.topup_read',
        'orgs.usersettings_phone',
        'orgs.usersettings_update',

        'channels.channel_api',
        'channels.channel_bulk_sender_options',
        'channels.channel_claim',
        'channels.channel_configuration',
        'channels.channel_create',
        'channels.channel_create_bulk_sender',
        'channels.channel_create_caller',
        'channels.channel_delete',
        'channels.channel_list',
        'channels.channel_read',
        'channels.channel_search_numbers',
        'channels.channel_update',
        'channels.channelevent.*',

        'flows.flow.*',
        'flows.flowstart_api',
        'flows.flowlabel.*',
        'flows.ruleset.*',

        'schedules.schedule.*',

        'msgs.broadcast.*',
        'msgs.broadcastschedule.*',
        'msgs.label.*',
        'msgs.msg_api',
        'msgs.msg_archive',
        'msgs.msg_archived',
        'msgs.msg_delete',
        'msgs.msg_export',
        'msgs.msg_failed',
        'msgs.msg_filter',
        'msgs.msg_flow',
        'msgs.msg_inbox',
        'msgs.msg_label',
        'msgs.msg_outbox',
        'msgs.msg_sent',
        'msgs.msg_update',

        'policies.policy_read',
        'policies.policy_list',
        'policies.policy_give_consent',

        'triggers.trigger.*',

    ),
    "Viewers": (
        'api.resthook_list',

        'campaigns.campaign_archived',
        'campaigns.campaign_list',
        'campaigns.campaign_read',
        'campaigns.campaignevent_read',

        'contacts.contact_blocked',
        'contacts.contact_export',
        'contacts.contact_filter',
        'contacts.contact_history',
        'contacts.contact_list',
        'contacts.contact_read',
        'contacts.contact_stopped',

        'locations.adminboundary_boundaries',
        'locations.adminboundary_geometry',
        'locations.adminboundary_alias',

        'orgs.org_download',
        'orgs.org_export',
        'orgs.org_home',
        'orgs.org_profile',
        'orgs.topup_list',
        'orgs.topup_read',

        'channels.channel_list',
        'channels.channel_read',
        'channels.channelevent_calls',

        'flows.flow_activity',
        'flows.flow_activity_chart',
        'flows.flow_archived',
        'flows.flow_assets',
        'flows.flow_campaign',
        'flows.flow_completion',
        'flows.flow_category_counts',
        'flows.flow_export',
        'flows.flow_export_results',
        'flows.flow_filter',
        'flows.flow_list',
        'flows.flow_editor',
        'flows.flow_json',
        'flows.flow_recent_messages',
        'flows.flow_results',
        'flows.flow_run_table',
        'flows.flow_simulate',

        'msgs.broadcast_schedule_list',
        'msgs.broadcast_schedule_read',
        'msgs.msg_archived',
        'msgs.msg_export',
        'msgs.msg_failed',
        'msgs.msg_filter',
        'msgs.msg_flow',
        'msgs.msg_inbox',
        'msgs.msg_outbox',
        'msgs.msg_sent',

        'policies.policy_read',
        'policies.policy_list',
        'policies.policy_give_consent',

        'triggers.trigger_archived',
        'triggers.trigger_list',
    )
}

# -----------------------------------------------------------------------------------
# Login / Logout
# -----------------------------------------------------------------------------------
LOGIN_URL = "/users/login/"
LOGOUT_URL = "/users/logout/"
LOGIN_REDIRECT_URL = "/org/choose/"
LOGOUT_REDIRECT_URL = "/"

AUTHENTICATION_BACKENDS = (
    'smartmin.backends.CaseInsensitiveBackend',
)

ANONYMOUS_USER_NAME = 'AnonymousUser'

# -----------------------------------------------------------------------------------
# Our test runner includes a mocked HTTP server and the ability to exclude apps
# -----------------------------------------------------------------------------------
TEST_RUNNER = 'temba.tests.TembaTestRunner'
TEST_EXCLUDE = ('smartmin',)

# -----------------------------------------------------------------------------------
# Need a PostgreSQL database on localhost with postgis extension installed.
# -----------------------------------------------------------------------------------
_default_database_config = {
    'ENGINE': 'django.contrib.gis.db.backends.postgis',
    'NAME': 'temba',
    'USER': 'temba',
    'PASSWORD': 'temba',
    'HOST': 'localhost',
    'PORT': '',
    'ATOMIC_REQUESTS': True,
    'CONN_MAX_AGE': 60,
    'OPTIONS': {}
}

_direct_database_config = _default_database_config.copy()
_default_database_config['DISABLE_SERVER_SIDE_CURSORS'] = True

DATABASES = {
    'default': _default_database_config,
    'direct': _direct_database_config
}

# If we are testing, set both our connections as the same, Django seems to get
# confused on Python 3.6 with transactional tests otherwise
if TESTING:
    DATABASES['default'] = _direct_database_config

# -----------------------------------------------------------------------------------
# Debug Toolbar
# -----------------------------------------------------------------------------------
INTERNAL_IPS = iptools.IpRangeList(
    '127.0.0.1',
    '192.168.0.10',
    '192.168.0.0/24',  # network block
    '0.0.0.0'
)

DEBUG_TOOLBAR_CONFIG = {
    'INTERCEPT_REDIRECTS': False,  # disable redirect traps
}

# -----------------------------------------------------------------------------------
# Crontab Settings ..
# -----------------------------------------------------------------------------------
CELERYBEAT_SCHEDULE = {
    "retry-webhook-events": {
        'task': 'retry_events_task',
        'schedule': timedelta(seconds=300),
    },
    "check-channels": {
        'task': 'check_channels_task',
        'schedule': timedelta(seconds=300),
    },
    "schedules": {
        'task': 'check_schedule_task',
        'schedule': timedelta(seconds=60),
    },
    "campaigns": {
        'task': 'check_campaigns_task',
        'schedule': timedelta(seconds=60),
    },
    "check-flows": {
        'task': 'check_flows_task',
        'schedule': timedelta(seconds=60),
    },
    "check-flow-timeouts": {
        'task': 'check_flow_timeouts_task',
        'schedule': timedelta(seconds=20),
    },
    "check-credits": {
        'task': 'check_credits_task',
        'schedule': timedelta(seconds=900)
    },
    "check-messages-task": {
        'task': 'check_messages_task',
        'schedule': timedelta(seconds=300)
    },
    "check-elasticsearch-lag": {
        'task': 'check_elasticsearch_lag',
        'schedule': timedelta(seconds=300),
    },
    "fail-old-messages": {
        'task': 'fail_old_messages',
        'schedule': crontab(hour=0, minute=0),
    },
    "clear-old-msg-external-ids": {
        'task': 'clear_old_msg_external_ids',
        'schedule': crontab(hour=2, minute=0),
    },
    "trim-channel-log": {
        'task': 'trim_channel_log_task',
        'schedule': crontab(hour=3, minute=0),
    },
    "trim-webhook-event": {
        'task': 'trim_webhook_event_task',
        'schedule': crontab(hour=3, minute=0),
    },
    "squash-flowruncounts": {
        'task': 'squash_flowruncounts',
        'schedule': timedelta(seconds=300),
    },
    "squash-flowpathcounts": {
        'task': 'squash_flowpathcounts',
        'schedule': timedelta(seconds=300),
    },
    "squash-channelcounts": {
        'task': 'squash_channelcounts',
        'schedule': timedelta(seconds=300),
    },
    "squash-systemlabels": {
        'task': 'squash_systemlabels',
        'schedule': timedelta(seconds=300),
    },
    "squash-topupcredits": {
        'task': 'squash_topupcredits',
        'schedule': timedelta(seconds=300),
    },
    "squash-contactgroupcounts": {
        'task': 'squash_contactgroupcounts',
        'schedule': timedelta(seconds=300),
    },
    "resolve-twitter-ids-task": {
        'task': 'resolve_twitter_ids_task',
        'schedule': timedelta(seconds=900)
    },
    "refresh-jiochat-access-tokens": {
        'task': 'refresh_jiochat_access_tokens',
        'schedule': timedelta(seconds=3600)
    },
    "refresh-whatsapp-tokens": {
        'task': 'refresh_whatsapp_tokens',
        'schedule': timedelta(hours=24)
    }
}

# Mapping of task name to task function path, used when CELERY_ALWAYS_EAGER is set to True
CELERY_TASK_MAP = {
    'send_msg_task': 'temba.channels.tasks.send_msg_task',
    'start_msg_flow_batch': 'temba.flows.tasks.start_msg_flow_batch_task',
    'handle_event_task': 'temba.msgs.tasks.handle_event_task',
}

# -----------------------------------------------------------------------------------
# Async tasks with celery
# -----------------------------------------------------------------------------------
REDIS_HOST = 'localhost'
REDIS_PORT = 6379

# we use a redis db of 10 for testing so that we maintain caches for dev
REDIS_DB = 10 if TESTING else 15

BROKER_URL = 'redis://%s:%d/%d' % (REDIS_HOST, REDIS_PORT, REDIS_DB)

# by default, celery doesn't have any timeout on our redis connections, this fixes that
BROKER_TRANSPORT_OPTIONS = {'socket_timeout': 5}

CELERY_RESULT_BACKEND = None
CELERY_ACCEPT_CONTENT = ['json']
CELERY_TASK_SERIALIZER = 'json'

IS_PROD = False
HOSTNAME = "localhost"

# The URL and port of the proxy server to use when needed (if any, in requests format)
OUTGOING_PROXIES = {}

# -----------------------------------------------------------------------------------
# Cache to Redis
# -----------------------------------------------------------------------------------
CACHES = {
    "default": {
        "BACKEND": "django_redis.cache.RedisCache",
        "LOCATION": "redis://%s:%s/%s" % (REDIS_HOST, REDIS_PORT, REDIS_DB),
        "OPTIONS": {
            "CLIENT_CLASS": "django_redis.client.DefaultClient",
        }
    }
}

# -----------------------------------------------------------------------------------
# Django-rest-framework configuration
# -----------------------------------------------------------------------------------
REST_FRAMEWORK = {
    'DEFAULT_PERMISSION_CLASSES': (
        'rest_framework.permissions.IsAuthenticated',
    ),
    'DEFAULT_AUTHENTICATION_CLASSES': (
        'rest_framework.authentication.SessionAuthentication',
        'temba.api.support.APITokenAuthentication',
    ),
    'DEFAULT_THROTTLE_CLASSES': (
        'temba.api.support.OrgRateThrottle',
    ),
    'DEFAULT_THROTTLE_RATES': {
        'v2': '2500/hour',
        'v2.contacts': '2500/hour',
        'v2.messages': '2500/hour',
        'v2.runs': '2500/hour',
        'v2.api': '2500/hour',
    },
    'PAGE_SIZE': 250,
    'DEFAULT_RENDERER_CLASSES': (
        'temba.api.support.DocumentationRenderer',
        'rest_framework.renderers.JSONRenderer'
    ),
    'EXCEPTION_HANDLER': 'temba.api.support.temba_exception_handler',
    'UNICODE_JSON': False
}
REST_HANDLE_EXCEPTIONS = not TESTING

# -----------------------------------------------------------------------------------
# Django Compressor configuration
# -----------------------------------------------------------------------------------

if TESTING:
    # if only testing, disable coffeescript and less compilation
    COMPRESS_PRECOMPILERS = ()
else:
    COMPRESS_PRECOMPILERS = (
        ('text/less', 'lessc --include-path="%s" {infile} {outfile}' % os.path.join(PROJECT_DIR, '../static', 'less')),
        ('text/coffeescript', 'coffee --compile --stdio')
    )

COMPRESS_ENABLED = False
COMPRESS_OFFLINE = False

# build up our offline compression context based on available brands
COMPRESS_OFFLINE_CONTEXT = []
for brand in BRANDING.values():
    context = dict(STATIC_URL=STATIC_URL, base_template='frame.html', debug=False, testing=False)
    context['brand'] = dict(slug=brand['slug'], styles=brand['styles'])
    COMPRESS_OFFLINE_CONTEXT.append(context)

MAGE_API_URL = 'http://localhost:8026/api/v1'
MAGE_AUTH_TOKEN = None  # should be same token as configured on Mage side

# -----------------------------------------------------------------------------------
# RapidPro configuration settings
# -----------------------------------------------------------------------------------

######
# DANGER: only turn this on if you know what you are doing!
#         could cause messages to be sent to live customer aggregators
SEND_MESSAGES = False

######
# DANGER: only turn this on if you know what you are doing!
#         could cause external APIs to be called in test environment
SEND_WEBHOOKS = False

######
# DANGER: only turn this on if you know what you are doing!
#         could cause emails to be sent in test environment
SEND_EMAILS = False

######
# DANGER: only turn this on if you know what you are doing!
#         could cause airtime transfers in test environment
SEND_AIRTIME = False

######
# DANGER: only turn this on if you know what you are doing!
#         could cause data to be sent to Chatbase in test environment
SEND_CHATBASE = False

######
# DANGER: only turn this on if you know what you are doing!
#         could cause calls in test environments
SEND_CALLS = False

MESSAGE_HANDLERS = [
    'temba.triggers.handlers.TriggerHandler',
    'temba.flows.handlers.FlowHandler',
    'temba.triggers.handlers.CatchAllHandler'
]

CHANNEL_TYPES = [
    'temba.channels.types.arabiacell.ArabiaCellType',
    'temba.channels.types.whatsapp.WhatsAppType',
    'temba.channels.types.twilio.TwilioType',
    'temba.channels.types.twilio_messaging_service.TwilioMessagingServiceType',
    'temba.channels.types.nexmo.NexmoType',
    'temba.channels.types.africastalking.AfricasTalkingType',
    'temba.channels.types.blackmyna.BlackmynaType',
    'temba.channels.types.chikka.ChikkaType',
    'temba.channels.types.clickatell.ClickatellType',
    'temba.channels.types.dartmedia.DartMediaType',
    'temba.channels.types.dmark.DMarkType',
    'temba.channels.types.external.ExternalType',
    'temba.channels.types.facebook.FacebookType',
    'temba.channels.types.firebase.FirebaseCloudMessagingType',
    'temba.channels.types.globe.GlobeType',
    'temba.channels.types.highconnection.HighConnectionType',
    'temba.channels.types.hub9.Hub9Type',
    'temba.channels.types.infobip.InfobipType',
    'temba.channels.types.jasmin.JasminType',
    'temba.channels.types.jiochat.JioChatType',
    'temba.channels.types.junebug.JunebugType',
    'temba.channels.types.junebug_ussd.JunebugUSSDType',
    'temba.channels.types.kannel.KannelType',
    'temba.channels.types.line.LineType',
    'temba.channels.types.m3tech.M3TechType',
    'temba.channels.types.macrokiosk.MacrokioskType',
    'temba.channels.types.mtarget.MtargetType',
    'temba.channels.types.mblox.MbloxType',
    'temba.channels.types.messangi.MessangiType',
    'temba.channels.types.plivo.PlivoType',
    'temba.channels.types.redrabbit.RedRabbitType',
    'temba.channels.types.shaqodoon.ShaqodoonType',
    'temba.channels.types.smscentral.SMSCentralType',
    'temba.channels.types.start.StartType',
    'temba.channels.types.telegram.TelegramType',
    'temba.channels.types.twiml_api.TwimlAPIType',
    'temba.channels.types.twitter.TwitterType',
    'temba.channels.types.twitter_activity.TwitterActivityType',
    'temba.channels.types.verboice.VerboiceType',
    'temba.channels.types.viber_public.ViberPublicType',
    'temba.channels.types.yo.YoType',
    'temba.channels.types.zenvia.ZenviaType',
]

# -----------------------------------------------------------------------------------
# Store sessions in our cache
# -----------------------------------------------------------------------------------
SESSION_ENGINE = "django.contrib.sessions.backends.cached_db"
SESSION_CACHE_ALIAS = "default"

# -----------------------------------------------------------------------------------
# 3rd Party Integration Keys
# -----------------------------------------------------------------------------------
TWITTER_API_KEY = os.environ.get('TWITTER_API_KEY', 'MISSING_TWITTER_API_KEY')
TWITTER_API_SECRET = os.environ.get('TWITTER_API_SECRET', 'MISSING_TWITTER_API_SECRET')

SEGMENT_IO_KEY = os.environ.get('SEGMENT_IO_KEY', '')

INTERCOM_TOKEN = os.environ.get('INTERCOM_TOKEN', '')

LIBRATO_USER = os.environ.get('LIBRATO_USER', '')
LIBRATO_TOKEN = os.environ.get('LIBRATO_TOKEN', '')

# -----------------------------------------------------------------------------------
# IP Addresses
# These are the externally accessible IP addresses of the servers running RapidPro.
# Needed for channel types that authenticate by whitelisting public IPs.
#
# You need to change these to real addresses to work with these.
# -----------------------------------------------------------------------------------
IP_ADDRESSES = ('172.16.10.10', '162.16.10.20')

# -----------------------------------------------------------------------------------
# Installs may choose how big they want their text messages and contact fields to be.
# -----------------------------------------------------------------------------------
MSG_FIELD_SIZE = 640
VALUE_FIELD_SIZE = 640
FLOWRUN_FIELDS_SIZE = 256

# -----------------------------------------------------------------------------------
# Installs may choose how long to keep the channel logs in hours
# by default we keep success logs for 48 hours and error_logs for 30 days(30 * 24 hours)
# Falsy values to keep the logs forever
# -----------------------------------------------------------------------------------
SUCCESS_LOGS_TRIM_TIME = 48
ALL_LOGS_TRIM_TIME = 24 * 30

# -----------------------------------------------------------------------------------
# Flowserver - disabled by default. GoFlow defaults to http://localhost:8800
# -----------------------------------------------------------------------------------
FLOW_SERVER_URL = None
FLOW_SERVER_AUTH_TOKEN = None
FLOW_SERVER_DEBUG = False
FLOW_SERVER_FORCE = False
FLOW_SERVER_TRIAL = 'off'  # 'on', 'off', or 'always'

# -----------------------------------------------------------------------------------
# These legacy channels still send on RapidPro:
#   * TT is our old Twitter integration, will be removed ~June 2018
#   * JNU is junebug USSD, which may be removed depending on future of USSD
# -----------------------------------------------------------------------------------
<<<<<<< HEAD
COURIER_CHANNELS = set(['CT', 'DK', 'MT', 'WA', 'ZV', 'MG'])
=======
LEGACY_CHANNELS = set(['TT', 'JNU'])
>>>>>>> 6d4cdcb3

# -----------------------------------------------------------------------------------
# Chatbase integration
# -----------------------------------------------------------------------------------
CHATBASE_API_URL = 'https://chatbase.com/api/message'

# To allow manage fields to support up to 1000 fields
DATA_UPLOAD_MAX_NUMBER_FIELDS = 4000

# When reporting metrics we use the hostname of the physical machine, not the hostname of the service
MACHINE_HOSTNAME = socket.gethostname().split('.')[0]


# ElasticSearch configuration (URL RFC-1738)
ELASTICSEARCH_URL = os.environ.get('ELASTICSEARCH_URL', 'http://localhost:9200')<|MERGE_RESOLUTION|>--- conflicted
+++ resolved
@@ -1270,11 +1270,7 @@
 #   * TT is our old Twitter integration, will be removed ~June 2018
 #   * JNU is junebug USSD, which may be removed depending on future of USSD
 # -----------------------------------------------------------------------------------
-<<<<<<< HEAD
-COURIER_CHANNELS = set(['CT', 'DK', 'MT', 'WA', 'ZV', 'MG'])
-=======
 LEGACY_CHANNELS = set(['TT', 'JNU'])
->>>>>>> 6d4cdcb3
 
 # -----------------------------------------------------------------------------------
 # Chatbase integration
