import os
import socket
import sys
from datetime import timedelta

import iptools
import sentry_sdk
from sentry_sdk.integrations.celery import CeleryIntegration
from sentry_sdk.integrations.django import DjangoIntegration
from sentry_sdk.integrations.logging import LoggingIntegration, ignore_logger

from django.utils.translation import gettext_lazy as _

from celery.schedules import crontab

SENTRY_DSN = os.environ.get("SENTRY_DSN", os.environ.get("RAVEN_DSN", ""))


if SENTRY_DSN:  # pragma: no cover
    sentry_sdk.init(
        dsn=SENTRY_DSN,
        integrations=[DjangoIntegration(), CeleryIntegration(), LoggingIntegration()],
        send_default_pii=True,
        traces_sample_rate=0,
    )
    ignore_logger("django.security.DisallowedHost")


# -----------------------------------------------------------------------------------
# Default to debugging
# -----------------------------------------------------------------------------------
DEBUG = True

# -----------------------------------------------------------------------------------
# Sets TESTING to True if this configuration is read during a unit test
# -----------------------------------------------------------------------------------
TESTING = sys.argv[1:2] == ["test"]

if TESTING:
    PASSWORD_HASHERS = ("django.contrib.auth.hashers.MD5PasswordHasher",)
    DEBUG = False

ADMINS = (("RapidPro", "code@yourdomain.io"),)
MANAGERS = ADMINS

USE_DEPRECATED_PYTZ = True

# -----------------------------------------------------------------------------------
# Location support
# -----------------------------------------------------------------------------------
LOCATION_SUPPORT = True

# hardcode the postgis version so we can do reset db's from a blank database
POSTGIS_VERSION = (2, 1)

# -----------------------------------------------------------------------------------
# set the mail settings, override these in your settings.py
# if your site was at http://temba.io, it might look like this:
# -----------------------------------------------------------------------------------
EMAIL_HOST = "smtp.gmail.com"
EMAIL_HOST_USER = "server@temba.io"
DEFAULT_FROM_EMAIL = "server@temba.io"
EMAIL_HOST_PASSWORD = "mypassword"
EMAIL_USE_TLS = True
EMAIL_TIMEOUT = 10

# Used when sending email from within a flow and the user hasn't configured
# their own SMTP server.
FLOW_FROM_EMAIL = "Temba <no-reply@temba.io>"

# HTTP Headers using for outgoing requests to other services
OUTGOING_REQUEST_HEADERS = {"User-agent": "RapidPro"}

STORAGE_URL = None  # may be an absolute URL to /media (like http://localhost:8000/media) or AWS S3
STORAGE_ROOT_DIR = "test_orgs" if TESTING else "orgs"

# -----------------------------------------------------------------------------------
# AWS S3 storage used in production
# -----------------------------------------------------------------------------------
AWS_ACCESS_KEY_ID = "aws_access_key_id"
AWS_SECRET_ACCESS_KEY = "aws_secret_access_key"
AWS_DEFAULT_ACL = "private"

AWS_STORAGE_BUCKET_NAME = "dl-temba-io"
AWS_BUCKET_DOMAIN = AWS_STORAGE_BUCKET_NAME + ".s3.amazonaws.com"

# bucket where archives files are stored
ARCHIVE_BUCKET = "dl-temba-archives"

# -----------------------------------------------------------------------------------
# On Unix systems, a value of None will cause Django to use the same
# timezone as the operating system.
# If running in a Windows environment this must be set to the same as your
# system time zone
# -----------------------------------------------------------------------------------
USE_TZ = True
TIME_ZONE = "GMT"
USER_TIME_ZONE = "Africa/Kigali"

MODELTRANSLATION_TRANSLATION_REGISTRY = "translation"

# -----------------------------------------------------------------------------------
# Default language used for this installation
# -----------------------------------------------------------------------------------
LANGUAGE_CODE = "en-us"

# -----------------------------------------------------------------------------------
# Available languages for translation
# -----------------------------------------------------------------------------------
LANGUAGES = (
    ("en-us", _("English")),
    ("cs", _("Czech")),
    ("es", _("Spanish")),
    ("fr", _("French")),
    ("mn", _("Mongolian")),
    ("pt-br", _("Portuguese")),
    ("ru", _("Russian")),
)
DEFAULT_LANGUAGE = "en-us"

SITE_ID = 1

# If you set this to False, Django will make some optimizations so as not
# to load the internationalization machinery.
USE_I18N = True

# If you set this to False, Django will not format dates, numbers and
# calendars according to the current locale
USE_L10N = True

# URL prefix for admin static files -- CSS, JavaScript and images.
# Make sure to use a trailing slash.
# Examples: "http://foo.com/static/admin/", "/static/admin/".
ADMIN_MEDIA_PREFIX = "/static/admin/"

# List of finder classes that know how to find static files in
# various locations.
STATICFILES_FINDERS = (
    "django.contrib.staticfiles.finders.FileSystemFinder",
    "django.contrib.staticfiles.finders.AppDirectoriesFinder",
    "compressor.finders.CompressorFinder",
)

# Make this unique, and don't share it with anybody.
SECRET_KEY = "your own secret key"

# -----------------------------------------------------------------------------------
# Directory Configuration
# -----------------------------------------------------------------------------------
PROJECT_DIR = os.path.join(os.path.abspath(os.path.dirname(__file__)))
LOCALE_PATHS = (os.path.join(PROJECT_DIR, "../locale"),)
RESOURCES_DIR = os.path.join(PROJECT_DIR, "../resources")
FIXTURE_DIRS = (os.path.join(PROJECT_DIR, "../fixtures"),)
TESTFILES_DIR = os.path.join(PROJECT_DIR, "../testfiles")
STATICFILES_DIRS = (
    os.path.join(PROJECT_DIR, "../static"),
    os.path.join(PROJECT_DIR, "../media"),
    os.path.join(PROJECT_DIR, "../node_modules/@greatnonprofits-nfp/flow-editor/build"),
    os.path.join(PROJECT_DIR, "../node_modules/@greatnonprofits-nfp/temba-components/dist/static"),
    os.path.join(PROJECT_DIR, "../node_modules"),
    os.path.join(PROJECT_DIR, "../node_modules/react/umd"),
    os.path.join(PROJECT_DIR, "../node_modules/react-dom/umd"),
)
STATIC_ROOT = os.path.join(PROJECT_DIR, "../sitestatic")
STATIC_URL = "/sitestatic/"
COMPRESS_ROOT = os.path.join(PROJECT_DIR, "../sitestatic")
MEDIA_ROOT = os.path.join(PROJECT_DIR, "../media")
MEDIA_URL = "/media/"

HELP_URL = None


# -----------------------------------------------------------------------------------
# Templates Configuration
# -----------------------------------------------------------------------------------
TEMPLATES = [
    {
        "BACKEND": "django.template.backends.django.DjangoTemplates",
        "DIRS": [
            os.path.join(PROJECT_DIR, "../templates"),
            os.path.join(PROJECT_DIR, "../node_modules/@greatnonprofits-nfp/temba-components/dist/templates"),
        ],
        "OPTIONS": {
            "context_processors": [
                "django.contrib.auth.context_processors.auth",
                "django.template.context_processors.debug",
                "django.template.context_processors.i18n",
                "django.template.context_processors.media",
                "django.template.context_processors.static",
                "django.contrib.messages.context_processors.messages",
                "django.template.context_processors.request",
                "temba.context_processors.branding",
                "temba.context_processors.config",
                "temba.orgs.context_processors.user_group_perms_processor",
                "temba.channels.views.channel_status_processor",
                "temba.orgs.context_processors.settings_includer",
                "temba.orgs.context_processors.user_orgs_for_brand",
            ],
            "loaders": [
                "temba.utils.haml.HamlFilesystemLoader",
                "temba.utils.haml.HamlAppDirectoriesLoader",
                "django.template.loaders.filesystem.Loader",
                "django.template.loaders.app_directories.Loader",
            ],
            "debug": False if TESTING else DEBUG,
        },
    }
]

if TESTING:
    TEMPLATES[0]["OPTIONS"]["context_processors"] += ("temba.tests.add_testing_flag_to_context",)

FORM_RENDERER = "django.forms.renderers.TemplatesSetting"

MIDDLEWARE = (
    "django.middleware.security.SecurityMiddleware",
    "django.contrib.sessions.middleware.SessionMiddleware",
    "corsheaders.middleware.CorsMiddleware",
    "django.middleware.common.CommonMiddleware",
    "django.middleware.csrf.CsrfViewMiddleware",
    "django.contrib.auth.middleware.AuthenticationMiddleware",
    "django.contrib.messages.middleware.MessageMiddleware",
    "django.middleware.clickjacking.XFrameOptionsMiddleware",
    "temba.middleware.ConsentMiddleware",
    "temba.middleware.BrandingMiddleware",
    "temba.middleware.OrgMiddleware",
    "temba.middleware.LanguageMiddleware",
    "temba.middleware.TimezoneMiddleware",
)

# security middleware configuration
SECURE_CONTENT_TYPE_NOSNIFF = True
SECURE_BROWSER_XSS_FILTER = True

ROOT_URLCONF = "temba.urls"

# other urls to add
APP_URLS = []

SITEMAP = ("public.public_index", "public.public_blog", "public.video_list", "api")

INSTALLED_APPS = (
    "django.contrib.auth",
    "django.contrib.contenttypes",
    "django.contrib.sessions",
    "django.contrib.sites",
    "django.contrib.messages",
    "django.contrib.staticfiles",
    "django.contrib.humanize",
    "django.contrib.gis",
    "django.contrib.sitemaps",
    "django.contrib.postgres",
    "django.forms",
    # Haml-like templates
    "hamlpy",
    # Redis cache
    "redis",
    # rest framework for api access
    "rest_framework",
    "rest_framework.authtoken",
    # compress our CSS and js
    "compressor",
    # smartmin
    "smartmin",
    "smartmin.csv_imports",
    "smartmin.users",
    # sorl-thumbnail
    "sorl.thumbnail",
    # django-timezone-field
    "timezone_field",
    # CORS control
    "corsheaders",
    # temba apps
    "temba.apks",
    "temba.archives",
    "temba.assets",
    "temba.auth_tweaks",
    "temba.api",
    "temba.request_logs",
    "temba.classifiers",
    "temba.dashboard",
    "temba.globals",
    "temba.public",
    "temba.policies",
    "temba.schedules",
    "temba.templates",
    "temba.orgs",
    "temba.contacts",
    "temba.channels",
    "temba.msgs",
    "temba.notifications",
    "temba.flows",
    "temba.reports",
    "temba.tickets",
    "temba.triggers",
    "temba.utils",
    "temba.campaigns",
    "temba.ivr",
    "temba.locations",
    "temba.airtime",
    "temba.sql",
    "temba.links",
)

# the last installed app that uses smartmin permissions
PERMISSIONS_APP = "temba.airtime"

LOGGING = {
    "version": 1,
    "disable_existing_loggers": True,
    "root": {"level": "WARNING", "handlers": ["console"]},
    "formatters": {"verbose": {"format": "%(levelname)s %(asctime)s %(module)s %(process)d %(thread)d %(message)s"}},
    "handlers": {
        "console": {"level": "DEBUG", "class": "logging.StreamHandler", "formatter": "verbose"},
        "null": {"class": "logging.NullHandler"},
    },
    "loggers": {
        "pycountry": {"level": "ERROR", "handlers": ["console"], "propagate": False},
        "django.security.DisallowedHost": {"handlers": ["null"], "propagate": False},
        "django.db.backends": {"level": "ERROR", "handlers": ["console"], "propagate": False},
        "temba.formax": {"level": "DEBUG" if DEBUG else "ERROR", "handlers": ["console"], "propagate": False},
    },
}

# the name of our topup plan
TOPUP_PLAN = "topups"

# Default plan for new orgs
DEFAULT_PLAN = TOPUP_PLAN

# -----------------------------------------------------------------------------------
# Branding Configuration
# -----------------------------------------------------------------------------------
BRANDING = {
    "rapidpro.io": {
        "slug": "rapidpro",
        "name": "RapidPro",
        "org": "UNICEF",
        "colors": dict(primary="#0c6596"),
        "styles": ["brands/rapidpro/font/style.css"],
        "default_plan": TOPUP_PLAN,
        "welcome_topup": 1000,
        "email": "join@rapidpro.io",
        "support_email": "support@rapidpro.io",
        "link": "https://app.rapidpro.io",
        "api_link": "https://api.rapidpro.io",
        "docs_link": "http://docs.rapidpro.io",
        "domain": "app.rapidpro.io",
        "ticket_domain": "tickets.rapidpro.io",
        "favico": "brands/rapidpro/rapidpro.ico",
        "splash": "brands/rapidpro/splash.jpg",
        "logo": "brands/rapidpro/logo.png",
        "allow_signups": True,
        "flow_types": ["M", "V", "B", "S"],  # see Flow.FLOW_TYPES
        "location_support": True,
        "tiers": dict(multi_user=0, multi_org=0),
        "bundles": [],
        "welcome_packs": [dict(size=5000, name="Demo Account"), dict(size=100000, name="UNICEF Account")],
        "title": _("Visually build nationally scalable mobile applications"),
        "description": _("Visually build nationally scalable mobile applications from anywhere in the world."),
        "credits": _("Copyright &copy; 2012-2017 UNICEF, Nyaruka. All Rights Reserved."),
        "support_widget": False,
    }
}
DEFAULT_BRAND = os.environ.get("DEFAULT_BRAND", "rapidpro.io")

# -----------------------------------------------------------------------------------
# Permission Management
# -----------------------------------------------------------------------------------

# this lets us easily create new permissions across our objects
PERMISSIONS = {
    "*": (
        "create",  # can create an object
        "read",  # can read an object, viewing it's details
        "update",  # can update an object
        "delete",  # can delete an object,
        "list",  # can view a list of the objects
    ),
    "api.apitoken": ("refresh",),
    "api.resthook": ("api", "list"),
    "api.webhookevent": ("api",),
    "api.resthooksubscriber": ("api",),
    "campaigns.campaign": ("api", "archived", "archive", "activate", "menu"),
    "campaigns.campaignevent": ("api",),
<<<<<<< HEAD
    "classifiers.classifier": ("connect", "api", "sync", "train"),
=======
    "classifiers.classifier": ("connect", "api", "sync", "menu"),
>>>>>>> 9145c8b3
    "classifiers.intent": ("api",),
    "contacts.contact": (
        "api",
        "archive",
        "archived",
        "block",
        "blocked",
        "break_anon",
        "export",
        "stopped",
        "filter",
        "history",
        "menu",
        "omnibox",
        "restore",
        "search",
        "start",
        "update_fields",
        "update_fields_input",
        "invite_participants",
    ),
    "contacts.contactfield": ("api", "json", "menu", "update_priority", "featured", "filter_by_type"),
    "contacts.contactgroup": ("api", "menu"),
    "contacts.contactimport": ("preview",),
    "ivr.ivrcall": ("start",),
    "archives.archive": ("api", "run", "message"),
    "globals.global": ("api", "unused"),
    "locations.adminboundary": ("alias", "api", "boundaries", "geometry"),
    "orgs.org": (
        "account",
        "accounts",
        "smtp_server",
        "api",
        "country",
        "clear_cache",
        "create_login",
        "create_sub_org",
        "dashboard",
        "download",
        "edit",
        "edit_sub_org",
        "export",
        "giftcards",
        "grant",
        "home",
        "import",
        "join",
        "join_accept",
        "languages",
        "lookups",
        "manage",
        "manage_accounts",
        "manage_accounts_sub_org",
        "manage_integrations",
        "menu",
        "vonage_account",
        "vonage_connect",
        "parse_data_view",
        "parse_data_import",
        "plan",
        "plivo_connect",
        "profile",
        "prometheus",
        "resthooks",
        "send_invite",
        "service",
        "signup",
        "spa",
        "sub_orgs",
        "surveyor",
        "transfer_credits",
        "trial",
        "twilio_account",
        "twilio_connect",
        "two_factor",
        "token",
<<<<<<< HEAD
        "translations",
        "opt_out_message",
        "dashboard_setup",
=======
        "workspace",
>>>>>>> 9145c8b3
    ),
    "channels.channel": (
        "api",
        "bulk_sender_options",
        "claim",
        "configuration",
        "create_bulk_sender",
        "create_caller",
        "errors",
        "facebook_whitelist",
        "menu",
    ),
    "channels.channellog": ("connection",),
    "channels.channelevent": ("api", "calls"),
    "flows.flowstart": ("api",),
    "flows.flowtemplate": (
        "list",
        "create",
        "update",
        "delete",
        "filter",
        "create_flow",
        "create_group",
        "update_group",
        "delete_group",
        "create_from_flow",
    ),
    "flows.flow": (
        "activity",
        "activity_chart",
        "activity_list",
        "api",
        "archived",
        "assets",
        "broadcast",
        "campaign",
        "category_counts",
        "change_language",
        "copy",
        "editor",
        "export",
        "export_translation",
        "download_translation",
        "import_translation",
        "export_results",
        "filter",
        "menu",
        "recent_contacts",
        "results",
        "revisions",
        "run_table",
        "links_table",
        "simulate",
        "upload_action_recording",
        "upload_media_action",
        "pdf_export",
        "lookups_api",
        "giftcards_api",
        "launch",
        "flow_parameters",
        "export_pdf",
        "merge_flows",
        "merging_flows_table",
        "dialogflow_api",
        "show_templates",
        "monitoring",
    ),
    "flows.flowimage": ("read", "filter", "archived", "download", "action_delete", "action_archive", "action_restore"),
    "flows.flowsession": ("json",),
    "links.link": ("archived", "read", "history", "export", "api"),
    "msgs.msg": (
        "api",
        "archive",
        "archived",
        "export",
        "failed",
        "filter",
        "flow",
        "inbox",
        "label",
        "menu",
        "outbox",
        "sent",
        "update",
        "flow_voice",
        "sent_voice",
    ),
    "msgs.broadcast": ("api", "detail", "schedule", "schedule_list", "schedule_read", "send"),
    "msgs.label": ("api", "create_folder", "delete_folder"),
    "orgs.topup": ("manage",),
    "policies.policy": ("admin", "history", "give_consent"),
    "request_logs.httplog": ("webhooks", "classifier", "ticketer"),
    "templates.template": ("api",),
    "tickets.ticket": ("api", "assign", "assignee", "menu", "note"),
    "tickets.ticketer": ("api", "connect", "configure"),
    "tickets.topic": ("api",),
<<<<<<< HEAD
    "triggers.trigger": ("archived", "type", "create_large_send", "large_send_schedule_summary"),
=======
    "triggers.trigger": ("archived", "type", "menu"),
>>>>>>> 9145c8b3
}


# assigns the permissions that each group should have
GROUP_PERMISSIONS = {
    "Service Users": ("flows.flow_assets", "msgs.msg_create"),  # internal Temba services have limited permissions
    "Alpha": (),
    "Beta": ("tickets.ticket_list",),
    "Dashboard": ("orgs.org_dashboard",),
    "Surveyors": (
        "contacts.contact_api",
        "contacts.contactgroup_api",
        "contacts.contactfield_api",
        "flows.flow_api",
        "locations.adminboundary_api",
        "orgs.org_api",
        "orgs.org_spa",
        "orgs.org_surveyor",
        "msgs.msg_api",
    ),
    "Granters": ("orgs.org_grant",),
    "Customer Support": (
        "auth.user_list",
        "auth.user_update",
        "apks.apk_create",
        "apks.apk_list",
        "apks.apk_update",
        "campaigns.campaign_read",
        "channels.channel_configuration",
        "channels.channel_read",
        "channels.channellog_read",
        "contacts.contact_break_anon",
        "contacts.contact_read",
        "flows.flow_editor",
        "flows.flow_revisions",
        "flows.flowrun_delete",
        "flows.flowsession_json",
        "flows.flowtemplate.*",
        "notifications.log_list",
        "orgs.org_dashboard",
        "orgs.org_delete",
        "orgs.org_grant",
        "orgs.org_manage",
        "orgs.org_update",
        "orgs.org_service",
        "orgs.org_spa",
        "orgs.topup_create",
        "orgs.topup_manage",
        "orgs.topup_update",
        "orgs.org_dashboard_setup",
        "policies.policy_create",
        "policies.policy_update",
        "policies.policy_admin",
        "policies.policy_history",
    ),
    "Administrators": (
        "airtime.airtimetransfer_list",
        "airtime.airtimetransfer_read",
        "api.apitoken_refresh",
        "api.resthook_api",
        "api.resthooksubscriber_api",
        "api.webhookevent_api",
        "archives.archive.*",
        "campaigns.campaign.*",
        "campaigns.campaignevent.*",
        "classifiers.classifier_api",
        "classifiers.classifier_connect",
        "classifiers.classifier_read",
        "classifiers.classifier_delete",
        "classifiers.classifier_list",
        "classifiers.classifier_menu",
        "classifiers.classifier_sync",
        "classifiers.classifier_train",
        "classifiers.intent_api",
        "contacts.contact_api",
        "contacts.contact_archive",
        "contacts.contact_archived",
        "contacts.contact_block",
        "contacts.contact_blocked",
        "contacts.contact_create",
        "contacts.contact_delete",
        "contacts.contact_export",
        "contacts.contact_filter",
        "contacts.contact_history",
        "contacts.contact_list",
        "contacts.contact_menu",
        "contacts.contact_omnibox",
        "contacts.contact_read",
        "contacts.contact_restore",
        "contacts.contact_search",
        "contacts.contact_start",
        "contacts.contact_stopped",
        "contacts.contact_update",
        "contacts.contact_update_fields",
        "contacts.contact_update_fields_input",
        "contacts.contact_invite_participants",
        "contacts.contactfield.*",
        "contacts.contactgroup.*",
        "contacts.contactimport.*",
        "csv_imports.importtask.*",
        "globals.global.*",
        "ivr.ivrcall.*",
        "locations.adminboundary_alias",
        "locations.adminboundary_api",
        "locations.adminboundary_boundaries",
        "locations.adminboundary_geometry",
        "notifications.notification.*",
        "notifications.incident.*",
        "orgs.org_account",
        "orgs.org_accounts",
        "orgs.org_smtp_server",
        "orgs.org_api",
        "orgs.org_country",
        "orgs.org_create_sub_org",
        "orgs.org_dashboard",
        "orgs.org_download",
        "orgs.org_edit",
        "orgs.org_edit_sub_org",
        "orgs.org_export",
        "orgs.org_giftcards",
        "orgs.org_home",
        "orgs.org_import",
        "orgs.org_languages",
        "orgs.org_lookups",
        "orgs.org_manage_accounts",
        "orgs.org_manage_accounts_sub_org",
        "orgs.org_manage_integrations",
        "orgs.org_menu",
        "orgs.org_vonage_account",
        "orgs.org_vonage_connect",
        "orgs.org_parse_data_view",
        "orgs.org_parse_data_import",
        "orgs.org_plan",
        "orgs.org_plivo_connect",
        "orgs.org_profile",
        "orgs.org_prometheus",
        "orgs.org_resthooks",
        "orgs.org_send_invite",
        "orgs.org_spa",
        "orgs.org_sub_orgs",
        "orgs.org_transfer_credits",
        "orgs.org_twilio_account",
        "orgs.org_twilio_connect",
        "orgs.org_two_factor",
        "orgs.org_token",
        "orgs.org_workspace",
        "orgs.topup_list",
        "orgs.topup_read",
        "orgs.org_translations",
        "orgs.org_opt_out_message",
        "channels.channel_api",
        "channels.channel_bulk_sender_options",
        "channels.channel_claim",
        "channels.channel_configuration",
        "channels.channel_create",
        "channels.channel_create_bulk_sender",
        "channels.channel_create_caller",
        "channels.channel_facebook_whitelist",
        "channels.channel_delete",
        "channels.channel_list",
        "channels.channel_menu",
        "channels.channel_read",
        "channels.channel_update",
        "channels.channelevent.*",
        "channels.channellog_list",
        "channels.channellog_read",
        "channels.channellog_connection",
        "reports.report.*",
        "flows.flow.*",
        "flows.flowstart.*",
        "flows.flowlabel.*",
        "flows.ruleset.*",
        "flows.flowrun_delete",
        "flows.flowimage.*",
        "flows.flowtemplate.*",
        "schedules.schedule.*",
        "msgs.broadcast.*",
        "msgs.broadcastschedule.*",
        "msgs.label.*",
        "msgs.msg_api",
        "msgs.msg_archive",
        "msgs.msg_archived",
        "msgs.msg_delete",
        "msgs.msg_export",
        "msgs.msg_failed",
        "msgs.msg_filter",
        "msgs.msg_flow",
        "msgs.msg_flow_voice",
        "msgs.msg_inbox",
        "msgs.msg_label",
        "msgs.msg_menu",
        "msgs.msg_outbox",
        "msgs.msg_sent",
        "msgs.msg_sent_voice",
        "msgs.msg_update",
        "policies.policy_read",
        "policies.policy_list",
        "policies.policy_give_consent",
        "request_logs.httplog_list",
        "request_logs.httplog_read",
        "request_logs.httplog_webhooks",
        "templates.template_api",
        "links.link.*",
        "tickets.ticket.*",
        "tickets.ticketer.*",
        "tickets.topic.*",
        "triggers.trigger.*",
    ),
    "Editors": (
        "api.apitoken_refresh",
        "api.resthook_api",
        "api.resthooksubscriber_api",
        "api.webhookevent_api",
        "api.webhookevent_list",
        "api.webhookevent_read",
        "archives.archive.*",
        "airtime.airtimetransfer_list",
        "airtime.airtimetransfer_read",
        "campaigns.campaign.*",
        "campaigns.campaignevent.*",
        "classifiers.classifier_api",
        "classifiers.classifier_read",
        "classifiers.classifier_list",
        "classifiers.classifier_menu",
        "classifiers.intent_api",
        "contacts.contact_api",
        "contacts.contact_archive",
        "contacts.contact_archived",
        "contacts.contact_block",
        "contacts.contact_blocked",
        "contacts.contact_create",
        "contacts.contact_delete",
        "contacts.contact_export",
        "contacts.contact_filter",
        "contacts.contact_history",
        "contacts.contact_list",
        "contacts.contact_menu",
        "contacts.contact_omnibox",
        "contacts.contact_read",
        "contacts.contact_restore",
        "contacts.contact_search",
        "contacts.contact_start",
        "contacts.contact_stopped",
        "contacts.contact_update",
        "contacts.contact_update_fields",
        "contacts.contact_update_fields_input",
        "contacts.contact_invite_participants",
        "contacts.contactfield.*",
        "contacts.contactgroup.*",
        "contacts.contactimport.*",
        "csv_imports.importtask.*",
        "ivr.ivrcall.*",
        "globals.global_api",
        "locations.adminboundary_alias",
        "locations.adminboundary_api",
        "locations.adminboundary_boundaries",
        "locations.adminboundary_geometry",
        "notifications.notification_list",
        "orgs.org_account",
        "orgs.org_api",
        "orgs.org_download",
        "orgs.org_export",
        "orgs.org_giftcards",
        "orgs.org_home",
        "orgs.org_import",
        "orgs.org_lookups",
        "orgs.org_menu",
        "orgs.org_opt_out_message",
        "orgs.org_parse_data_view",
        "orgs.org_parse_data_import",
        "orgs.org_profile",
        "orgs.org_resthooks",
        "orgs.org_spa",
        "orgs.org_two_factor",
        "orgs.org_token",
        "orgs.org_workspace",
        "orgs.topup_list",
        "orgs.topup_read",
        "orgs.org_dashboard",
        "channels.channel_api",
        "channels.channel_bulk_sender_options",
        "channels.channel_claim",
        "channels.channel_configuration",
        "channels.channel_create",
        "channels.channel_create_bulk_sender",
        "channels.channel_create_caller",
        "channels.channel_delete",
        "channels.channel_list",
        "channels.channel_menu",
        "channels.channel_read",
        "channels.channel_update",
        "channels.channelevent.*",
        "reports.report.*",
        "flows.flow.*",
        "flows.flowstart_api",
        "flows.flowstart_list",
        "flows.flowlabel.*",
        "flows.ruleset.*",
        "flows.flowimage.*",
        "links.link.*",
        "msgs.broadcast.*",
        "msgs.broadcastschedule.*",
        "msgs.label.*",
        "msgs.msg_api",
        "msgs.msg_archive",
        "msgs.msg_archived",
        "msgs.msg_delete",
        "msgs.msg_export",
        "msgs.msg_failed",
        "msgs.msg_filter",
        "msgs.msg_flow",
        "msgs.msg_flow_voice",
        "msgs.msg_inbox",
        "msgs.msg_label",
        "msgs.msg_menu",
        "msgs.msg_outbox",
        "msgs.msg_sent",
        "msgs.msg_sent_voice",
        "msgs.msg_update",
        "policies.policy_read",
        "policies.policy_list",
        "policies.policy_give_consent",
        "request_logs.httplog_webhooks",
        "schedules.schedule.*",
        "templates.template_api",
        "tickets.ticket.*",
        "tickets.ticketer_api",
        "tickets.topic_api",
        "triggers.trigger.*",
    ),
    "Viewers": (
        "campaigns.campaign_archived",
        "campaigns.campaign_list",
        "campaigns.campaign_menu",
        "campaigns.campaign_read",
        "campaigns.campaignevent_read",
        "classifiers.classifier_api",
        "classifiers.classifier_read",
        "classifiers.classifier_list",
        "classifiers.classifier_menu",
        "classifiers.intent_api",
        "contacts.contact_archived",
        "contacts.contact_blocked",
        "contacts.contact_export",
        "contacts.contact_filter",
        "contacts.contact_history",
        "contacts.contact_api",
        "contacts.contact_list",
        "contacts.contact_menu",
        "contacts.contact_read",
        "contacts.contact_stopped",
        "contacts.contactfield_api",
        "contacts.contactfield_read",
        "contacts.contactgroup_api",
        "contacts.contactgroup_list",
        "contacts.contactgroup_menu",
        "contacts.contactgroup_read",
        "contacts.contactimport_read",
        "globals.global_api",
        "locations.adminboundary_boundaries",
        "locations.adminboundary_geometry",
        "locations.adminboundary_alias",
        "notifications.notification_list",
        "orgs.org_account",
        "orgs.org_download",
        "orgs.org_export",
        "orgs.org_home",
        "orgs.org_menu",
        "orgs.org_profile",
        "orgs.org_spa",
        "orgs.org_two_factor",
        "orgs.org_workspace",
        "orgs.topup_list",
        "orgs.topup_read",
        "orgs.org_token",
        "orgs.org_api",
        "channels.channel_list",
        "channels.channel_menu",
        "channels.channel_read",
        "channels.channelevent_calls",
        "flows.flow_activity",
        "flows.flow_activity_chart",
        "flows.flow_archived",
        "flows.flow_assets",
        "flows.flow_campaign",
        "flows.flow_category_counts",
        "flows.flow_export",
        "flows.flow_export_results",
        "flows.flow_filter",
        "flows.flow_list",
        "flows.flow_menu",
        "flows.flow_editor",
        "flows.flow_recent_contacts",
        "flows.flow_results",
        "flows.flow_revisions",
        "flows.flow_run_table",
        "flows.flow_links_table",
        "flows.flow_merging_flows_table",
        "flows.flow_simulate",
        "flows.flow_pdf_export",
        "flows.flow_monitoring",
        "flows.flowimage_list",
        "flows.flowimage_read",
        "flows.flowimage_filter",
        "flows.flowimage_archived",
        "flows.flowimage_download",
        "flows.flowstart_list",
        "flows.flow_api",
        "links.link_export",
        "links.link_archived",
        "links.link_history",
        "links.link_list",
        "links.link_read",
        "reports.report_read",
        "msgs.broadcast_schedule_list",
        "msgs.broadcast_schedule_read",
        "msgs.label_api",
        "msgs.label_read",
        "msgs.msg_archived",
        "msgs.msg_export",
        "msgs.msg_failed",
        "msgs.msg_filter",
        "msgs.msg_flow",
        "msgs.msg_flow_voice",
        "msgs.msg_inbox",
        "msgs.msg_menu",
        "msgs.msg_outbox",
        "msgs.msg_sent",
        "msgs.msg_sent_voice",
        "msgs.msg_api",
        "orgs.org_menu",
        "policies.policy_read",
        "policies.policy_list",
        "policies.policy_give_consent",
        "tickets.ticketer_api",
        "tickets.topic_api",
        "triggers.trigger_archived",
        "triggers.trigger_list",
        "triggers.trigger_menu",
        "triggers.trigger_type",
    ),
    "Agents": (
        "contacts.contact_api",
        "contacts.contact_history",
        "contacts.contactfield_api",
        "contacts.contactgroup_api",
        "globals.global_api",
        "msgs.broadcast_api",
        "notifications.notification_list",
        "tickets.ticket_api",
        "tickets.ticket_assign",
        "tickets.ticket_assignee",
        "tickets.ticket_list",
        "tickets.ticket_menu",
        "tickets.ticket_note",
        "tickets.topic_api",
        "orgs.org_account",
        "orgs.org_home",
        "orgs.org_menu",
        "orgs.org_profile",
        "orgs.org_spa",
        "policies.policy_give_consent",
    ),
    "Prometheus": (),
}

# -----------------------------------------------------------------------------------
# Login / Logout
# -----------------------------------------------------------------------------------
LOGIN_URL = "/users/login/"
LOGOUT_URL = "/users/logout/"
LOGIN_REDIRECT_URL = "/org/choose/"
LOGOUT_REDIRECT_URL = "/"

AUTHENTICATION_BACKENDS = ("smartmin.backends.CaseInsensitiveBackend",)

AUTH_PASSWORD_VALIDATORS = [
    {"NAME": "django.contrib.auth.password_validation.MinimumLengthValidator", "OPTIONS": {"min_length": 8}},
]

ANONYMOUS_USER_NAME = "AnonymousUser"

# -----------------------------------------------------------------------------------
# Our test runner includes the ability to exclude apps
# -----------------------------------------------------------------------------------
TEST_RUNNER = "temba.tests.runner.TembaTestRunner"
TEST_EXCLUDE = ("smartmin",)

# -----------------------------------------------------------------------------------
# Need a PostgreSQL database on localhost with postgis extension installed.
# -----------------------------------------------------------------------------------
_default_database_config = {
    "ENGINE": "django.contrib.gis.db.backends.postgis",
    "NAME": "temba",
    "USER": "temba",
    "PASSWORD": "temba",
    "HOST": "localhost",
    "PORT": "5432",
    "ATOMIC_REQUESTS": True,
    "CONN_MAX_AGE": 60,
    "OPTIONS": {},
    "DISABLE_SERVER_SIDE_CURSORS": True,
}

# installs can provide a default connection and an optional read-only connection (e.g. a separate read replica) which
# will be used for certain fetch operations
DATABASES = {
    "default": _default_database_config,
    "readonly": _default_database_config.copy(),
    "read_only_db": _default_database_config.copy(),
}

DEFAULT_AUTO_FIELD = "django.db.models.AutoField"

INTERNAL_IPS = iptools.IpRangeList("127.0.0.1", "192.168.0.10", "192.168.0.0/24", "0.0.0.0")  # network block

HOSTNAME = "localhost"

# The URL and port of the proxy server to use when needed (if any, in requests format)
OUTGOING_PROXIES = {}

# -----------------------------------------------------------------------------------
# Caching using Redis
# -----------------------------------------------------------------------------------
REDIS_HOST = "localhost"
REDIS_PORT = 6379
REDIS_DB = 10 if TESTING else 15  # we use a redis db of 10 for testing so that we maintain caches for dev

CACHES = {
    "default": {
        "BACKEND": "django_redis.cache.RedisCache",
        "LOCATION": "redis://%s:%s/%s" % (REDIS_HOST, REDIS_PORT, REDIS_DB),
        "OPTIONS": {"CLIENT_CLASS": "django_redis.client.DefaultClient"},
    }
}

# -----------------------------------------------------------------------------------
# Async tasks using Celery
# -----------------------------------------------------------------------------------
CELERY_RESULT_BACKEND = None
CELERY_BROKER_URL = "redis://%s:%d/%d" % (REDIS_HOST, REDIS_PORT, REDIS_DB)

# by default, celery doesn't have any timeout on our redis connections, this fixes that
CELERY_BROKER_TRANSPORT_OPTIONS = {"socket_timeout": 5}

CELERY_BEAT_SCHEDULE = {
    "check-channels": {"task": "check_channels_task", "schedule": timedelta(seconds=300)},
    "check-credits": {"task": "check_credits_task", "schedule": timedelta(seconds=900)},
    "check-elasticsearch-lag": {"task": "check_elasticsearch_lag", "schedule": timedelta(seconds=300)},
    "check-topup-expiration": {"task": "check_topup_expiration_task", "schedule": crontab(hour=2, minute=0)},
    "delete-orgs": {"task": "delete_orgs_task", "schedule": crontab(hour=4, minute=0)},
    "fail-old-messages": {"task": "fail_old_messages", "schedule": crontab(hour=0, minute=0)},
    "resolve-twitter-ids-task": {"task": "resolve_twitter_ids_task", "schedule": timedelta(seconds=900)},
    "refresh-jiochat-access-tokens": {"task": "refresh_jiochat_access_tokens", "schedule": timedelta(seconds=3600)},
    "refresh-wechat-access-tokens": {"task": "refresh_wechat_access_tokens", "schedule": timedelta(seconds=3600)},
    "refresh-whatsapp-tokens": {"task": "refresh_whatsapp_tokens", "schedule": crontab(hour=6, minute=0)},
    "refresh-whatsapp-templates": {"task": "refresh_whatsapp_templates", "schedule": timedelta(seconds=900)},
    "send-notification-emails": {"task": "send_notification_emails", "schedule": timedelta(seconds=60)},
    "squash-channelcounts": {"task": "squash_channelcounts", "schedule": timedelta(seconds=60)},
    "squash-contactgroupcounts": {"task": "squash_contactgroupcounts", "schedule": timedelta(seconds=60)},
    "squash-flowcounts": {"task": "squash_flowcounts", "schedule": timedelta(seconds=60)},
    "squash-msgcounts": {"task": "squash_msgcounts", "schedule": timedelta(seconds=60)},
    "squash-notificationcounts": {"task": "squash_notificationcounts", "schedule": timedelta(seconds=60)},
    "squash-topupcredits": {"task": "squash_topupcredits", "schedule": timedelta(seconds=60)},
    "squash-ticketcounts": {"task": "squash_ticketcounts", "schedule": timedelta(seconds=60)},
    "suspend-topup-orgs": {"task": "suspend_topup_orgs_task", "schedule": timedelta(hours=1)},
    "sync-classifier-intents": {"task": "sync_classifier_intents", "schedule": timedelta(seconds=300)},
    "sync-old-seen-channels": {"task": "sync_old_seen_channels_task", "schedule": timedelta(seconds=600)},
    "track-org-channel-counts": {"task": "track_org_channel_counts", "schedule": crontab(hour=4, minute=0)},
    "trim-channel-log": {"task": "trim_channel_log_task", "schedule": crontab(hour=3, minute=0)},
    "trim-event-fires": {"task": "trim_event_fires_task", "schedule": timedelta(minutes=5)},
    "trim-flow-revisions": {"task": "trim_flow_revisions", "schedule": crontab(hour=0, minute=0)},
    "trim-flow-sessions-and-starts": {"task": "trim_flow_sessions_and_starts", "schedule": crontab(hour=0, minute=0)},
    "trim-http-logs": {"task": "trim_http_logs_task", "schedule": crontab(hour=3, minute=0)},
    "trim-sync-events": {"task": "trim_sync_events_task", "schedule": crontab(hour=3, minute=0)},
    "trim-webhook-event": {"task": "trim_webhook_event_task", "schedule": crontab(hour=3, minute=0)},
    "update-org-activity": {"task": "update_org_activity_task", "schedule": crontab(hour=3, minute=5)},
    "delete-flowimage-downloaded-files": {
        "task": "delete_flowimage_downloaded_files",
        "schedule": crontab(hour=4, minute=0),
    },
    "start-active-mergeflow-tasks": {"task": "start_active_merge_flows", "schedule": timedelta(minutes=10)},
    "generate-missing-gif-thumbnails": {
        "task": "generate_missing_gif_thumbnails",
        "schedule": crontab(hour=3, minute=30),
    },
    "collect-flow-results-data-for-analytics": {
        "task": "analytics__auto_collect_flow_results_data",
        "schedule": crontab(hour=5, minute=30),
    },
    "preload-twilio-statistic": {"task": "cache_twilio_stats_task", "schedule": timedelta(minutes=30)},
    "block-deactivated-contacts": {"task": "block_deactivated_contacts_task", "schedule": crontab(hour=0, minute=30)},
}

# -----------------------------------------------------------------------------------
# Django-rest-framework configuration
# -----------------------------------------------------------------------------------
REST_FRAMEWORK = {
    "DEFAULT_PERMISSION_CLASSES": ("rest_framework.permissions.IsAuthenticated",),
    "DEFAULT_AUTHENTICATION_CLASSES": (
        "temba.api.support.APISessionAuthentication",
        "temba.api.support.APITokenAuthentication",
        "temba.api.support.APIBasicAuthentication",
    ),
    "DEFAULT_THROTTLE_CLASSES": ("temba.api.support.OrgUserRateThrottle",),
    "DEFAULT_THROTTLE_RATES": {
        "v2": "2500/hour",
        "v2.contacts": "2500/hour",
        "v2.messages": "2500/hour",
        "v2.broadcasts": "36000/hour",
        "v2.runs": "2500/hour",
    },
    "PAGE_SIZE": 250,
    "DEFAULT_PAGINATION_CLASS": "rest_framework.pagination.LimitOffsetPagination",
    "DEFAULT_RENDERER_CLASSES": ("temba.api.support.DocumentationRenderer", "rest_framework.renderers.JSONRenderer"),
    "EXCEPTION_HANDLER": "temba.api.support.temba_exception_handler",
    "UNICODE_JSON": False,
    "STRICT_JSON": False,
}
REST_HANDLE_EXCEPTIONS = not TESTING

# -----------------------------------------------------------------------------------
# Django Compressor configuration
# -----------------------------------------------------------------------------------

if TESTING:
    # if only testing, disable less compilation
    COMPRESS_PRECOMPILERS = ()
else:
    COMPRESS_PRECOMPILERS = (
        ("text/less", 'lessc --include-path="%s" {infile} {outfile}' % os.path.join(PROJECT_DIR, "../static", "less")),
    )

COMPRESS_ENABLED = False
COMPRESS_OFFLINE = False

# build up our offline compression context based on available brands
COMPRESS_OFFLINE_CONTEXT = []
for brand in BRANDING.values():
    context = dict(STATIC_URL=STATIC_URL, base_template="frame.html", debug=False, testing=False)
    context["brand"] = dict(slug=brand["slug"], styles=brand["styles"])
    COMPRESS_OFFLINE_CONTEXT.append(context)

# -----------------------------------------------------------------------------------
# RapidPro configuration settings
# -----------------------------------------------------------------------------------

######
# DANGER: only turn this on if you know what you are doing!
<<<<<<< HEAD
#         could cause messages to be sent to live customer aggregators
SEND_MESSAGES = False

######
# DANGER: only turn this on if you know what you are doing!
#         could cause external APIs to be called in test environment
SEND_WEBHOOKS = False

######
# DANGER: only turn this on if you know what you are doing!
=======
>>>>>>> 9145c8b3
#         could cause emails to be sent in test environment
SEND_EMAILS = False

######
# DANGER: only turn this on if you know what you are doing!
#         could cause airtime transfers in test environment
SEND_AIRTIME = False

######
# DANGER: only turn this on if you know what you are doing!
#         could cause data to be sent to Chatbase in test environment
SEND_CHATBASE = False

######
# DANGER: only turn this on if you know what you are doing!
#         could cause calls in test environments
SEND_CALLS = False

# Whether to send receipts on TopUp purchases
SEND_RECEIPTS = True

INTEGRATION_TYPES = [
    "temba.orgs.integrations.dtone.DTOneType",
]

CLASSIFIER_TYPES = [
    "temba.classifiers.types.wit.WitType",
    "temba.classifiers.types.luis.LuisType",
    "temba.classifiers.types.bothub.BothubType",
    "temba.classifiers.types.dialogflow.DialogflowType",
]

TICKETER_TYPES = [
    "temba.tickets.types.internal.InternalType",
    "temba.tickets.types.mailgun.MailgunType",
    "temba.tickets.types.zendesk.ZendeskType",
    "temba.tickets.types.rocketchat.RocketChatType",
    "temba.tickets.types.twilioflex.TwilioFlexType",
    "temba.tickets.types.amazonconnect.AmazonConnectType",
]

CHANNEL_TYPES = [
    "temba.channels.types.arabiacell.ArabiaCellType",
    "temba.channels.types.whatsapp.WhatsAppType",
    "temba.channels.types.dialog360.Dialog360Type",
    "temba.channels.types.zenvia_whatsapp.ZenviaWhatsAppType",
    "temba.channels.types.twilio.TwilioType",
    "temba.channels.types.twilio_whatsapp.TwilioWhatsappType",
    "temba.channels.types.twilio_messaging_service.TwilioMessagingServiceType",
    "temba.channels.types.signalwire.SignalWireType",
    "temba.channels.types.vonage.VonageType",
    "temba.channels.types.africastalking.AfricasTalkingType",
    "temba.channels.types.blackmyna.BlackmynaType",
    "temba.channels.types.bongolive.BongoLiveType",
    "temba.channels.types.burstsms.BurstSMSType",
    "temba.channels.types.chikka.ChikkaType",
    "temba.channels.types.clickatell.ClickatellType",
    "temba.channels.types.clickmobile.ClickMobileType",
    "temba.channels.types.clicksend.ClickSendType",
    "temba.channels.types.dartmedia.DartMediaType",
    "temba.channels.types.dmark.DMarkType",
    "temba.channels.types.external.ExternalType",
    "temba.channels.types.facebook.FacebookType",
    "temba.channels.types.facebookapp.FacebookAppType",
    "temba.channels.types.firebase.FirebaseCloudMessagingType",
    "temba.channels.types.freshchat.FreshChatType",
    "temba.channels.types.globe.GlobeType",
    "temba.channels.types.highconnection.HighConnectionType",
    "temba.channels.types.hormuud.HormuudType",
    "temba.channels.types.hub9.Hub9Type",
    "temba.channels.types.i2sms.I2SMSType",
    "temba.channels.types.infobip.InfobipType",
    "temba.channels.types.jasmin.JasminType",
    "temba.channels.types.jiochat.JioChatType",
    "temba.channels.types.junebug.JunebugType",
    "temba.channels.types.kaleyra.KaleyraType",
    "temba.channels.types.kannel.KannelType",
    "temba.channels.types.line.LineType",
    "temba.channels.types.m3tech.M3TechType",
    "temba.channels.types.macrokiosk.MacrokioskType",
    "temba.channels.types.mtarget.MtargetType",
    "temba.channels.types.mblox.MbloxType",
    "temba.channels.types.messangi.MessangiType",
    "temba.channels.types.novo.NovoType",
    "temba.channels.types.playmobile.PlayMobileType",
    "temba.channels.types.plivo.PlivoType",
    "temba.channels.types.redrabbit.RedRabbitType",
    "temba.channels.types.shaqodoon.ShaqodoonType",
    "temba.channels.types.smscentral.SMSCentralType",
    "temba.channels.types.start.StartType",
    "temba.channels.types.telegram.TelegramType",
    "temba.channels.types.telesom.TelesomType",
    "temba.channels.types.thinq.ThinQType",
    "temba.channels.types.twiml_api.TwimlAPIType",
    "temba.channels.types.twitter.TwitterType",
    "temba.channels.types.twitter_legacy.TwitterLegacyType",
    "temba.channels.types.verboice.VerboiceType",
    "temba.channels.types.viber_public.ViberPublicType",
    "temba.channels.types.vk.VKType",
    "temba.channels.types.wavy.WavyType",
    "temba.channels.types.wechat.WeChatType",
    "temba.channels.types.yo.YoType",
    "temba.channels.types.zenvia.ZenviaType",
    "temba.channels.types.zenvia_sms.ZenviaSMSType",
    "temba.channels.types.android.AndroidType",
    "temba.channels.types.discord.DiscordType",
    "temba.channels.types.webchat.WebChatType",
    "temba.channels.types.rocketchat.RocketChatType",
<<<<<<< HEAD
    "temba.channels.types.mgage.MGageType",
=======
    "temba.channels.types.instagram.InstagramType",
]

ANALYTICS_TYPES = [
    "temba.utils.analytics.ConsoleBackend",
>>>>>>> 9145c8b3
]

# set of ISO-639-3 codes of languages to allow in addition to all ISO-639-1 languages
NON_ISO6391_LANGUAGES = {}

# -----------------------------------------------------------------------------------
# Store sessions in our cache
# -----------------------------------------------------------------------------------
SESSION_ENGINE = "django.contrib.sessions.backends.cached_db"
SESSION_CACHE_ALIAS = "default"

# -----------------------------------------------------------------------------------
# 3rd Party Integration Keys
# -----------------------------------------------------------------------------------
TWITTER_API_KEY = os.environ.get("TWITTER_API_KEY", "MISSING_TWITTER_API_KEY")
TWITTER_API_SECRET = os.environ.get("TWITTER_API_SECRET", "MISSING_TWITTER_API_SECRET")

# Google analytics tracking ID
GOOGLE_TRACKING_ID = os.environ.get("GOOGLE_TRACKING_ID", "")

MAILGUN_API_KEY = os.environ.get("MAILGUN_API_KEY", "")

ZENDESK_CLIENT_ID = os.environ.get("ZENDESK_CLIENT_ID", "")
ZENDESK_CLIENT_SECRET = os.environ.get("ZENDESK_CLIENT_SECRET", "")

# -----------------------------------------------------------------------------------
#
#    1. Create an Facebook app on https://developers.facebook.com/apps/
#
#    2. Copy the Facebook Application ID
#
#    3. From Settings > Basic, show and copy the Facebook Application Secret
#
#    4. Generate a Random Secret to use as Facebook Webhook Secret as described
#       on https://developers.facebook.com/docs/messenger-platform/webhook#setup
#
# -----------------------------------------------------------------------------------
FACEBOOK_APPLICATION_ID = os.environ.get("FACEBOOK_APPLICATION_ID", "")
FACEBOOK_APPLICATION_SECRET = os.environ.get("FACEBOOK_APPLICATION_SECRET", "")
FACEBOOK_WEBHOOK_SECRET = os.environ.get("FACEBOOK_WEBHOOK_SECRET", "")


# -----------------------------------------------------------------------------------
# IP Addresses
# These are the externally accessible IP addresses of the servers running RapidPro.
# Needed for channel types that authenticate by whitelisting public IPs.
#
# You need to change these to real addresses to work with these.
# -----------------------------------------------------------------------------------
IP_ADDRESSES = ("172.16.10.10", "162.16.10.20")

# -----------------------------------------------------------------------------------
# Data model limits
# -----------------------------------------------------------------------------------
MSG_FIELD_SIZE = 2000  # used for broadcast text and message campaign events
FLOW_START_PARAMS_SIZE = 256  # used for params passed to flow start API endpoint
GLOBAL_VALUE_SIZE = 10_000  # max length of global values

ORG_LIMIT_DEFAULTS = {
    "fields": 255,
    "globals": 255,
    "groups": 250,
    "labels": 250,
    "topics": 250,
}

# -----------------------------------------------------------------------------------
# Data retention periods - tasks trim away data older than these settings
# -----------------------------------------------------------------------------------
RETENTION_PERIODS = {
    "channellog": timedelta(days=3),
    "eventfire": timedelta(days=90),  # matches default rp-archiver behavior
    "flowsession": timedelta(days=7),
    "flowstart": timedelta(days=7),
    "httplog": timedelta(days=3),
    "syncevent": timedelta(days=7),
    "webhookevent": timedelta(hours=48),
}

# -----------------------------------------------------------------------------------
# Mailroom
# -----------------------------------------------------------------------------------
MAILROOM_URL = None
MAILROOM_AUTH_TOKEN = None

# -----------------------------------------------------------------------------------
# Chatbase integration
# -----------------------------------------------------------------------------------
CHATBASE_API_URL = "https://chatbase.com/api/message"

# To allow manage fields to support up to 1000 fields
DATA_UPLOAD_MAX_NUMBER_FIELDS = 4000

# When reporting metrics we use the hostname of the physical machine, not the hostname of the service
MACHINE_HOSTNAME = socket.gethostname().split(".")[0]


# ElasticSearch configuration (URL RFC-1738)
ELASTICSEARCH_URL = os.environ.get("ELASTICSEARCH_URL", "http://localhost:9200")

COURIER_DEFAULT_TPS = 1000

# Firebase Dynamic Links configuration
FDL_API_KEY = "FirebaseDynamicLinkAPIKey"
FDL_URL = "FirebaseDynamicLinkURL"

# Parse configuration
PARSE_SERVER_NAME = ""
PARSE_URL = ""
PARSE_ENDPOINT = "/parse/"
PARSE_APP_ID = ""
PARSE_REST_KEY = ""
PARSE_MASTER_KEY = ""

# WebSocket URL server for Webchat channel
WIDGET_COMPILED_FILE = os.environ.get(
    "WIDGET_COMPILED_FILE", "https://ccl-web-surveyor.s3-us-west-1.amazonaws.com/latest/ccl-web-surveyor.min.js"
)
WEBSOCKET_SERVER_URL = os.environ.get("WEBSOCKET_SERVER_URL", "http://localhost:9090")
WIDGET_DEFAULT_THEME = "ccl_standard"
WIDGET_THEMES = {
    "ccl_standard": {
        "name": "CCL Standard",
        "widget_bg": "D8F3F2",
        "header_bg": "289F9B",
        "header_txt": "FFFFFF",
        "automated_chat_bg": "289F9B",
        "automated_chat_txt": "FFFFFF",
        "user_chat_bg": "FFFFFF",
        "user_chat_txt": "000000",
    }
}

# Authy configuration
TWO_FACTOR_ENABLED = os.environ.get("TWO_FACTOR_ENABLED", False)
AUTHY_API_KEY = os.environ.get("AUTHY_API_KEY", "")
AUTHY_MAGIC_PASS = os.environ.get("AUTHY_MAGIC_PASS", "")

# Credits expiration config
CREDITS_EXPIRATION = False

GOOGLE_FONT_API_KEY = os.environ.get("GOOGLE_FONT_API_KEY", "")

CORS_ALLOW_ALL_ORIGINS = True
CORS_ALLOW_METHODS = ["GET"]

# Contacts import via excel
# if set to True will not raise error on duplicate, instead will use last row
ALLOW_DUPLICATE_CONTACT_IMPORT = os.environ.get("ALLOW_DUPLICATE_CONTACT_IMPORT", "").lower() == "true"
DEACTIVATED_CONTACTS_EMAILS = os.environ.get("DEACTIVATED_CONTACTS_EMAILS", "").split(",")

AMAZON_CONNECT_LAMBDA_FUNCTION_URL = os.environ.get("AMAZON_CONNECT_LAMBDA_FUNCTION_URL", "")

METABASE_SECRET_KEY = os.environ.get("METABASE_SECRET_KEY", "")
METABASE_SITE_URL = os.environ.get("METABASE_SITE_URL", "")<|MERGE_RESOLUTION|>--- conflicted
+++ resolved
@@ -383,11 +383,7 @@
     "api.resthooksubscriber": ("api",),
     "campaigns.campaign": ("api", "archived", "archive", "activate", "menu"),
     "campaigns.campaignevent": ("api",),
-<<<<<<< HEAD
-    "classifiers.classifier": ("connect", "api", "sync", "train"),
-=======
-    "classifiers.classifier": ("connect", "api", "sync", "menu"),
->>>>>>> 9145c8b3
+    "classifiers.classifier": ("connect", "api", "sync", "train", "menu"),
     "classifiers.intent": ("api",),
     "contacts.contact": (
         "api",
@@ -464,13 +460,10 @@
         "twilio_connect",
         "two_factor",
         "token",
-<<<<<<< HEAD
+        "workspace",
         "translations",
         "opt_out_message",
         "dashboard_setup",
-=======
-        "workspace",
->>>>>>> 9145c8b3
     ),
     "channels.channel": (
         "api",
@@ -567,11 +560,7 @@
     "tickets.ticket": ("api", "assign", "assignee", "menu", "note"),
     "tickets.ticketer": ("api", "connect", "configure"),
     "tickets.topic": ("api",),
-<<<<<<< HEAD
-    "triggers.trigger": ("archived", "type", "create_large_send", "large_send_schedule_summary"),
-=======
-    "triggers.trigger": ("archived", "type", "menu"),
->>>>>>> 9145c8b3
+    "triggers.trigger": ("archived", "type", "create_large_send", "large_send_schedule_summary", "menu"),
 }
 
 
@@ -872,6 +861,7 @@
         "flows.ruleset.*",
         "flows.flowimage.*",
         "links.link.*",
+        "schedules.schedule.*",
         "msgs.broadcast.*",
         "msgs.broadcastschedule.*",
         "msgs.label.*",
@@ -895,7 +885,6 @@
         "policies.policy_list",
         "policies.policy_give_consent",
         "request_logs.httplog_webhooks",
-        "schedules.schedule.*",
         "templates.template_api",
         "tickets.ticket.*",
         "tickets.ticketer_api",
@@ -1078,11 +1067,7 @@
 
 # installs can provide a default connection and an optional read-only connection (e.g. a separate read replica) which
 # will be used for certain fetch operations
-DATABASES = {
-    "default": _default_database_config,
-    "readonly": _default_database_config.copy(),
-    "read_only_db": _default_database_config.copy(),
-}
+DATABASES = {"default": _default_database_config, "readonly": _default_database_config.copy()}
 
 DEFAULT_AUTO_FIELD = "django.db.models.AutoField"
 
@@ -1221,7 +1206,6 @@
 
 ######
 # DANGER: only turn this on if you know what you are doing!
-<<<<<<< HEAD
 #         could cause messages to be sent to live customer aggregators
 SEND_MESSAGES = False
 
@@ -1232,8 +1216,6 @@
 
 ######
 # DANGER: only turn this on if you know what you are doing!
-=======
->>>>>>> 9145c8b3
 #         could cause emails to be sent in test environment
 SEND_EMAILS = False
 
@@ -1342,15 +1324,12 @@
     "temba.channels.types.discord.DiscordType",
     "temba.channels.types.webchat.WebChatType",
     "temba.channels.types.rocketchat.RocketChatType",
-<<<<<<< HEAD
     "temba.channels.types.mgage.MGageType",
-=======
     "temba.channels.types.instagram.InstagramType",
 ]
 
 ANALYTICS_TYPES = [
     "temba.utils.analytics.ConsoleBackend",
->>>>>>> 9145c8b3
 ]
 
 # set of ISO-639-3 codes of languages to allow in addition to all ISO-639-1 languages
