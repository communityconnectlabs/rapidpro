--- conflicted
+++ resolved
@@ -7,21 +7,13 @@
 import sentry_sdk
 from sentry_sdk.integrations.celery import CeleryIntegration
 from sentry_sdk.integrations.django import DjangoIntegration
-<<<<<<< HEAD
-from sentry_sdk.integrations.logging import LoggingIntegration
-=======
 from sentry_sdk.integrations.logging import LoggingIntegration, ignore_logger
->>>>>>> 98c4dcd4
 
 from django.utils.translation import ugettext_lazy as _
 
 from celery.schedules import crontab
 
-<<<<<<< HEAD
 SENTRY_DSN = os.environ.get("SENTRY_DSN", os.environ.get("RAVEN_DSN", ""))
-=======
-SENTRY_DSN = os.environ.get("SENTRY_DSN", "")
->>>>>>> 98c4dcd4
 
 
 def traces_sampler(sampling_context):  # pragma: no cover
@@ -35,10 +27,7 @@
         send_default_pii=True,
         traces_sampler=traces_sampler,
     )
-<<<<<<< HEAD
-=======
     ignore_logger("django.security.DisallowedHost")
->>>>>>> 98c4dcd4
 
 
 # -----------------------------------------------------------------------------------
@@ -166,8 +155,8 @@
 STATICFILES_DIRS = (
     os.path.join(PROJECT_DIR, "../static"),
     os.path.join(PROJECT_DIR, "../media"),
+    os.path.join(PROJECT_DIR, "../node_modules/@greatnonprofits-nfp/flow-editor/build"),
     os.path.join(PROJECT_DIR, "../node_modules"),
-    os.path.join(PROJECT_DIR, "../node_modules/@greatnonprofits-nfp/flow-editor/build"),
     os.path.join(PROJECT_DIR, "../node_modules/react/umd"),
     os.path.join(PROJECT_DIR, "../node_modules/react-dom/umd"),
 )
@@ -442,15 +431,10 @@
         "manage",
         "manage_accounts",
         "manage_accounts_sub_org",
-<<<<<<< HEAD
-        "nexmo_account",
-        "nexmo_connect",
+        "vonage_account",
+        "vonage_connect",
         "parse_data_view",
         "parse_data_import",
-=======
-        "vonage_account",
-        "vonage_connect",
->>>>>>> 98c4dcd4
         "plan",
         "plivo_connect",
         "profile",
@@ -681,15 +665,10 @@
         "orgs.org_lookups",
         "orgs.org_manage_accounts",
         "orgs.org_manage_accounts_sub_org",
-<<<<<<< HEAD
-        "orgs.org_nexmo_account",
-        "orgs.org_nexmo_connect",
+        "orgs.org_vonage_account",
+        "orgs.org_vonage_connect",
         "orgs.org_parse_data_view",
         "orgs.org_parse_data_import",
-=======
-        "orgs.org_vonage_account",
-        "orgs.org_vonage_connect",
->>>>>>> 98c4dcd4
         "orgs.org_plan",
         "orgs.org_plivo_connect",
         "orgs.org_profile",
@@ -841,7 +820,7 @@
         "flows.flowlabel.*",
         "flows.ruleset.*",
         "flows.flowimage.*",
-        "schedules.schedule.*",
+        "links.link.*",
         "msgs.broadcast.*",
         "msgs.broadcastschedule.*",
         "msgs.label.*",
@@ -861,12 +840,9 @@
         "policies.policy_read",
         "policies.policy_list",
         "policies.policy_give_consent",
+        "schedules.schedule.*",
         "templates.template_api",
-<<<<<<< HEAD
-        "links.link.*",
-=======
         "tickets.ticket_api",
->>>>>>> 98c4dcd4
         "tickets.ticket_closed",
         "tickets.ticket_filter",
         "tickets.ticket_open",
@@ -935,6 +911,11 @@
         "flows.flowimage_archived",
         "flows.flowimage_download",
         "flows.flowstart_list",
+        "links.link_export",
+        "links.link_archived",
+        "links.link_history",
+        "links.link_list",
+        "links.link_read",
         "msgs.broadcast_schedule_list",
         "msgs.broadcast_schedule_read",
         "msgs.label_api",
@@ -949,15 +930,7 @@
         "policies.policy_read",
         "policies.policy_list",
         "policies.policy_give_consent",
-<<<<<<< HEAD
-        "links.link_export",
-        "links.link_archived",
-        "links.link_history",
-        "links.link_list",
-        "links.link_read",
-=======
         "tickets.ticket_api",
->>>>>>> 98c4dcd4
         "tickets.ticket_closed",
         "tickets.ticket_filter",
         "tickets.ticket_open",
@@ -980,7 +953,7 @@
 AUTHENTICATION_BACKENDS = ("smartmin.backends.CaseInsensitiveBackend",)
 
 AUTH_PASSWORD_VALIDATORS = [
-    {"NAME": "django.contrib.auth.password_validation.MinimumLengthValidator", "OPTIONS": {"min_length": 8}}
+    {"NAME": "django.contrib.auth.password_validation.MinimumLengthValidator", "OPTIONS": {"min_length": 8}},
 ]
 
 ANONYMOUS_USER_NAME = "AnonymousUser"
@@ -1268,11 +1241,8 @@
     "temba.channels.types.zenvia.ZenviaType",
     "temba.channels.types.zenvia_sms.ZenviaSMSType",
     "temba.channels.types.android.AndroidType",
-<<<<<<< HEAD
+    "temba.channels.types.discord.DiscordType",
     "temba.channels.types.webchat.WebChatType",
-=======
-    "temba.channels.types.discord.DiscordType",
->>>>>>> 98c4dcd4
     "temba.channels.types.rocketchat.RocketChatType",
 ]
 
@@ -1384,8 +1354,8 @@
 
 
 # Maximum active objects are org can have
+MAX_ACTIVE_CONTACTFIELDS_PER_ORG = 255
 MAX_ACTIVE_CONTACTGROUPS_PER_ORG = 250
-MAX_ACTIVE_CONTACTFIELDS_PER_ORG = 255
 MAX_ACTIVE_GLOBALS_PER_ORG = 255
 
 COURIER_DEFAULT_TPS = 1000
