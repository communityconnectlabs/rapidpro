import os
import socket
import sys
from datetime import timedelta

import iptools

from django.utils.translation import ugettext_lazy as _

from celery.schedules import crontab

# -----------------------------------------------------------------------------------
# Default to debugging
# -----------------------------------------------------------------------------------
DEBUG = True

# -----------------------------------------------------------------------------------
# Sets TESTING to True if this configuration is read during a unit test
# -----------------------------------------------------------------------------------
TESTING = sys.argv[1:2] == ["test"]

if TESTING:
    PASSWORD_HASHERS = ("django.contrib.auth.hashers.MD5PasswordHasher",)
    DEBUG = False

ADMINS = (("RapidPro", "code@yourdomain.io"),)
MANAGERS = ADMINS

# hardcode the postgis version so we can do reset db's from a blank database
POSTGIS_VERSION = (2, 1)

# -----------------------------------------------------------------------------------
# set the mail settings, override these in your settings.py
# if your site was at http://temba.io, it might look like this:
# -----------------------------------------------------------------------------------
EMAIL_HOST = "smtp.gmail.com"
EMAIL_HOST_USER = "server@temba.io"
DEFAULT_FROM_EMAIL = "server@temba.io"
EMAIL_HOST_PASSWORD = "mypassword"
EMAIL_USE_TLS = True

# Used when sending email from within a flow and the user hasn't configured
# their own SMTP server.
FLOW_FROM_EMAIL = "no-reply@temba.io"

# HTTP Headers using for outgoing requests to other services
OUTGOING_REQUEST_HEADERS = {"User-agent": "RapidPro"}

STORAGE_URL = None  # may be local /media or AWS S3
STORAGE_ROOT_DIR = "test_orgs" if TESTING else "orgs"

# -----------------------------------------------------------------------------------
# AWS S3 storage used in production
# -----------------------------------------------------------------------------------
AWS_ACCESS_KEY_ID = "aws_access_key_id"
AWS_SECRET_ACCESS_KEY = "aws_secret_access_key"
AWS_DEFAULT_ACL = "private"

AWS_STORAGE_BUCKET_NAME = "dl-temba-io"
AWS_BUCKET_DOMAIN = AWS_STORAGE_BUCKET_NAME + ".s3.amazonaws.com"

# bucket where archives files are stored
ARCHIVE_BUCKET = "dl-temba-archives"

# -----------------------------------------------------------------------------------
# On Unix systems, a value of None will cause Django to use the same
# timezone as the operating system.
# If running in a Windows environment this must be set to the same as your
# system time zone
# -----------------------------------------------------------------------------------
USE_TZ = True
TIME_ZONE = "GMT"
USER_TIME_ZONE = "Africa/Kigali"

MODELTRANSLATION_TRANSLATION_REGISTRY = "translation"

# -----------------------------------------------------------------------------------
# Default language used for this installation
# -----------------------------------------------------------------------------------
LANGUAGE_CODE = "en-us"

# -----------------------------------------------------------------------------------
# Available languages for translation
# -----------------------------------------------------------------------------------
LANGUAGES = (("en-us", _("English")), ("pt-br", _("Portuguese")), ("fr", _("French")), ("es", _("Spanish")))

DEFAULT_LANGUAGE = "en-us"
DEFAULT_SMS_LANGUAGE = "en-us"

SITE_ID = 1

# If you set this to False, Django will make some optimizations so as not
# to load the internationalization machinery.
USE_I18N = True

# If you set this to False, Django will not format dates, numbers and
# calendars according to the current locale
USE_L10N = True

# URL prefix for admin static files -- CSS, JavaScript and images.
# Make sure to use a trailing slash.
# Examples: "http://foo.com/static/admin/", "/static/admin/".
ADMIN_MEDIA_PREFIX = "/static/admin/"

# List of finder classes that know how to find static files in
# various locations.
STATICFILES_FINDERS = (
    "django.contrib.staticfiles.finders.FileSystemFinder",
    "django.contrib.staticfiles.finders.AppDirectoriesFinder",
    "compressor.finders.CompressorFinder",
)

# Make this unique, and don't share it with anybody.
SECRET_KEY = "your own secret key"

EMAIL_CONTEXT_PROCESSORS = ("temba.utils.email.link_components",)


# -----------------------------------------------------------------------------------
# Directory Configuration
# -----------------------------------------------------------------------------------
PROJECT_DIR = os.path.join(os.path.abspath(os.path.dirname(__file__)))
LOCALE_PATHS = (os.path.join(PROJECT_DIR, "../locale"),)
RESOURCES_DIR = os.path.join(PROJECT_DIR, "../resources")
FIXTURE_DIRS = (os.path.join(PROJECT_DIR, "../fixtures"),)
TESTFILES_DIR = os.path.join(PROJECT_DIR, "../testfiles")
STATICFILES_DIRS = (
    os.path.join(PROJECT_DIR, "../static"),
    os.path.join(PROJECT_DIR, "../media"),
    os.path.join(PROJECT_DIR, "../node_modules/@greatnonprofits-nfp/flow-editor/build"),
    os.path.join(PROJECT_DIR, "../node_modules/react/umd"),
    os.path.join(PROJECT_DIR, "../node_modules/react-dom/umd"),
)
STATIC_ROOT = os.path.join(PROJECT_DIR, "../sitestatic")
STATIC_URL = "/sitestatic/"
COMPRESS_ROOT = os.path.join(PROJECT_DIR, "../sitestatic")
MEDIA_ROOT = os.path.join(PROJECT_DIR, "../media")
MEDIA_URL = "/media/"


# -----------------------------------------------------------------------------------
# Templates Configuration
# -----------------------------------------------------------------------------------
TEMPLATES = [
    {
        "BACKEND": "django.template.backends.django.DjangoTemplates",
        "DIRS": [os.path.join(PROJECT_DIR, "../templates")],
        "OPTIONS": {
            "context_processors": [
                "django.contrib.auth.context_processors.auth",
                "django.template.context_processors.debug",
                "django.template.context_processors.i18n",
                "django.template.context_processors.media",
                "django.template.context_processors.static",
                "django.contrib.messages.context_processors.messages",
                "django.template.context_processors.request",
                "temba.context_processors.branding",
                "temba.orgs.context_processors.user_group_perms_processor",
                "temba.channels.views.channel_status_processor",
                "temba.msgs.views.send_message_auto_complete_processor",
                "temba.orgs.context_processors.settings_includer",
                "temba.orgs.context_processors.user_orgs_for_brand",
            ],
            "loaders": [
                "temba.utils.haml.HamlFilesystemLoader",
                "temba.utils.haml.HamlAppDirectoriesLoader",
                "django.template.loaders.filesystem.Loader",
                "django.template.loaders.app_directories.Loader",
            ],
            "debug": False if TESTING else DEBUG,
        },
    }
]

if TESTING:
    TEMPLATES[0]["OPTIONS"]["context_processors"] += ("temba.tests.add_testing_flag_to_context",)

FORM_RENDERER = "django.forms.renderers.TemplatesSetting"

MIDDLEWARE = (
    "django.middleware.security.SecurityMiddleware",
    "django.contrib.sessions.middleware.SessionMiddleware",
    "django.middleware.common.CommonMiddleware",
    "django.middleware.csrf.CsrfViewMiddleware",
    "django.contrib.auth.middleware.AuthenticationMiddleware",
    "django.contrib.messages.middleware.MessageMiddleware",
    "django.middleware.clickjacking.XFrameOptionsMiddleware",
    "temba.middleware.ConsentMiddleware",
    "temba.middleware.BrandingMiddleware",
    "temba.middleware.OrgTimezoneMiddleware",
    "temba.middleware.ActivateLanguageMiddleware",
    "temba.middleware.OrgHeaderMiddleware",
)

# security middleware configuration
SECURE_CONTENT_TYPE_NOSNIFF = True
SECURE_BROWSER_XSS_FILTER = True

ROOT_URLCONF = "temba.urls"

# other urls to add
APP_URLS = []

SITEMAP = ("public.public_index", "public.public_blog", "public.video_list", "api")

INSTALLED_APPS = (
    "django.contrib.auth",
    "django.contrib.contenttypes",
    "django.contrib.sessions",
    "django.contrib.sites",
    "django.contrib.messages",
    "django.contrib.staticfiles",
    "django.contrib.humanize",
    "django.contrib.gis",
    "django.contrib.sitemaps",
    "django.contrib.postgres",
    "django.forms",
    # Haml-like templates
    "hamlpy",
    # Redis cache
    "redis",
    # rest framework for api access
    "rest_framework",
    "rest_framework.authtoken",
    # compress our CSS and js
    "compressor",
    # smartmin
    "smartmin",
    "smartmin.csv_imports",
    "smartmin.users",
    # django-timezone-field
    "timezone_field",
    # temba apps
    "temba.apks",
    "temba.archives",
    "temba.assets",
    "temba.auth_tweaks",
    "temba.api",
    "temba.request_logs",
    "temba.classifiers",
    "temba.dashboard",
    "temba.globals",
    "temba.public",
    "temba.policies",
    "temba.schedules",
    "temba.templates",
    "temba.orgs",
    "temba.contacts",
    "temba.channels",
    "temba.msgs",
    "temba.flows",
    "temba.triggers",
    "temba.utils",
    "temba.campaigns",
    "temba.ivr",
    "temba.locations",
    "temba.values",
    "temba.airtime",
    "temba.sql",
    "temba.links",
)

# the last installed app that uses smartmin permissions
PERMISSIONS_APP = "temba.airtime"

LOGGING = {
    "version": 1,
    "disable_existing_loggers": True,
    "root": {"level": "WARNING", "handlers": ["console"]},
    "formatters": {"verbose": {"format": "%(levelname)s %(asctime)s %(module)s %(process)d %(thread)d %(message)s"}},
    "handlers": {
        "console": {"level": "DEBUG", "class": "logging.StreamHandler", "formatter": "verbose"},
        "null": {"class": "logging.NullHandler"},
    },
    "loggers": {
        "pycountry": {"level": "ERROR", "handlers": ["console"], "propagate": False},
        "django.security.DisallowedHost": {"handlers": ["null"], "propagate": False},
        "django.db.backends": {"level": "ERROR", "handlers": ["console"], "propagate": False},
    },
}

# -----------------------------------------------------------------------------------
# Branding Configuration
# -----------------------------------------------------------------------------------
BRANDING = {
    "rapidpro.io": {
        "slug": "rapidpro",
        "name": "RapidPro",
        "org": "UNICEF",
        "colors": dict(primary="#0c6596"),
        "styles": ["brands/rapidpro/font/style.css"],
        "welcome_topup": 1000,
        "email": "join@rapidpro.io",
        "support_email": "support@rapidpro.io",
        "link": "https://app.rapidpro.io",
        "api_link": "https://api.rapidpro.io",
        "docs_link": "http://docs.rapidpro.io",
        "domain": "app.rapidpro.io",
        "favico": "brands/rapidpro/rapidpro.ico",
        "splash": "brands/rapidpro/splash.jpg",
        "logo": "brands/rapidpro/logo.png",
        "allow_signups": True,
        "flow_types": ["M", "V", "S"],  # see Flow.TYPE_MESSAGE, Flow.TYPE_VOICE, Flow.TYPE_SURVEY
        "tiers": dict(import_flows=0, multi_user=0, multi_org=0),
        "bundles": [],
        "welcome_packs": [dict(size=5000, name="Demo Account"), dict(size=100000, name="UNICEF Account")],
        "description": _("Visually build nationally scalable mobile applications from anywhere in the world."),
        "credits": _("Copyright &copy; 2012-2017 UNICEF, Nyaruka. All Rights Reserved."),
    }
}
DEFAULT_BRAND = "rapidpro.io"

# -----------------------------------------------------------------------------------
# Permission Management
# -----------------------------------------------------------------------------------

# this lets us easily create new permissions across our objects
PERMISSIONS = {
    "*": (
        "create",  # can create an object
        "read",  # can read an object, viewing it's details
        "update",  # can update an object
        "delete",  # can delete an object,
        "list",  # can view a list of the objects
    ),
    "api.apitoken": ("refresh",),
    "api.resthook": ("api", "list"),
    "api.webhookevent": ("api",),
    "api.resthooksubscriber": ("api",),
    "campaigns.campaign": ("api", "archived", "archive", "activate"),
    "campaigns.campaignevent": ("api",),
    "classifiers.classifier": ("connect", "api", "sync"),
    "classifiers.intent": ("api",),
    "contacts.contact": (
        "api",
        "block",
        "blocked",
        "break_anon",
        "customize",
        "export",
        "stopped",
        "filter",
        "history",
        "import",
        "omnibox",
        "search",
        "unblock",
        "unstop",
        "update_fields",
        "update_fields_input",
    ),
    "contacts.contactfield": ("api", "json", "update_priority", "featured", "filter_by_type", "detail"),
    "contacts.contactgroup": ("api",),
    "ivr.ivrcall": ("start",),
    "archives.archive": ("api", "run", "message"),
    "globals.global": ("api", "unused", "detail"),
    "locations.adminboundary": ("alias", "api", "boundaries", "geometry"),
    "orgs.org": (
        "accounts",
        "smtp_server",
        "api",
        "country",
        "chatbase",
        "clear_cache",
        "create_login",
        "create_sub_org",
        "dashboard",
        "download",
        "dtone_account",
        "edit",
        "edit_sub_org",
        "export",
        "giftcards",
        "grant",
        "home",
        "import",
        "join",
        "languages",
        "lookups",
        "manage",
        "manage_accounts",
        "manage_accounts_sub_org",
        "nexmo_account",
        "nexmo_connect",
        "parse_data_view",
        "parse_data_import",
        "plivo_connect",
        "profile",
        "resthooks",
        "service",
        "signup",
        "sub_orgs",
        "surveyor",
        "transfer_credits",
        "trial",
        "twilio_account",
        "twilio_connect",
        "token",
    ),
    "orgs.usersettings": ("phone",),
    "channels.channel": (
        "api",
        "bulk_sender_options",
        "claim",
        "configuration",
        "create_bulk_sender",
        "create_caller",
        "errors",
        "facebook_whitelist",
        "search_nexmo",
        "search_numbers",
    ),
    "channels.channellog": ("connection",),
    "channels.channelevent": ("api", "calls"),
    "flows.flowstart": ("api",),
    "flows.flow": (
        "activity",
        "activity_chart",
        "activity_list",
        "api",
        "archived",
        "assets",
        "broadcast",
        "campaign",
        "category_counts",
        "completion",
        "copy",
        "editor",
        "editor_next",
        "export",
        "export_results",
        "filter",
        "json",
        "recent_messages",
        "results",
        "revisions",
        "run_table",
        "simulate",
        "upload_action_recording",
        "upload_media_action",
        "pdf_export",
        "lookups_api",
        "giftcards_api",
    ),
    "flows.flowsession": ("json",),
    "links.link": ("archived", "read", "history", "export", "api"),
    "msgs.msg": (
        "api",
        "archive",
        "archived",
        "export",
        "failed",
        "filter",
        "flow",
        "inbox",
        "label",
        "outbox",
        "sent",
        "update",
    ),
    "msgs.broadcast": ("api", "detail", "schedule", "schedule_list", "schedule_read", "send"),
    "msgs.label": ("api", "create", "create_folder"),
    "orgs.topup": ("manage",),
    "policies.policy": ("admin", "history", "give_consent"),
    "templates.template": ("api",),
    "triggers.trigger": (
        "archived",
        "catchall",
        "follow",
        "inbound_call",
        "keyword",
        "missed_call",
        "new_conversation",
        "referral",
        "register",
        "schedule",
    ),
}


# assigns the permissions that each group should have
GROUP_PERMISSIONS = {
    "Service Users": ("flows.flow_assets", "msgs.msg_create"),  # internal Temba services have limited permissions
    "Alpha": (),
    "Beta": (),
    "Dashboard": ("orgs.org_dashboard",),
    "Surveyors": (
        "contacts.contact_api",
        "contacts.contactgroup_api",
        "contacts.contactfield_api",
        "flows.flow_api",
        "locations.adminboundary_api",
        "orgs.org_api",
        "orgs.org_surveyor",
        "msgs.msg_api",
    ),
    "Granters": ("orgs.org_grant",),
    "Customer Support": (
        "auth.user_list",
        "auth.user_update",
        "apks.apk_create",
        "apks.apk_list",
        "apks.apk_update",
        "campaigns.campaign_read",
        "channels.channel_configuration",
        "channels.channel_read",
        "contacts.contact_break_anon",
        "contacts.contact_read",
        "flows.flow_editor",
        "flows.flow_json",
        "flows.flow_revisions",
        "flows.flowrun_delete",
        "flows.flow_editor_next",
        "flows.flowsession_json",
        "orgs.org_dashboard",
        "orgs.org_delete",
        "orgs.org_grant",
        "orgs.org_manage",
        "orgs.org_update",
        "orgs.org_service",
        "orgs.topup_create",
        "orgs.topup_manage",
        "orgs.topup_update",
        "policies.policy_create",
        "policies.policy_update",
        "policies.policy_admin",
        "policies.policy_history",
    ),
    "Administrators": (
        "airtime.airtimetransfer_list",
        "airtime.airtimetransfer_read",
        "api.apitoken_refresh",
        "api.resthook_api",
        "api.resthook_list",
        "api.resthooksubscriber_api",
        "api.webhookevent_api",
        "api.webhookresult_list",
        "api.webhookresult_read",
        "archives.archive.*",
        "campaigns.campaign.*",
        "campaigns.campaignevent.*",
        "classifiers.classifier_api",
        "classifiers.classifier_connect",
        "classifiers.classifier_read",
        "classifiers.classifier_delete",
        "classifiers.classifier_list",
        "classifiers.classifier_sync",
        "classifiers.intent_api",
        "contacts.contact_api",
        "contacts.contact_block",
        "contacts.contact_blocked",
        "contacts.contact_create",
        "contacts.contact_customize",
        "contacts.contact_delete",
        "contacts.contact_export",
        "contacts.contact_filter",
        "contacts.contact_history",
        "contacts.contact_import",
        "contacts.contact_list",
        "contacts.contact_omnibox",
        "contacts.contact_read",
        "contacts.contact_search",
        "contacts.contact_stopped",
        "contacts.contact_unblock",
        "contacts.contact_unstop",
        "contacts.contact_update",
        "contacts.contact_update_fields",
        "contacts.contact_update_fields_input",
        "contacts.contactfield.*",
        "contacts.contactgroup.*",
        "csv_imports.importtask.*",
        "globals.global.*",
        "ivr.ivrcall.*",
        "locations.adminboundary_alias",
        "locations.adminboundary_api",
        "locations.adminboundary_boundaries",
        "locations.adminboundary_geometry",
        "orgs.org_accounts",
        "orgs.org_smtp_server",
        "orgs.org_api",
        "orgs.org_country",
        "orgs.org_chatbase",
        "orgs.org_create_sub_org",
        "orgs.org_dashboard",
        "orgs.org_download",
        "orgs.org_dtone_account",
        "orgs.org_edit",
        "orgs.org_edit_sub_org",
        "orgs.org_export",
        "orgs.org_giftcards",
        "orgs.org_home",
        "orgs.org_import",
        "orgs.org_languages",
        "orgs.org_lookups",
        "orgs.org_manage_accounts",
        "orgs.org_manage_accounts_sub_org",
        "orgs.org_nexmo_account",
        "orgs.org_nexmo_connect",
<<<<<<< HEAD
=======
        "orgs.org_nexmo_configuration",
        "orgs.org_parse_data_view",
        "orgs.org_parse_data_import",
>>>>>>> 9a488a60
        "orgs.org_plivo_connect",
        "orgs.org_profile",
        "orgs.org_resthooks",
        "orgs.org_sub_orgs",
        "orgs.org_transfer_credits",
        "orgs.org_twilio_account",
        "orgs.org_twilio_connect",
        "orgs.org_token",
        "orgs.topup_list",
        "orgs.topup_read",
        "orgs.usersettings_phone",
        "orgs.usersettings_update",
        "channels.channel_api",
        "channels.channel_bulk_sender_options",
        "channels.channel_claim",
        "channels.channel_configuration",
        "channels.channel_create",
        "channels.channel_create_bulk_sender",
        "channels.channel_create_caller",
        "channels.channel_facebook_whitelist",
        "channels.channel_delete",
        "channels.channel_list",
        "channels.channel_read",
        "channels.channel_search_nexmo",
        "channels.channel_search_numbers",
        "channels.channel_update",
        "channels.channelevent.*",
        "channels.channellog_list",
        "channels.channellog_read",
        "channels.channellog_connection",
        "flows.flow.*",
        "flows.flowstart_api",
        "flows.flowlabel.*",
        "flows.ruleset.*",
        "flows.flowrun_delete",
        "schedules.schedule.*",
        "msgs.broadcast.*",
        "msgs.broadcastschedule.*",
        "msgs.label.*",
        "msgs.msg_api",
        "msgs.msg_archive",
        "msgs.msg_archived",
        "msgs.msg_delete",
        "msgs.msg_export",
        "msgs.msg_failed",
        "msgs.msg_filter",
        "msgs.msg_flow",
        "msgs.msg_inbox",
        "msgs.msg_label",
        "msgs.msg_outbox",
        "msgs.msg_sent",
        "msgs.msg_update",
        "policies.policy_read",
        "policies.policy_list",
        "policies.policy_give_consent",
        "request_logs.httplog_list",
        "request_logs.httplog_read",
        "templates.template_api",
        "links.link.*",
        "triggers.trigger.*",
    ),
    "Editors": (
        "api.apitoken_refresh",
        "api.resthook_api",
        "api.resthook_list",
        "api.resthooksubscriber_api",
        "api.webhookevent_api",
        "api.webhookevent_list",
        "api.webhookevent_read",
        "archives.archive.*",
        "airtime.airtimetransfer_list",
        "airtime.airtimetransfer_read",
        "campaigns.campaign.*",
        "campaigns.campaignevent.*",
        "classifiers.classifier_api",
        "classifiers.classifier_read",
        "classifiers.classifier_list",
        "classifiers.intent_api",
        "contacts.contact_api",
        "contacts.contact_block",
        "contacts.contact_blocked",
        "contacts.contact_create",
        "contacts.contact_customize",
        "contacts.contact_delete",
        "contacts.contact_export",
        "contacts.contact_filter",
        "contacts.contact_history",
        "contacts.contact_import",
        "contacts.contact_list",
        "contacts.contact_omnibox",
        "contacts.contact_read",
        "contacts.contact_search",
        "contacts.contact_stopped",
        "contacts.contact_unblock",
        "contacts.contact_unstop",
        "contacts.contact_update",
        "contacts.contact_update_fields",
        "contacts.contact_update_fields_input",
        "contacts.contactfield.*",
        "contacts.contactgroup.*",
        "csv_imports.importtask.*",
        "ivr.ivrcall.*",
        "globals.global_api",
        "locations.adminboundary_alias",
        "locations.adminboundary_api",
        "locations.adminboundary_boundaries",
        "locations.adminboundary_geometry",
        "orgs.org_api",
        "orgs.org_download",
        "orgs.org_export",
        "orgs.org_giftcards",
        "orgs.org_home",
        "orgs.org_import",
        "orgs.org_lookups",
        "orgs.org_parse_data_view",
        "orgs.org_parse_data_import",
        "orgs.org_profile",
        "orgs.org_resthooks",
        "orgs.topup_list",
        "orgs.topup_read",
        "orgs.usersettings_phone",
        "orgs.usersettings_update",
        "channels.channel_api",
        "channels.channel_bulk_sender_options",
        "channels.channel_claim",
        "channels.channel_configuration",
        "channels.channel_create",
        "channels.channel_create_bulk_sender",
        "channels.channel_create_caller",
        "channels.channel_delete",
        "channels.channel_list",
        "channels.channel_read",
        "channels.channel_search_numbers",
        "channels.channel_update",
        "channels.channelevent.*",
        "flows.flow.*",
        "flows.flowstart_api",
        "flows.flowlabel.*",
        "flows.ruleset.*",
        "schedules.schedule.*",
        "msgs.broadcast.*",
        "msgs.broadcastschedule.*",
        "msgs.label.*",
        "msgs.msg_api",
        "msgs.msg_archive",
        "msgs.msg_archived",
        "msgs.msg_delete",
        "msgs.msg_export",
        "msgs.msg_failed",
        "msgs.msg_filter",
        "msgs.msg_flow",
        "msgs.msg_inbox",
        "msgs.msg_label",
        "msgs.msg_outbox",
        "msgs.msg_sent",
        "msgs.msg_update",
        "policies.policy_read",
        "policies.policy_list",
        "policies.policy_give_consent",
        "templates.template_api",
        "links.link.*",
        "triggers.trigger.*",
    ),
    "Viewers": (
        "api.resthook_list",
        "campaigns.campaign_archived",
        "campaigns.campaign_list",
        "campaigns.campaign_read",
        "campaigns.campaignevent_read",
        "classifiers.classifier_api",
        "classifiers.classifier_read",
        "classifiers.classifier_list",
        "classifiers.intent_api",
        "contacts.contact_blocked",
        "contacts.contact_export",
        "contacts.contact_filter",
        "contacts.contact_history",
        "contacts.contact_list",
        "contacts.contact_read",
        "contacts.contact_stopped",
        "contacts.contactfield_api",
        "contacts.contactgroup_api",
        "globals.global_api",
        "locations.adminboundary_boundaries",
        "locations.adminboundary_geometry",
        "locations.adminboundary_alias",
        "orgs.org_download",
        "orgs.org_export",
        "orgs.org_home",
        "orgs.org_profile",
        "orgs.topup_list",
        "orgs.topup_read",
        "channels.channel_list",
        "channels.channel_read",
        "channels.channelevent_calls",
        "flows.flow_activity",
        "flows.flow_activity_chart",
        "flows.flow_archived",
        "flows.flow_assets",
        "flows.flow_campaign",
        "flows.flow_completion",
        "flows.flow_category_counts",
        "flows.flow_export",
        "flows.flow_export_results",
        "flows.flow_filter",
        "flows.flow_list",
        "flows.flow_editor",
        "flows.flow_editor_next",
        "flows.flow_json",
        "flows.flow_recent_messages",
        "flows.flow_results",
        "flows.flow_revisions",
        "flows.flow_run_table",
        "flows.flow_simulate",
        "flows.flow_pdf_export",
        "msgs.broadcast_schedule_list",
        "msgs.broadcast_schedule_read",
        "msgs.label_api",
        "msgs.msg_archived",
        "msgs.msg_export",
        "msgs.msg_failed",
        "msgs.msg_filter",
        "msgs.msg_flow",
        "msgs.msg_inbox",
        "msgs.msg_outbox",
        "msgs.msg_sent",
        "policies.policy_read",
        "policies.policy_list",
        "policies.policy_give_consent",
        "links.link_export",
        "links.link_archived",
        "links.link_history",
        "links.link_list",
        "links.link_read",
        "triggers.trigger_archived",
        "triggers.trigger_list",
    ),
}

# -----------------------------------------------------------------------------------
# Login / Logout
# -----------------------------------------------------------------------------------
LOGIN_URL = "/users/login/"
LOGOUT_URL = "/users/logout/"
LOGIN_REDIRECT_URL = "/org/choose/"
LOGOUT_REDIRECT_URL = "/"

AUTHENTICATION_BACKENDS = ("smartmin.backends.CaseInsensitiveBackend",)

ANONYMOUS_USER_NAME = "AnonymousUser"

# -----------------------------------------------------------------------------------
# Our test runner includes the ability to exclude apps
# -----------------------------------------------------------------------------------
TEST_RUNNER = "temba.tests.runner.TembaTestRunner"
TEST_EXCLUDE = ("smartmin",)

# -----------------------------------------------------------------------------------
# Need a PostgreSQL database on localhost with postgis extension installed.
# -----------------------------------------------------------------------------------
_default_database_config = {
    "ENGINE": "django.contrib.gis.db.backends.postgis",
    "NAME": "temba",
    "USER": "temba",
    "PASSWORD": "temba",
    "HOST": "localhost",
    "PORT": "5432",
    "ATOMIC_REQUESTS": True,
    "CONN_MAX_AGE": 60,
    "OPTIONS": {},
}

_direct_database_config = _default_database_config.copy()
_default_database_config["DISABLE_SERVER_SIDE_CURSORS"] = True

DATABASES = {"default": _default_database_config, "direct": _direct_database_config}

# If we are testing, set both our connections as the same, Django seems to get
# confused on Python 3.6 with transactional tests otherwise
if TESTING:
    DATABASES["default"] = _direct_database_config

INTERNAL_IPS = iptools.IpRangeList("127.0.0.1", "192.168.0.10", "192.168.0.0/24", "0.0.0.0")  # network block

# -----------------------------------------------------------------------------------
# Crontab Settings ..
# -----------------------------------------------------------------------------------
CELERYBEAT_SCHEDULE = {
    "check-channels": {"task": "check_channels_task", "schedule": timedelta(seconds=300)},
    "sync-old-seen-channels": {"task": "sync_old_seen_channels_task", "schedule": timedelta(seconds=600)},
    "sync-classifier-intents": {"task": "sync_classifier_intents", "schedule": timedelta(seconds=300)},
    "check-credits": {"task": "check_credits_task", "schedule": timedelta(seconds=900)},
    "check-topup-expiration": {"task": "check_topup_expiration_task", "schedule": crontab(hour=2, minute=0)},
    "check-elasticsearch-lag": {"task": "check_elasticsearch_lag", "schedule": timedelta(seconds=300)},
    "retry-errored-messages": {"task": "retry_errored_messages", "schedule": timedelta(seconds=60)},
    "fail-old-messages": {"task": "fail_old_messages", "schedule": crontab(hour=0, minute=0)},
    "trim-sync-events": {"task": "trim_sync_events_task", "schedule": crontab(hour=3, minute=0)},
    "trim-channel-log": {"task": "trim_channel_log_task", "schedule": crontab(hour=3, minute=0)},
    "trim-http-logs": {"task": "trim_http_logs_task", "schedule": crontab(hour=3, minute=0)},
    "trim-webhook-event": {"task": "trim_webhook_event_task", "schedule": crontab(hour=3, minute=0)},
    "trim-event-fires": {"task": "trim_event_fires_task", "schedule": timedelta(seconds=900)},
    "trim-flow-revisions": {"task": "trim_flow_revisions", "schedule": crontab(hour=0, minute=0)},
    "trim-flow-sessions": {"task": "trim_flow_sessions", "schedule": crontab(hour=0, minute=0)},
    "squash-flowruncounts": {"task": "squash_flowruncounts", "schedule": timedelta(seconds=60)},
    "squash-flowpathcounts": {"task": "squash_flowpathcounts", "schedule": timedelta(seconds=60)},
    "squash-channelcounts": {"task": "squash_channelcounts", "schedule": timedelta(seconds=60)},
    "squash-msgcounts": {"task": "squash_msgcounts", "schedule": timedelta(seconds=60)},
    "squash-topupcredits": {"task": "squash_topupcredits", "schedule": timedelta(seconds=60)},
    "squash-contactgroupcounts": {"task": "squash_contactgroupcounts", "schedule": timedelta(seconds=60)},
    "resolve-twitter-ids-task": {"task": "resolve_twitter_ids_task", "schedule": timedelta(seconds=900)},
    "refresh-jiochat-access-tokens": {"task": "refresh_jiochat_access_tokens", "schedule": timedelta(seconds=3600)},
    "refresh-wechat-access-tokens": {"task": "refresh_wechat_access_tokens", "schedule": timedelta(seconds=3600)},
    "refresh-whatsapp-tokens": {"task": "refresh_whatsapp_tokens", "schedule": timedelta(hours=24)},
    "refresh-whatsapp-templates": {"task": "refresh_whatsapp_templates", "schedule": timedelta(seconds=900)},
    # "resume_failed_tasks": {"task": "resume_failed_tasks", "schedule": timedelta(seconds=1800)},
}

# Mapping of task name to task function path, used when CELERY_ALWAYS_EAGER is set to True
CELERY_TASK_MAP = {"send_msg_task": "temba.channels.tasks.send_msg_task"}

# -----------------------------------------------------------------------------------
# Async tasks with celery
# -----------------------------------------------------------------------------------
REDIS_HOST = "localhost"
REDIS_PORT = 6379

# we use a redis db of 10 for testing so that we maintain caches for dev
REDIS_DB = 10 if TESTING else 15

BROKER_URL = "redis://%s:%d/%d" % (REDIS_HOST, REDIS_PORT, REDIS_DB)

# by default, celery doesn't have any timeout on our redis connections, this fixes that
BROKER_TRANSPORT_OPTIONS = {"socket_timeout": 5}

CELERY_RESULT_BACKEND = None
CELERY_ACCEPT_CONTENT = ["json"]
CELERY_TASK_SERIALIZER = "json"

IS_PROD = False
HOSTNAME = "localhost"

# The URL and port of the proxy server to use when needed (if any, in requests format)
OUTGOING_PROXIES = {}

# -----------------------------------------------------------------------------------
# Cache to Redis
# -----------------------------------------------------------------------------------
CACHES = {
    "default": {
        "BACKEND": "django_redis.cache.RedisCache",
        "LOCATION": "redis://%s:%s/%s" % (REDIS_HOST, REDIS_PORT, REDIS_DB),
        "OPTIONS": {"CLIENT_CLASS": "django_redis.client.DefaultClient"},
    }
}

# -----------------------------------------------------------------------------------
# Django-rest-framework configuration
# -----------------------------------------------------------------------------------
REST_FRAMEWORK = {
    "DEFAULT_PERMISSION_CLASSES": ("rest_framework.permissions.IsAuthenticated",),
    "DEFAULT_AUTHENTICATION_CLASSES": (
        "temba.api.support.APISessionAuthentication",
        "temba.api.support.APITokenAuthentication",
        "temba.api.support.APIBasicAuthentication",
    ),
    "DEFAULT_THROTTLE_CLASSES": ("temba.api.support.OrgUserRateThrottle",),
    "DEFAULT_THROTTLE_RATES": {
        "v2": "2500/hour",
        "v2.contacts": "2500/hour",
        "v2.messages": "2500/hour",
        "v2.broadcasts": "36000/hour",
        "v2.runs": "2500/hour",
        "v2.api": "2500/hour",
    },
    "PAGE_SIZE": 250,
    "DEFAULT_PAGINATION_CLASS": "rest_framework.pagination.LimitOffsetPagination",
    "DEFAULT_RENDERER_CLASSES": ("temba.api.support.DocumentationRenderer", "rest_framework.renderers.JSONRenderer"),
    "EXCEPTION_HANDLER": "temba.api.support.temba_exception_handler",
    "UNICODE_JSON": False,
    "STRICT_JSON": False,
}
REST_HANDLE_EXCEPTIONS = not TESTING

# -----------------------------------------------------------------------------------
# Django Compressor configuration
# -----------------------------------------------------------------------------------

if TESTING:
    # if only testing, disable coffeescript and less compilation
    COMPRESS_PRECOMPILERS = ()
else:
    COMPRESS_PRECOMPILERS = (
        ("text/less", 'lessc --include-path="%s" {infile} {outfile}' % os.path.join(PROJECT_DIR, "../static", "less")),
        ("text/coffeescript", "coffee --compile --stdio"),
    )

COMPRESS_ENABLED = False
COMPRESS_OFFLINE = False

# build up our offline compression context based on available brands
COMPRESS_OFFLINE_CONTEXT = []
for brand in BRANDING.values():
    context = dict(STATIC_URL=STATIC_URL, base_template="frame.html", debug=False, testing=False)
    context["brand"] = dict(slug=brand["slug"], styles=brand["styles"])
    COMPRESS_OFFLINE_CONTEXT.append(context)

# -----------------------------------------------------------------------------------
# RapidPro configuration settings
# -----------------------------------------------------------------------------------

######
# DANGER: only turn this on if you know what you are doing!
#         could cause messages to be sent to live customer aggregators
SEND_MESSAGES = False

######
# DANGER: only turn this on if you know what you are doing!
#         could cause emails to be sent in test environment
SEND_EMAILS = False

CLASSIFIER_TYPES = [
    "temba.classifiers.types.wit.WitType",
    "temba.classifiers.types.luis.LuisType",
    "temba.classifiers.types.bothub.BothubType",
]

CHANNEL_TYPES = [
    "temba.channels.types.arabiacell.ArabiaCellType",
    "temba.channels.types.whatsapp.WhatsAppType",
    "temba.channels.types.twilio.TwilioType",
    "temba.channels.types.twilio_whatsapp.TwilioWhatsappType",
    "temba.channels.types.twilio_messaging_service.TwilioMessagingServiceType",
    "temba.channels.types.signalwire.SignalWireType",
    "temba.channels.types.nexmo.NexmoType",
    "temba.channels.types.africastalking.AfricasTalkingType",
    "temba.channels.types.blackmyna.BlackmynaType",
    "temba.channels.types.bongolive.BongoLiveType",
    "temba.channels.types.burstsms.BurstSMSType",
    "temba.channels.types.chikka.ChikkaType",
    "temba.channels.types.clickatell.ClickatellType",
    "temba.channels.types.dartmedia.DartMediaType",
    "temba.channels.types.dmark.DMarkType",
    "temba.channels.types.external.ExternalType",
    "temba.channels.types.facebook.FacebookType",
    "temba.channels.types.firebase.FirebaseCloudMessagingType",
    "temba.channels.types.freshchat.FreshChatType",
    "temba.channels.types.globe.GlobeType",
    "temba.channels.types.highconnection.HighConnectionType",
    "temba.channels.types.hormuud.HormuudType",
    "temba.channels.types.hub9.Hub9Type",
    "temba.channels.types.infobip.InfobipType",
    "temba.channels.types.jasmin.JasminType",
    "temba.channels.types.jiochat.JioChatType",
    "temba.channels.types.junebug.JunebugType",
    "temba.channels.types.kannel.KannelType",
    "temba.channels.types.line.LineType",
    "temba.channels.types.m3tech.M3TechType",
    "temba.channels.types.macrokiosk.MacrokioskType",
    "temba.channels.types.mtarget.MtargetType",
    "temba.channels.types.mblox.MbloxType",
    "temba.channels.types.messangi.MessangiType",
    "temba.channels.types.novo.NovoType",
    "temba.channels.types.playmobile.PlayMobileType",
    "temba.channels.types.plivo.PlivoType",
    "temba.channels.types.redrabbit.RedRabbitType",
    "temba.channels.types.shaqodoon.ShaqodoonType",
    "temba.channels.types.smscentral.SMSCentralType",
    "temba.channels.types.start.StartType",
    "temba.channels.types.telegram.TelegramType",
    "temba.channels.types.thinq.ThinQType",
    "temba.channels.types.twiml_api.TwimlAPIType",
    "temba.channels.types.twitter.TwitterType",
    "temba.channels.types.twitter_legacy.TwitterLegacyType",
    "temba.channels.types.verboice.VerboiceType",
    "temba.channels.types.viber_public.ViberPublicType",
    "temba.channels.types.vk.VKType",
    "temba.channels.types.wavy.WavyType",
    "temba.channels.types.wechat.WeChatType",
    "temba.channels.types.yo.YoType",
    "temba.channels.types.zenvia.ZenviaType",
    "temba.channels.types.i2sms.I2SMSType",
    "temba.channels.types.clicksend.ClickSendType",
    "temba.channels.types.android.AndroidType",
]

# -----------------------------------------------------------------------------------
# Store sessions in our cache
# -----------------------------------------------------------------------------------
SESSION_ENGINE = "django.contrib.sessions.backends.cached_db"
SESSION_CACHE_ALIAS = "default"

# -----------------------------------------------------------------------------------
# 3rd Party Integration Keys
# -----------------------------------------------------------------------------------
TWITTER_API_KEY = os.environ.get("TWITTER_API_KEY", "MISSING_TWITTER_API_KEY")
TWITTER_API_SECRET = os.environ.get("TWITTER_API_SECRET", "MISSING_TWITTER_API_SECRET")

SEGMENT_IO_KEY = os.environ.get("SEGMENT_IO_KEY", "")

INTERCOM_TOKEN = os.environ.get("INTERCOM_TOKEN", "")

LIBRATO_USER = os.environ.get("LIBRATO_USER", "")
LIBRATO_TOKEN = os.environ.get("LIBRATO_TOKEN", "")

# -----------------------------------------------------------------------------------
# IP Addresses
# These are the externally accessible IP addresses of the servers running RapidPro.
# Needed for channel types that authenticate by whitelisting public IPs.
#
# You need to change these to real addresses to work with these.
# -----------------------------------------------------------------------------------
IP_ADDRESSES = ("172.16.10.10", "162.16.10.20")

# -----------------------------------------------------------------------------------
# Installs may choose how big they want their text messages and contact fields to be.
# -----------------------------------------------------------------------------------
MSG_FIELD_SIZE = 640
VALUE_FIELD_SIZE = 640
FLOW_START_PARAMS_SIZE = 256

# -----------------------------------------------------------------------------------
# Installs may choose how long to keep the channel logs in hours
# by default we keep success logs for 48 hours and error_logs for 30 days(30 * 24 hours)
# Falsy values to keep the logs forever
# -----------------------------------------------------------------------------------
SUCCESS_LOGS_TRIM_TIME = 48
ALL_LOGS_TRIM_TIME = 24 * 30

# -----------------------------------------------------------------------------------
# Installs can also choose how long to keep EventFires around. By default this is
# 90 days which fits in nicely with the default archiving behavior.
# -----------------------------------------------------------------------------------
EVENT_FIRE_TRIM_DAYS = 90

# -----------------------------------------------------------------------------------
# Installs can also choose how long to keep FlowSessions around. These are
# potentially big but really helpful for debugging. Default is 7 days.
# -----------------------------------------------------------------------------------
FLOW_SESSION_TRIM_DAYS = 7

# -----------------------------------------------------------------------------------
# Mailroom - disabled by default, but is where simulation happens
# -----------------------------------------------------------------------------------
MAILROOM_URL = None
MAILROOM_AUTH_TOKEN = None

# To allow manage fields to support up to 1000 fields
DATA_UPLOAD_MAX_NUMBER_FIELDS = 4000

# When reporting metrics we use the hostname of the physical machine, not the hostname of the service
MACHINE_HOSTNAME = socket.gethostname().split(".")[0]


# ElasticSearch configuration (URL RFC-1738)
ELASTICSEARCH_URL = os.environ.get("ELASTICSEARCH_URL", "http://localhost:9200")

<<<<<<< HEAD
# Maximum active objects are org can have
MAX_ACTIVE_CONTACTFIELDS_PER_ORG = 255
MAX_ACTIVE_GLOBALS_PER_ORG = 255
=======
# Maximum active ContactFields users can have in an Org
MAX_ACTIVE_CONTACTFIELDS_PER_ORG = 255

# Firebase Dynamic Links configuration
FDL_API_KEY = "FirebaseDynamicLinkAPIKey"
FDL_URL = "FirebaseDynamicLinkURL"

# Parse configuration
PARSE_SERVER_NAME = ""
PARSE_URL = ""
PARSE_APP_ID = ""
PARSE_REST_KEY = ""
PARSE_MASTER_KEY = ""
>>>>>>> 9a488a60
<|MERGE_RESOLUTION|>--- conflicted
+++ resolved
@@ -596,12 +596,8 @@
         "orgs.org_manage_accounts_sub_org",
         "orgs.org_nexmo_account",
         "orgs.org_nexmo_connect",
-<<<<<<< HEAD
-=======
-        "orgs.org_nexmo_configuration",
         "orgs.org_parse_data_view",
         "orgs.org_parse_data_import",
->>>>>>> 9a488a60
         "orgs.org_plivo_connect",
         "orgs.org_profile",
         "orgs.org_resthooks",
@@ -1019,8 +1015,28 @@
 
 ######
 # DANGER: only turn this on if you know what you are doing!
+#         could cause external APIs to be called in test environment
+SEND_WEBHOOKS = False
+
+######
+# DANGER: only turn this on if you know what you are doing!
 #         could cause emails to be sent in test environment
 SEND_EMAILS = False
+
+######
+# DANGER: only turn this on if you know what you are doing!
+#         could cause airtime transfers in test environment
+SEND_AIRTIME = False
+
+######
+# DANGER: only turn this on if you know what you are doing!
+#         could cause data to be sent to Chatbase in test environment
+SEND_CHATBASE = False
+
+######
+# DANGER: only turn this on if you know what you are doing!
+#         could cause calls in test environments
+SEND_CALLS = False
 
 CLASSIFIER_TYPES = [
     "temba.classifiers.types.wit.WitType",
@@ -1148,6 +1164,11 @@
 MAILROOM_URL = None
 MAILROOM_AUTH_TOKEN = None
 
+# -----------------------------------------------------------------------------------
+# Chatbase integration
+# -----------------------------------------------------------------------------------
+CHATBASE_API_URL = "https://chatbase.com/api/message"
+
 # To allow manage fields to support up to 1000 fields
 DATA_UPLOAD_MAX_NUMBER_FIELDS = 4000
 
@@ -1158,13 +1179,9 @@
 # ElasticSearch configuration (URL RFC-1738)
 ELASTICSEARCH_URL = os.environ.get("ELASTICSEARCH_URL", "http://localhost:9200")
 
-<<<<<<< HEAD
 # Maximum active objects are org can have
 MAX_ACTIVE_CONTACTFIELDS_PER_ORG = 255
 MAX_ACTIVE_GLOBALS_PER_ORG = 255
-=======
-# Maximum active ContactFields users can have in an Org
-MAX_ACTIVE_CONTACTFIELDS_PER_ORG = 255
 
 # Firebase Dynamic Links configuration
 FDL_API_KEY = "FirebaseDynamicLinkAPIKey"
@@ -1175,5 +1192,4 @@
 PARSE_URL = ""
 PARSE_APP_ID = ""
 PARSE_REST_KEY = ""
-PARSE_MASTER_KEY = ""
->>>>>>> 9a488a60
+PARSE_MASTER_KEY = ""