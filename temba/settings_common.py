--- conflicted
+++ resolved
@@ -613,14 +613,11 @@
         "orgs.topup_create",
         "orgs.topup_manage",
         "orgs.topup_update",
-<<<<<<< HEAD
+        "orgs.user_list",
+        "orgs.user_update",
         "orgs.org_calendar_automation_flow",
         "orgs.org_shortener_custom_domain",
         "orgs.org_dashboard_setup",
-=======
-        "orgs.user_list",
-        "orgs.user_update",
->>>>>>> 6b0fbde4
         "policies.policy_create",
         "policies.policy_update",
         "policies.policy_admin",
@@ -1138,7 +1135,7 @@
     "sync-old-seen-channels": {"task": "sync_old_seen_channels_task", "schedule": timedelta(seconds=600)},
     "track-org-channel-counts": {"task": "track_org_channel_counts", "schedule": crontab(hour=4, minute=0)},
     "trim-channel-log": {"task": "trim_channel_log_task", "schedule": crontab(hour=3, minute=0)},
-    "trim-event-fires": {"task": "trim_event_fires_task", "schedule": timedelta(minutes=5)},
+    "trim-event-fires": {"task": "trim_event_fires_task", "schedule": timedelta(seconds=900)},
     "trim-flow-revisions": {"task": "trim_flow_revisions", "schedule": crontab(hour=0, minute=0)},
     "trim-flow-sessions-and-starts": {"task": "trim_flow_sessions_and_starts", "schedule": crontab(hour=0, minute=0)},
     "trim-http-logs": {"task": "trim_http_logs_task", "schedule": crontab(hour=3, minute=0)},
@@ -1415,14 +1412,9 @@
 GLOBAL_VALUE_SIZE = 10_000  # max length of global values
 
 ORG_LIMIT_DEFAULTS = {
-<<<<<<< HEAD
-    "fields": 255,
-    "globals": 255,
-=======
     "channels": 10,
     "fields": 250,
     "globals": 250,
->>>>>>> 6b0fbde4
     "groups": 250,
     "labels": 250,
     "teams": 50,
