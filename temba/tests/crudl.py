--- conflicted
+++ resolved
@@ -173,11 +173,7 @@
         return as_user(admin, allowed=True)
 
     def assertDeleteFetch(
-<<<<<<< HEAD
-        self, url, *, allow_viewers=False, allow_editors=False, allow_agents=False, status=200, as_modal=False
-=======
-        self, url, *, allow_viewers=False, allow_editors=False, allow_agents=False, status=200, choose_org=None
->>>>>>> 337bb6e8
+        self, url, *, allow_viewers=False, allow_editors=False, allow_agents=False, status=200, choose_org=None, as_modal=False
     ):
         viewer, editor, agent, admin, org2_admin = self.get_test_users()
 
@@ -187,14 +183,10 @@
             else:
                 checks = [LoginRedirect()]
 
-<<<<<<< HEAD
             if as_modal:
-                return self.requestView(url, user, checks=checks, HTTP_X_PJAX=True)
-            else:
-                return self.requestView(url, user, checks=checks)
-=======
-            return self.requestView(url, user, checks=checks, choose_org=choose_org)
->>>>>>> 337bb6e8
+                return self.requestView(url, user, checks=checks, choose_org=choose_org, HTTP_X_PJAX=True)
+            else:
+                return self.requestView(url, user, checks=checks, choose_org=choose_org)
 
         as_user(None, allowed=False)
         as_user(viewer, allowed=allow_viewers)
