import gzip
import io
from typing import Dict, List

from temba.utils import chunk_list, json


class MockEventStream:
    def __init__(self, records: List[Dict], max_payload_size: int = 256):
        # serialize records as a JSONL payload
        buffer = io.BytesIO()
        for record in records:
            buffer.write(json.dumps(record).encode("utf-8"))
            buffer.write(b"\n")

        payload = buffer.getvalue()
        payload_chunks = chunk_list(payload, size=max_payload_size)

        self.events = [{"Records": {"Payload": chunk}} for chunk in payload_chunks]
        self.events.append(
<<<<<<< HEAD
            {"Stats": {"Details": {"BytesScanned": 123, "BytesProcessed": 234, "BytesReturned": len(payload)}}},
=======
            {"Stats": {"Details": {"BytesScanned": 123, "BytesProcessed": 234, "BytesReturned": len(payload)}}}
>>>>>>> 904ab07c
        )
        self.events.append({"End": {}})

    def __iter__(self):
        for event in self.events:
            yield event


class MockS3Client:
    """
    A mock of the boto S3 client
    """

    def __init__(self):
        self.objects = {}

    def put_jsonl(self, bucket: str, key: str, records: List[Dict]):
        stream = io.BytesIO()
        gz = gzip.GzipFile(fileobj=stream, mode="wb")

        for record in records:
            gz.write(json.dumps(record).encode("utf-8"))
            gz.write(b"\n")
        gz.close()

        self.objects[(bucket, key)] = stream

    def get_object(self, Bucket, Key, **kwargs):
        stream = self.objects[(Bucket, Key)]
        stream.seek(0)
        return {"Bucket": Bucket, "Key": Key, "Body": stream}

    def delete_object(self, Bucket, Key, **kwargs):
        del self.objects[(Bucket, Key)]
        return {"DeleteMarker": False, "VersionId": "versionId", "RequestCharged": "requester"}

    def list_objects_v2(self, Bucket, Prefix, **kwargs):
        matches = []
        for o in self.objects.keys():
            if o[1].startswith(Prefix):
                matches.append({"Key": o[1]})

        return dict(Contents=matches)

    def select_object_content(self, Bucket, Key, **kwargs):
        stream = self.objects[(Bucket, Key)]
        stream.seek(0)
        zstream = gzip.GzipFile(fileobj=stream)

        records = []
        while True:
            line = zstream.readline()
            if not line:
                break

            # unlike real S3 we don't actually filter any records by expression
            records.append(json.loads(line.decode("utf-8")))

        return {"Payload": MockEventStream(records)}<|MERGE_RESOLUTION|>--- conflicted
+++ resolved
@@ -18,11 +18,7 @@
 
         self.events = [{"Records": {"Payload": chunk}} for chunk in payload_chunks]
         self.events.append(
-<<<<<<< HEAD
-            {"Stats": {"Details": {"BytesScanned": 123, "BytesProcessed": 234, "BytesReturned": len(payload)}}},
-=======
             {"Stats": {"Details": {"BytesScanned": 123, "BytesProcessed": 234, "BytesReturned": len(payload)}}}
->>>>>>> 904ab07c
         )
         self.events.append({"End": {}})
 
