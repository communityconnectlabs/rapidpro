--- conflicted
+++ resolved
@@ -53,15 +53,6 @@
         )
 
         # create different user types
-<<<<<<< HEAD
-        self.non_org_user = self.create_user("NonOrg")
-        self.admin = self.create_user("Administrator")
-        self.editor = self.create_user("Editor")
-        self.user = self.create_user("User")
-        self.agent = self.create_user("Agent")
-        self.surveyor = self.create_user("Surveyor")
-        self.customer_support = self.create_user("support", ("Customer Support",))
-=======
         self.non_org_user = self.create_user("nonorg@nyaruka.com")
         self.admin = self.create_user("admin@nyaruka.com", first_name="Andy")
         self.editor = self.create_user("editor@nyaruka.com", first_name="Ed", last_name="McEdits")
@@ -71,7 +62,6 @@
         self.customer_support = self.create_user(
             "support@nyaruka.com", group_names=("Customer Support",), is_staff=True
         )
->>>>>>> dad6bef2
 
         self.org = Org.objects.create(
             name="Nyaruka",
