--- conflicted
+++ resolved
@@ -20,7 +20,6 @@
     contact_field_changed = 4
     contact_groups_added = 5
     contact_groups_removed = 6
-<<<<<<< HEAD
     contact_language_changed = 7
     contact_name_changed = 8
     contact_timezone_changed = 9
@@ -37,25 +36,8 @@
     run_expired = 20
     run_result_changed = 21
     session_triggered = 22
-    webhook_called = 23
-=======
-    contact_property_changed = 7
-    contact_urn_added = 8
-    email_created = 9
-    environment_changed = 10
-    error = 11
-    flow_triggered = 12
-    input_labels_added = 13
-    msg_created = 14
-    msg_received = 15
-    msg_wait = 16
-    nothing_wait = 17
-    run_expired = 18
-    run_result_changed = 19
-    session_triggered = 20
-    wait_timed_out = 21
-    webhook_called = 22
->>>>>>> 28b8f75e
+    wait_timed_out = 23
+    webhook_called = 24
 
 
 class RequestBuilder(object):
