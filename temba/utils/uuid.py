--- conflicted
+++ resolved
@@ -25,17 +25,9 @@
     return generator
 
 
-<<<<<<< HEAD
-def is_valid_uuid(value):
-    try:
-        UUID(str(value))
-        return True
-    except ValueError:
-=======
 def is_uuid(val: str) -> bool:
     try:
         UUID(val)
         return True
     except Exception:
->>>>>>> 6b0fbde4
         return False