import logging

from django import forms
from django.db import transaction
from django.http import HttpResponse, HttpResponseForbidden
from django.utils.translation import ugettext_lazy as _
from django.views import View
from django.views.decorators.csrf import csrf_exempt

from temba.utils.fields import CheckboxWidget, InputWidget, SelectMultipleWidget, SelectWidget

logger = logging.getLogger(__name__)


class ComponentFormMixin(View):
    """
    Mixin to replace form field controls with component based widgets
    """

    def customize_form_field(self, name, field):
        attrs = field.widget.attrs if field.widget.attrs else {}

        # don't replace the widget if it is already one of us
        if isinstance(
            field.widget, (forms.widgets.HiddenInput, CheckboxWidget, InputWidget, SelectWidget, SelectMultipleWidget)
        ):
            return field

        if isinstance(field.widget, (forms.widgets.Textarea,)):
            attrs["textarea"] = True
            field.widget = InputWidget(attrs=attrs)
        elif isinstance(field.widget, (forms.widgets.PasswordInput,)):  # pragma: needs cover
            attrs["password"] = True
            field.widget = InputWidget(attrs=attrs)
        elif isinstance(
            field.widget,
            (forms.widgets.TextInput, forms.widgets.EmailInput, forms.widgets.URLInput, forms.widgets.NumberInput),
        ):
            field.widget = InputWidget(attrs=attrs)
        elif isinstance(field.widget, (forms.widgets.Select,)):
            if isinstance(field, (forms.models.ModelMultipleChoiceField,)):
                field.widget = SelectMultipleWidget(attrs)  # pragma: needs cover
            else:
                field.widget = SelectWidget(attrs)

            field.widget.choices = field.choices
        elif isinstance(field.widget, (forms.widgets.CheckboxInput,)):
            field.widget = CheckboxWidget(attrs)

        return field


class PostOnlyMixin(View):
    """
    Utility mixin to make a class based view be POST only
    """

    def get(self, *args, **kwargs):
        return HttpResponse("Method Not Allowed", status=405)


class NonAtomicMixin(View):
    """
    Utility mixin to disable automatic transaction wrapping of a class based view
    """

    @transaction.non_atomic_requests
    def dispatch(self, request, *args, **kwargs):
        return super().dispatch(request, *args, **kwargs)


class BulkActionMixin:
    """
    Mixin for list views which have bulk actions
    """

    bulk_actions = ()
    bulk_action_permissions = {}

    class Form(forms.Form):
        def __init__(self, actions, queryset, label_queryset, *args, **kwargs):
            super().__init__(*args, **kwargs)

            self.fields["action"] = forms.ChoiceField(choices=[(a, a) for a in actions], required=True)
            self.fields["objects"] = forms.ModelMultipleChoiceField(queryset=queryset, required=False)
            self.fields["all"] = forms.BooleanField(required=False)

            if label_queryset:
                self.fields["label"] = forms.ModelChoiceField(label_queryset, required=False)

        def clean(self):
            cleaned_data = super().clean()

            action = cleaned_data.get("action")
            label = cleaned_data.get("label")
            if action in ("label", "unlabel") and not label:
                raise forms.ValidationError("Must specify a label")

            # TODO update frontend to send back unlabel actions
            if action == "label" and self.data.get("add", "").lower() == "false":
                cleaned_data["action"] = "unlabel"

        class Meta:
            fields = ("action", "objects")

    def post(self, request, *args, **kwargs):
        """
        Handles a POSTed action form and returns the default GET response
        """
        user = self.get_user()
        org = user.get_org()
        form = BulkActionMixin.Form(
<<<<<<< HEAD
            self.get_bulk_actions(), self.get_queryset(), self.get_bulk_action_labels(), data=self.request.POST,
=======
            self.get_bulk_actions(), self.get_queryset(), self.get_bulk_action_labels(), data=self.request.POST
>>>>>>> 904ab07c
        )
        action_error = None

        if form.is_valid():
            action = form.cleaned_data["action"]
            objects = form.cleaned_data["objects"]
            all_objects = form.cleaned_data["all"]
            label = form.cleaned_data.get("label")

            if all_objects:
                objects = self.get_queryset()
            else:
                objects_ids = [o.id for o in objects]
                self.kwargs["bulk_action_ids"] = objects_ids  # include in kwargs so is accessible in get call below

                # convert objects queryset to one based only on org + ids
                objects = self.model._default_manager.filter(org=org, id__in=objects_ids)

            # check we have the required permission for this action
            permission = self.get_bulk_action_permission(action)
            if not user.has_perm(permission) and not user.has_org_perm(org, permission):
                return HttpResponseForbidden()

            try:
                self.apply_bulk_action(user, action, objects, label)
            except forms.ValidationError as e:
                action_error = ", ".join(e.messages)
            except Exception:
                logger.exception(f"error applying '{action}' to {self.model.__name__} objects")
                action_error = _("An error occurred while making your changes. Please try again.")

        response = self.get(request, *args, **kwargs)
        if action_error:
            response["Temba-Toast"] = action_error

        return response

    def get_context_data(self, **kwargs):
        context = super().get_context_data(**kwargs)
        context["actions"] = self.get_bulk_actions()
        return context

    def get_bulk_actions(self):
        """
        Gets the allowed bulk actions for this view
        """
        return self.bulk_actions

    def get_bulk_action_permission(self, action):
        """
        Gets the required permission for the given action (defaults to the update permission for the model class)
        """
        default = f"{self.model._meta.app_label}.{self.model.__name__.lower()}_update"

        return self.bulk_action_permissions.get(action, default)

    def get_bulk_action_labels(self):
        """
        Views can override this to provide a set of labels for label/unlabel actions
        """
        return None

    def apply_bulk_action(self, user, action, objects, label):
        """
        Applies the given action to the given objects. If this method throws a validation error, that will become the
        error message sent back to the user.
        """
        func_name = f"apply_action_{action}"
        model_func = getattr(self.model, func_name)
        assert model_func, f"{self.model.__name__} has no method called {func_name}"

        args = [label] if label else []

        model_func(user, objects, *args)


class ExternalURLHandler(View):
    """
    It's useful to register Courier and Mailroom URLs in RapidPro so they can be used in templates, and if they are hit
    here, we can provide the user with a error message about
    """

    service = None

    @csrf_exempt
    def dispatch(self, request, *args, **kwargs):
        logger.error(f"URL intended for {self.service} reached RapidPro", extra={"URL": request.get_full_path()})
        return HttpResponse(f"this URL should be mapped to a {self.service} instance", status=404)


class CourierURLHandler(ExternalURLHandler):
    service = "Courier"


class MailroomURLHandler(ExternalURLHandler):
    service = "Mailroom"<|MERGE_RESOLUTION|>--- conflicted
+++ resolved
@@ -110,11 +110,7 @@
         user = self.get_user()
         org = user.get_org()
         form = BulkActionMixin.Form(
-<<<<<<< HEAD
-            self.get_bulk_actions(), self.get_queryset(), self.get_bulk_action_labels(), data=self.request.POST,
-=======
             self.get_bulk_actions(), self.get_queryset(), self.get_bulk_action_labels(), data=self.request.POST
->>>>>>> 904ab07c
         )
         action_error = None
 
