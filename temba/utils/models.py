import logging
import time
import types
from abc import abstractmethod
from collections import OrderedDict

from smartmin.models import SmartModel

from django.contrib.postgres.fields import HStoreField, JSONField as DjangoJSONField
from django.core import checks
from django.core.exceptions import ValidationError
from django.core.validators import URLValidator
from django.db import connection, models
<<<<<<< HEAD
from django.forms.fields import URLField
=======
from django.db.models import Sum
>>>>>>> 1c0bd9d5
from django.utils.functional import cached_property
from django.utils.translation import ugettext_lazy as _

from temba.utils import json, uuid

logger = logging.getLogger(__name__)


def generate_uuid():
    """
    Returns a random stringified UUID for use with older models that use char fields instead of UUID fields
    """
    return str(uuid.uuid4())


def patch_queryset_count(qs, function):
    """
    As of Django 2.2 a patched .count on querysets has to look like a real method
    """
    qs.count = types.MethodType(lambda s: function(), qs)


class IDSliceQuerySet(models.query.RawQuerySet):
    """
    QuerySet defined by a model, set of ids, offset and total count
    """

    def __init__(self, model, ids, offset, total):
        if len(ids) > 0:
            # build a list of sequence to model id, so we can sort by the sequence in our results
            pairs = ",".join(str((seq, model_id)) for seq, model_id in enumerate(ids, start=1))

            super().__init__(
                f"""
                SELECT
                  model.*
                FROM
                  {model._meta.db_table} AS model
                JOIN (VALUES {pairs}) tmp_resultset (seq, model_id)
                ON model.id = tmp_resultset.model_id
                ORDER BY tmp_resultset.seq
                """,
                model,
            )
        else:
            super().__init__(f"""SELECT * FROM {model._meta.db_table} WHERE id < 0""", model)

        self.model = model
        self.ids = ids
        self.total = total
        self.offset = offset

    def __getitem__(self, k):
        """
        Called to slice our queryset. ID Slice Query Sets care created pre-sliced, that is the offset and counts should
        match the way any kind of paginator is going to try to slice the queryset.
        """
        if isinstance(k, int):
            # single item
            if k < self.offset or k >= self.offset + len(self.ids):
                raise IndexError("attempt to access element outside slice")

            return super().__getitem__(k - self.offset)

        elif isinstance(k, slice):
            start = k.start if k.start else 0
            if start != self.offset:
                raise IndexError(
                    f"attempt to slice ID queryset with differing offset: [{k.start}:{k.stop}] != [{self.offset}:{self.offset+len(self.ids)}]"
                )

            return list(self)[: k.stop - self.offset]

        else:
            raise TypeError(f"__getitem__ index must be int, not {type(k)}")

    def all(self):
        return self

    def none(self):
        return IDSliceQuerySet(self.model, [], 0, 0)

    def count(self):
        return self.total

    def filter(self, **kwargs):
        ids = list(self.ids)

        for k, v in kwargs.items():
            if k == "pk":
                ids = [i for i in ids if i == int(v)]
            elif k == "pk__in":
                v = {int(j) for j in v}  # django forms like passing around pks as strings
                ids = [i for i in ids if i in v]
            else:
                raise ValueError(f"IDSliceQuerySet instances can only be filtered by pk, not {k}")

        return IDSliceQuerySet(self.model, ids, offset=0, total=len(ids))


def mapEStoDB(model, es_queryset, only_ids=False):  # pragma: no cover
    """
    Map ElasticSearch results to Django Model objects
    We use object PKs from ElasticSearch result set and select those objects in the database
    """
    pks = (result.id for result in es_queryset)

    if only_ids:
        return pks
    else:
        # prepare the data set
        pairs = ",".join(str((seq, model_id)) for seq, model_id in enumerate(pks, start=1))

        if pairs:
            return model.objects.raw(
                f"""SELECT model.*
                from {model._meta.db_table} AS model JOIN (VALUES {pairs}) tmp_resultset (seq, model_id)
                    ON model.id = tmp_resultset.model_id
                ORDER BY tmp_resultset.seq
                """
            )
        else:  # pragma: no cover
            return model.objects.none()


class TranslatableField(HStoreField):
    """
    Model field which is a set of language code and translation pairs stored as HSTORE
    """

    class Validator(object):
        def __init__(self, max_length):
            self.max_length = max_length

        def __call__(self, value):
            for lang, translation in value.items():
                if lang != "base" and len(lang) != 3:
                    raise ValidationError("'%s' is not a valid language code." % lang)
                if len(translation) > self.max_length:
                    raise ValidationError(
                        "Translation for '%s' exceeds the %d character limit." % (lang, self.max_length)
                    )

    def __init__(self, max_length, **kwargs):
        super().__init__(**kwargs)

        self.max_length = max_length

    @cached_property
    def validators(self):
        return super().validators + [TranslatableField.Validator(self.max_length)]


class CheckFieldDefaultMixin(object):
    """
    This was copied from https://github.com/django/django/commit/f6e1789654e82bac08cead5a2d2a9132f6403f52

    More info: https://code.djangoproject.com/ticket/28577
    """

    _default_hint = ("<valid default>", "<invalid default>")

    def _check_default(self):
        if self.has_default() and self.default is not None and not callable(self.default):
            return [
                checks.Warning(
                    "%s default should be a callable instead of an instance so that it's not shared between all field "
                    "instances." % (self.__class__.__name__,),
                    hint="Use a callable instead, e.g., use `%s` instead of `%s`." % self._default_hint,
                    obj=self,
                    id="postgres.E003",
                )
            ]
        else:
            return []

    def check(self, **kwargs):
        errors = super().check(**kwargs)
        errors.extend(self._check_default())
        return errors


class JSONAsTextField(CheckFieldDefaultMixin, models.Field):
    """
    Custom JSON field that is stored as Text in the database

    Notes:
        * uses standard JSON serializers so it expects that all data is a valid JSON data
        * be careful with default values, it must be a callable returning a dict because using `default={}` will create
          a mutable default that is share between all instances of the JSONAsTextField
          https://docs.djangoproject.com/en/1.11/ref/contrib/postgres/fields/#jsonfield
    """

    description = "Custom JSON field that is stored as Text in the database"
    _default_hint = ("dict", "{}")

    def __init__(self, *args, **kwargs):
        super().__init__(*args, **kwargs)

    def from_db_value(self, value, *args, **kwargs):
        if self.has_default() and value is None:
            return self.get_default()

        if value is None:
            return value

        if isinstance(value, str):
            data = json.loads(value)

            if type(data) not in (list, dict, OrderedDict):
                raise ValueError("JSONAsTextField should be a dict or a list, got %s => %s" % (type(data), data))
            else:
                return data
        elif isinstance(value, (list, dict)):  # if db column has been converted to JSONB, use value directly
            return value
        else:
            raise ValueError('Unexpected type "%s" for JSONAsTextField' % (type(value),))

    def get_db_prep_value(self, value, *args, **kwargs):
        # if the value is falsy we will save is as null
        if self.null and value in (None, {}, []) and not kwargs.get("force"):
            return None

        if value is None:
            return None

        if type(value) not in (list, dict, OrderedDict):
            raise ValueError("JSONAsTextField should be a dict or a list, got %s => %s" % (type(value), value))

        serialized = json.dumps(value)

        # strip out unicode sequences which aren't valid in JSONB
        return serialized.replace("\\u0000", "")

    def to_python(self, value):
        if isinstance(value, str):
            value = json.loads(value)
        return value

    def db_type(self, connection):
        return "text"

    def deconstruct(self):
        name, path, args, kwargs = super().deconstruct()
        return name, path, args, kwargs


class JSONField(DjangoJSONField):
    """
    Convenience subclass of the regular JSONField that uses our custom JSON encoder
    """

    def __init__(self, *args, **kwargs):
        kwargs["encoder"] = json.TembaEncoder
        super().__init__(*args, **kwargs)


class TembaModel(SmartModel):

    uuid = models.CharField(
        max_length=36,
        unique=True,
        db_index=True,
        default=generate_uuid,
        verbose_name=_("Unique Identifier"),
        help_text=_("The unique identifier for this object"),
    )

    class Meta:
        abstract = True


class RequireUpdateFieldsMixin(object):
    def save(self, *args, **kwargs):
        if self.id and "update_fields" not in kwargs and "force_insert" not in kwargs:
            raise ValueError("Updating without specifying update_fields is disabled for this model")

        super().save(*args, **kwargs)


class SquashableModel(models.Model):
    """
    Base class for models which track counts by delta insertions which are then periodically squashed
    """

    squash_over = ()

    id = models.BigAutoField(auto_created=True, primary_key=True)
    is_squashed = models.BooleanField(default=False)

    @classmethod
    def get_unsquashed(cls):
        return cls.objects.filter(is_squashed=False)

    @classmethod
    def squash(cls):
        start = time.time()
        num_sets = 0

        for distinct_set in cls.get_unsquashed().order_by(*cls.squash_over).distinct(*cls.squash_over)[:5000]:
            with connection.cursor() as cursor:
                sql, params = cls.get_squash_query(distinct_set)

                cursor.execute(sql, params)

            num_sets += 1

        time_taken = time.time() - start

        logging.debug("Squashed %d distinct sets of %s in %0.3fs" % (num_sets, cls.__name__, time_taken))

    @classmethod
    @abstractmethod
    def get_squash_query(cls, distinct_set) -> tuple:  # pragma: no cover
        pass

    @classmethod
    def sum(cls, instances) -> int:
        count_sum = instances.aggregate(count_sum=Sum("count"))["count_sum"]
        return count_sum if count_sum else 0

    class Meta:
        abstract = True


class URLTextField(models.TextField):
    default_validators = [URLValidator()]
    description = _("URL Text Field")

    def __init__(self, verbose_name=None, name=None, **kwargs):
        super(URLTextField, self).__init__(verbose_name, name, **kwargs)

    def deconstruct(self):
        name, path, args, kwargs = super(URLTextField, self).deconstruct()
        return name, path, args, kwargs

    def formfield(self, **kwargs):
        # As with CharField, this will cause URL validation to be performed
        # twice.
        defaults = {"form_class": URLField}
        defaults.update(kwargs)
        return super(URLTextField, self).formfield(**defaults)<|MERGE_RESOLUTION|>--- conflicted
+++ resolved
@@ -11,11 +11,8 @@
 from django.core.exceptions import ValidationError
 from django.core.validators import URLValidator
 from django.db import connection, models
-<<<<<<< HEAD
+from django.db.models import Sum
 from django.forms.fields import URLField
-=======
-from django.db.models import Sum
->>>>>>> 1c0bd9d5
 from django.utils.functional import cached_property
 from django.utils.translation import ugettext_lazy as _
 
