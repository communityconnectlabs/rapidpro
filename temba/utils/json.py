--- conflicted
+++ resolved
@@ -75,21 +75,9 @@
             return super().default(o)
 
 
-<<<<<<< HEAD
-class TembaJsonAdapter(psycopg2.extras.Json):
-    """
-    Json adapter for psycopg2 that uses Temba specific `dumps` that serializes numbers as Decimal types
-    """
-
-    def dumps(self, o, **kwargs):
-        return dumps(o, **kwargs)
-
-
-# register UJsonAdapter for all dict Python types
-psycopg2.extensions.register_adapter(dict, TembaJsonAdapter)
-# register global json python encoders
-psycopg2.extras.register_default_jsonb(loads=loads, globally=True)
-psycopg2.extras.register_default_json(loads=loads, globally=True)
+class TembaDecoder(json.JSONDecoder):
+    def __init__(self, *args, **kwargs):
+        super().__init__(*args, parse_float=decimal.Decimal, **kwargs)
 
 
 def default_json_encoder(o):
@@ -123,9 +111,4 @@
             raise TypeError("In order to allow non-dict objects to be " "serialized set the safe parameter to False")
         kwargs.setdefault("content_type", "application/json")
         data = simplejson.dumps(data, default=default_json_encoder)
-        super(JsonResponse, self).__init__(content=data, **kwargs)
-=======
-class TembaDecoder(json.JSONDecoder):
-    def __init__(self, *args, **kwargs):
-        super().__init__(*args, parse_float=decimal.Decimal, **kwargs)
->>>>>>> 4c0b0a92
+        super(JsonResponse, self).__init__(content=data, **kwargs)