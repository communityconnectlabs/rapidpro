import copy
import datetime
import io
import os
from collections import OrderedDict
from datetime import date
from decimal import Decimal
from unittest.mock import PropertyMock, patch

import pytz
from django_redis import get_redis_connection
from openpyxl import load_workbook

from django.conf import settings
<<<<<<< HEAD
from django.contrib.auth.models import User
from django.core import checks, mail
from django.db import connection, models
=======
>>>>>>> 6b0fbde4
from django.forms import ValidationError
from django.test import TestCase, override_settings
from django.urls import reverse
from django.utils import timezone, translation

from celery.app.task import Task

from temba.campaigns.models import Campaign
from temba.contacts.models import Contact, ExportContactsTask
from temba.flows.models import Flow
from temba.tests import TembaTest, matchers
from temba.triggers.models import Trigger
from temba.utils import json, uuid
from temba.utils.json import JsonResponse
from temba.utils.templatetags.temba import format_datetime, icon

from . import chunk_list, countries, format_number, languages, percentage, redact, sizeof_fmt, str_to_bool
from .cache import get_cacheable_result, incrby_existing
from .celery import nonoverlapping_task
<<<<<<< HEAD
from .dates import datetime_to_str, datetime_to_timestamp, timestamp_to_datetime
from .email import is_valid_address, send_email_with_attachments, send_simple_email
from .export import TableExporter
from .fields import validate_external_url
from .gsm7 import calculate_num_segments, is_gsm7, replace_accented_chars, replace_non_gsm7_accents
=======
from .dates import date_range, datetime_to_str, datetime_to_timestamp, timestamp_to_datetime
from .email import is_valid_address, send_simple_email
from .export import TableExporter
from .fields import NameValidator, validate_external_url
>>>>>>> 6b0fbde4
from .http import http_headers
from .locks import LockNotAcquiredException, NonBlockingLock
from .templatetags.temba import oxford, short_datetime
from .text import (
    clean_string,
    decode_base64,
    decode_stream,
    generate_token,
    random_string,
    slugify_with,
    truncate,
    unsnakify,
)
from .timezones import TimeZoneFormField, timezone_to_country_code


class InitTest(TembaTest):
    def test_decode_base64(self):

        self.assertEqual("This test\nhas a newline", decode_base64("This test\nhas a newline"))

        self.assertEqual(
            "Please vote NO on the confirmation of Gorsuch.",
            decode_base64("Please vote NO on the confirmation of Gorsuch."),
        )

        # length not multiple of 4
        self.assertEqual(
            "The aim of the game is to be the first player to score 500 points, achieved (usually over several rounds of play)",
            decode_base64(
                "The aim of the game is to be the first player to score 500 points, achieved (usually over several rounds of play)"
            ),
        )

        # end not match base64 characteres
        self.assertEqual(
            "The aim of the game is to be the first player to score 500 points, achieved (usually over several rounds of play) by a player discarding all of their cards!!???",
            decode_base64(
                "The aim of the game is to be the first player to score 500 points, achieved (usually over several rounds of play) by a player discarding all of their cards!!???"
            ),
        )

        self.assertEqual(
            "Bannon Explains The World ...\n\u201cThe Camp of the Saints",
            decode_base64("QmFubm9uIEV4cGxhaW5zIFRoZSBXb3JsZCAuLi4K4oCcVGhlIENhbXAgb2YgdGhlIFNhaW50c+KA\r"),
        )

        self.assertEqual(
            "the sweat, the tears and the sacrifice of working America",
            decode_base64("dGhlIHN3ZWF0LCB0aGUgdGVhcnMgYW5kIHRoZSBzYWNyaWZpY2Ugb2Ygd29ya2luZyBBbWVyaWNh\r"),
        )

        self.assertIn(
            "I find them to be friendly",
            decode_base64(
                "Tm93IGlzDQp0aGUgdGltZQ0KZm9yIGFsbCBnb29kDQpwZW9wbGUgdG8NCnJlc2lzdC4NCg0KSG93IGFib3V0IGhhaWt1cz8NCkkgZmluZCB0aGVtIHRvIGJlIGZyaWVuZGx5Lg0KcmVmcmlnZXJhdG9yDQoNCjAxMjM0NTY3ODkNCiFAIyQlXiYqKCkgW117fS09Xys7JzoiLC4vPD4/fFx+YA0KQUJDREVGR0hJSktMTU5PUFFSU1RVVldYWVphYmNkZWZnaGlqa2xtbm9wcXJzdHV2d3h5eg=="
            ),
        )

        # not 50% ascii letters
        self.assertEqual(
            "8J+YgvCfmITwn5iA8J+YhvCfkY3wn5ii8J+Yn/CfmK3wn5it4pi677iP8J+YjPCfmInwn5iK8J+YivCfmIrwn5iK8J+YivCfmIrwn5iK8J+ko/CfpKPwn6Sj8J+ko/CfpKNvaw==",
            decode_base64(
                "8J+YgvCfmITwn5iA8J+YhvCfkY3wn5ii8J+Yn/CfmK3wn5it4pi677iP8J+YjPCfmInwn5iK8J+YivCfmIrwn5iK8J+YivCfmIrwn5iK8J+ko/CfpKPwn6Sj8J+ko/CfpKNvaw=="
            ),
        )

        with patch("temba.utils.text.Counter") as mock_decode:
            mock_decode.side_effect = Exception("blah")

            self.assertEqual(
                "Tm93IGlzDQp0aGUgdGltZQ0KZm9yIGFsbCBnb29kDQpwZW9wbGUgdG8NCnJlc2lzdC4NCg0KSG93IGFib3V0IGhhaWt1cz8NCkkgZmluZCB0aGVtIHRvIGJlIGZyaWVuZGx5Lg0KcmVmcmlnZXJhdG9yDQoNCjAxMjM0NTY3ODkNCiFAIyQlXiYqKCkgW117fS09Xys7JzoiLC4vPD4/fFx+YA0KQUJDREVGR0hJSktMTU5PUFFSU1RVVldYWVphYmNkZWZnaGlqa2xtbm9wcXJzdHV2d3h5eg==",
                decode_base64(
                    "Tm93IGlzDQp0aGUgdGltZQ0KZm9yIGFsbCBnb29kDQpwZW9wbGUgdG8NCnJlc2lzdC4NCg0KSG93IGFib3V0IGhhaWt1cz8NCkkgZmluZCB0aGVtIHRvIGJlIGZyaWVuZGx5Lg0KcmVmcmlnZXJhdG9yDQoNCjAxMjM0NTY3ODkNCiFAIyQlXiYqKCkgW117fS09Xys7JzoiLC4vPD4/fFx+YA0KQUJDREVGR0hJSktMTU5PUFFSU1RVVldYWVphYmNkZWZnaGlqa2xtbm9wcXJzdHV2d3h5eg=="
                ),
            )

    def test_sizeof_fmt(self):
        self.assertEqual("512.0 b", sizeof_fmt(512))
        self.assertEqual("1.0 Kb", sizeof_fmt(1024))
        self.assertEqual("1.0 Mb", sizeof_fmt(1024**2))
        self.assertEqual("1.0 Gb", sizeof_fmt(1024**3))
        self.assertEqual("1.0 Tb", sizeof_fmt(1024**4))
        self.assertEqual("1.0 Pb", sizeof_fmt(1024**5))
        self.assertEqual("1.0 Eb", sizeof_fmt(1024**6))
        self.assertEqual("1.0 Zb", sizeof_fmt(1024**7))

    def test_str_to_bool(self):
        self.assertFalse(str_to_bool(None))
        self.assertFalse(str_to_bool(""))
        self.assertFalse(str_to_bool("x"))
        self.assertTrue(str_to_bool("Y"))
        self.assertTrue(str_to_bool("Yes"))
        self.assertTrue(str_to_bool("TRUE"))
        self.assertTrue(str_to_bool("1"))

    def test_format_decimal(self):
        self.assertEqual("", format_number(None))
        self.assertEqual("0", format_number(Decimal("0.0")))
        self.assertEqual("10", format_number(Decimal("10")))
        self.assertEqual("100", format_number(Decimal("100.0")))
        self.assertEqual("123", format_number(Decimal("123")))
        self.assertEqual("123", format_number(Decimal("123.0")))
        self.assertEqual("123.34", format_number(Decimal("123.34")))
        self.assertEqual("123.34", format_number(Decimal("123.3400000")))
        self.assertEqual("-123", format_number(Decimal("-123.0")))
        self.assertEqual("-12300", format_number(Decimal("-123E+2")))
        self.assertEqual("-12350", format_number(Decimal("-123.5E+2")))
        self.assertEqual("-1.235", format_number(Decimal("-123.5E-2")))
        self.assertEqual(
            "-1000000000000001467812345696542157800075344236445874615",
            format_number(Decimal("-1000000000000001467812345696542157800075344236445874615")),
        )
        self.assertEqual("", format_number(Decimal("NaN")))

    def test_slugify_with(self):
        self.assertEqual("foo_bar", slugify_with("foo bar"))
        self.assertEqual("foo$bar", slugify_with("foo bar", "$"))

    def test_truncate(self):
        self.assertEqual("abc", truncate("abc", 5))
        self.assertEqual("abcde", truncate("abcde", 5))
        self.assertEqual("ab...", truncate("abcdef", 5))

    def test_unsnakify(self):
        self.assertEqual("", unsnakify(""))
        self.assertEqual("Org Name", unsnakify("org_name"))

    def test_random_string(self):
        rs = random_string(1000)
        self.assertEqual(1000, len(rs))
        self.assertFalse("1" in rs or "I" in rs or "0" in rs or "O" in rs)

    def test_decode_stream(self):
        self.assertEqual("", decode_stream(io.BytesIO(b"")).read())
        self.assertEqual("hello", decode_stream(io.BytesIO(b"hello")).read())
        self.assertEqual("hello👋", decode_stream(io.BytesIO(b"hello\xf0\x9f\x91\x8b")).read())  # UTF-8
        self.assertEqual("سلام", decode_stream(io.BytesIO(b"\xd8\xb3\xd9\x84\xd8\xa7\xd9\x85")).read())  # UTF-8
        self.assertEqual("hello", decode_stream(io.BytesIO(b"\xff\xfeh\x00e\x00l\x00l\x00o\x00")).read())  # UTF-16
        self.assertEqual("hèllo", decode_stream(io.BytesIO(b"h\xe8llo")).read())  # ISO8859-1

    def test_percentage(self):
        self.assertEqual(0, percentage(0, 100))
        self.assertEqual(0, percentage(0, 0))
        self.assertEqual(0, percentage(100, 0))
        self.assertEqual(75, percentage(75, 100))
        self.assertEqual(76, percentage(759, 1000))

    def test_remove_control_charaters(self):
        self.assertIsNone(clean_string(None))
        self.assertEqual(clean_string("ngert\x07in."), "ngertin.")
        self.assertEqual(clean_string("Norbért"), "Norbért")

    def test_replace_non_characters(self):
        self.assertEqual(clean_string("Bangsa\ufddfBangsa"), "Bangsa\ufffdBangsa")

    def test_http_headers(self):
        headers = http_headers(extra={"Foo": "Bar"})
        headers["Token"] = "123456"

        self.assertEqual(headers, {"User-agent": "RapidPro", "Foo": "Bar", "Token": "123456"})
        self.assertEqual(http_headers(), {"User-agent": "RapidPro"})  # check changes don't leak

    def test_generate_token(self):
        self.assertEqual(len(generate_token()), 8)

    def test_chunk_list(self):
        curr = 0
        for chunk in chunk_list(range(100), 7):
            batch_curr = curr
            for item in chunk:
                self.assertEqual(item, curr)
                curr += 1

            # again to make sure things work twice
            curr = batch_curr
            for item in chunk:
                self.assertEqual(item, curr)
                curr += 1

        self.assertEqual(curr, 100)


class DatesTest(TembaTest):
    def test_datetime_to_timestamp(self):
        d1 = datetime.datetime(2014, 1, 2, 3, 4, 5, microsecond=123_456, tzinfo=pytz.utc)
        self.assertEqual(datetime_to_timestamp(d1), 1_388_631_845_123_456)  # from http://unixtimestamp.50x.eu
        self.assertEqual(timestamp_to_datetime(1_388_631_845_123_456), d1)

        tz = pytz.timezone("Africa/Kigali")
        d2 = tz.localize(datetime.datetime(2014, 1, 2, 3, 4, 5, microsecond=123_456))
        self.assertEqual(datetime_to_timestamp(d2), 1_388_624_645_123_456)
        self.assertEqual(timestamp_to_datetime(1_388_624_645_123_456), d2.astimezone(pytz.utc))

    def test_datetime_to_str(self):
        tz = pytz.timezone("Africa/Kigali")
        d2 = tz.localize(datetime.datetime(2014, 1, 2, 3, 4, 5, 6))

        self.assertIsNone(datetime_to_str(None, "%Y-%m-%d %H:%M", tz=tz))
        self.assertEqual(datetime_to_str(d2, "%Y-%m-%d %H:%M", tz=tz), "2014-01-02 03:04")
        self.assertEqual(datetime_to_str(d2, "%Y/%m/%d %H:%M", tz=pytz.UTC), "2014/01/02 01:04")

    def test_date_range(self):
        self.assertEqual(
            [date(2015, 1, 29), date(2015, 1, 30), date(2015, 1, 31), date(2015, 2, 1)],
            list(date_range(date(2015, 1, 29), date(2015, 2, 2))),
        )
        self.assertEqual([], list(date_range(date(2015, 1, 29), date(2015, 1, 29))))


class CountriesTest(TembaTest):
    def test_from_tel(self):
        self.assertIsNone(countries.from_tel(""))
        self.assertIsNone(countries.from_tel("123"))
        self.assertEqual("EC", countries.from_tel("+593979123456"))
        self.assertEqual("US", countries.from_tel("+1 213 621 0002"))


class TimezonesTest(TembaTest):
    def test_field(self):
        field = TimeZoneFormField(help_text="Test field")

        self.assertEqual(field.choices[0], ("Pacific/Midway", "(GMT-1100) Pacific/Midway"))
        self.assertEqual(field.coerce("Africa/Kigali"), pytz.timezone("Africa/Kigali"))

    def test_timezone_country_code(self):
        self.assertEqual("RW", timezone_to_country_code(pytz.timezone("Africa/Kigali")))
        self.assertEqual("US", timezone_to_country_code(pytz.timezone("America/Chicago")))
        self.assertEqual("US", timezone_to_country_code(pytz.timezone("US/Pacific")))

        # GMT and UTC give empty
        self.assertEqual("", timezone_to_country_code(pytz.timezone("GMT")))
        self.assertEqual("", timezone_to_country_code(pytz.timezone("UTC")))


class TemplateTagTest(TembaTest):
    def test_icon(self):
        campaign = Campaign.create(self.org, self.admin, "Test Campaign", self.create_group("Test group", []))
        flow = Flow.create(self.org, self.admin, "Test Flow")
        trigger = Trigger.objects.create(
            org=self.org, keyword="trigger", flow=flow, created_by=self.admin, modified_by=self.admin
        )

        self.assertEqual("icon-campaign", icon(campaign))
        self.assertEqual("icon-feed", icon(trigger))
        self.assertEqual("icon-flow", icon(flow))
        self.assertEqual("", icon(None))

    def test_format_datetime(self):
        with patch.object(timezone, "now", return_value=datetime.datetime(2015, 9, 15, 0, 0, 0, 0, pytz.UTC)):
            self.org.date_format = "D"
            self.org.save()

            # date without timezone and no user org in context
            test_date = datetime.datetime(2012, 7, 20, 17, 5, 30, 0)
            self.assertEqual("20-07-2012 17:05", format_datetime(dict(), test_date))
            self.assertEqual("20-07-2012 17:05:30", format_datetime(dict(), test_date, seconds=True))

            test_date = datetime.datetime(2012, 7, 20, 17, 5, 30, 0).replace(tzinfo=pytz.utc)
            self.assertEqual("20-07-2012 17:05", format_datetime(dict(), test_date))
            self.assertEqual("20-07-2012 17:05:30", format_datetime(dict(), test_date, seconds=True))

            context = dict(user_org=self.org)

            # date without timezone
            test_date = datetime.datetime(2012, 7, 20, 17, 5, 0, 0)
            self.assertEqual("20-07-2012 19:05", format_datetime(context, test_date))

            test_date = datetime.datetime(2012, 7, 20, 17, 5, 0, 0).replace(tzinfo=pytz.utc)
            self.assertEqual("20-07-2012 19:05", format_datetime(context, test_date))

            # the org has month first configured
            self.org.date_format = "M"
            self.org.save()

            # date without timezone
            test_date = datetime.datetime(2012, 7, 20, 17, 5, 0, 0)
            self.assertEqual("07-20-2012 19:05", format_datetime(context, test_date))

            test_date = datetime.datetime(2012, 7, 20, 17, 5, 0, 0).replace(tzinfo=pytz.utc)
            self.assertEqual("07-20-2012 19:05", format_datetime(context, test_date))

            # the org has year first configured
            self.org.date_format = "Y"
            self.org.save()

            # date without timezone
            test_date = datetime.datetime(2012, 7, 20, 17, 5, 0, 0)
            self.assertEqual("2012-07-20 19:05", format_datetime(context, test_date))

            test_date = datetime.datetime(2012, 7, 20, 17, 5, 0, 0).replace(tzinfo=pytz.utc)
            self.assertEqual("2012-07-20 19:05", format_datetime(context, test_date))

    def test_short_datetime(self):
        with patch.object(timezone, "now", return_value=datetime.datetime(2015, 9, 15, 0, 0, 0, 0, pytz.UTC)):
            self.org.date_format = "D"
            self.org.save()

            context = dict(user_org=self.org)

            # date without timezone
            test_date = datetime.datetime.now()
            modified_now = test_date.replace(hour=17, minute=5)
            self.assertEqual("19:05", short_datetime(context, modified_now))

            # given the time as now, should display as 24 hour time
            now = timezone.now()
            self.assertEqual("08:10", short_datetime(context, now.replace(hour=6, minute=10)))
            self.assertEqual("19:05", short_datetime(context, now.replace(hour=17, minute=5)))

            # given the time beyond 12 hours ago within the same month, should display "DayOfMonth MonthName" eg. "2 Jan"
            test_date = now.replace(day=2)
            self.assertEqual("2 " + test_date.strftime("%b"), short_datetime(context, test_date))

            # last February should still be pretty
            test_date = test_date.replace(month=2)
            self.assertEqual("2 " + test_date.strftime("%b"), short_datetime(context, test_date))

            # but a different year is different
            jan_2 = datetime.datetime(2012, 7, 20, 17, 5, 0, 0).replace(tzinfo=pytz.utc)
            self.assertEqual("20/7/12", short_datetime(context, jan_2))

            # the org has month first configured
            self.org.date_format = "M"
            self.org.save()

            # given the time as now, should display "Hour:Minutes AM|PM" eg. "5:05 pm"
            now = timezone.now()
            modified_now = now.replace(hour=17, minute=5)
            self.assertEqual("7:05 pm", short_datetime(context, modified_now))

            # given the time beyond 12 hours ago within the same month, should display "MonthName DayOfMonth" eg. "Jan 2"
            test_date = now.replace(day=2)
            self.assertEqual(test_date.strftime("%b") + " 2", short_datetime(context, test_date))

            # last February should still be pretty
            test_date = test_date.replace(month=2)
            self.assertEqual(test_date.strftime("%b") + " 2", short_datetime(context, test_date))

            # but a different year is different
            jan_2 = datetime.datetime(2012, 7, 20, 17, 5, 0, 0).replace(tzinfo=pytz.utc)
            self.assertEqual("7/20/12", short_datetime(context, jan_2))

            # the org has year first configured
            self.org.date_format = "Y"
            self.org.save()

            # date without timezone
            test_date = datetime.datetime.now()
            modified_now = test_date.replace(hour=17, minute=5)
            self.assertEqual("19:05", short_datetime(context, modified_now))

            # given the time as now, should display as 24 hour time
            now = timezone.now()
            self.assertEqual("08:10", short_datetime(context, now.replace(hour=6, minute=10)))
            self.assertEqual("19:05", short_datetime(context, now.replace(hour=17, minute=5)))

            # given the time beyond 12 hours ago within the same month, should display "MonthName DayOfMonth" eg. "Jan 2"
            test_date = now.replace(day=2)
            self.assertEqual(test_date.strftime("%b") + " 2", short_datetime(context, test_date))

            # last February should still be pretty
            test_date = test_date.replace(month=2)
            self.assertEqual(test_date.strftime("%b") + " 2", short_datetime(context, test_date))

            # but a different year is different
            jan_2 = datetime.datetime(2012, 7, 20, 17, 5, 0, 0).replace(tzinfo=pytz.utc)
            self.assertEqual("2012/7/20", short_datetime(context, jan_2))


class TemplateTagTestSimple(TestCase):
    def test_format_seconds(self):
        from temba.utils.templatetags.temba import format_seconds

        self.assertIsNone(format_seconds(None))

        # less than a minute
        self.assertEqual("30 sec", format_seconds(30))

        # round down
        self.assertEqual("1 min", format_seconds(89))

        # round up
        self.assertEqual("2 min", format_seconds(100))

    def test_delta(self):
        from temba.utils.templatetags.temba import delta_filter

        # empty
        self.assertEqual("", delta_filter(datetime.timedelta(seconds=0)))

        # in the future
        self.assertEqual("0 seconds", delta_filter(datetime.timedelta(seconds=-10)))

        # some valid times
        self.assertEqual("2 minutes, 40 seconds", delta_filter(datetime.timedelta(seconds=160)))
        self.assertEqual("5 minutes", delta_filter(datetime.timedelta(seconds=300)))
        self.assertEqual("10 minutes, 1 second", delta_filter(datetime.timedelta(seconds=601)))

        # non-delta arg
        self.assertEqual("", delta_filter("Invalid"))

    def test_oxford(self):
        def forloop(idx, total):
            """
            Creates a dict like that available inside a template tag
            """
            return dict(counter0=idx, counter=idx + 1, revcounter=total - idx, last=total == idx + 1)

        # list of two
        self.assertEqual(" and ", oxford(forloop(0, 2)))
        self.assertEqual(".", oxford(forloop(1, 2), "."))

        # list of three
        self.assertEqual(", ", oxford(forloop(0, 3)))
        self.assertEqual(", and ", oxford(forloop(1, 3)))
        self.assertEqual(".", oxford(forloop(2, 3), "."))

        # list of four
        self.assertEqual(", ", oxford(forloop(0, 4)))
        self.assertEqual(", ", oxford(forloop(1, 4)))
        self.assertEqual(", and ", oxford(forloop(2, 4)))
        self.assertEqual(".", oxford(forloop(3, 4), "."))

        with translation.override("es"):
            self.assertEqual(", ", oxford(forloop(0, 3)))
            self.assertEqual(" y ", oxford(forloop(0, 2)))
            self.assertEqual(", y ", oxford(forloop(1, 3)))

        with translation.override("fr"):
            self.assertEqual(", ", oxford(forloop(0, 3)))
            self.assertEqual(" et ", oxford(forloop(0, 2)))
            self.assertEqual(", et ", oxford(forloop(1, 3)))

    def test_to_json(self):
        from temba.utils.templatetags.temba import to_json

        # only works with plain str objects
        self.assertRaises(ValueError, to_json, dict())

        self.assertEqual(to_json(json.dumps({})), 'JSON.parse("{}")')
        self.assertEqual(to_json(json.dumps({"a": 1})), 'JSON.parse("{\\u0022a\\u0022: 1}")')
        self.assertEqual(
            to_json(json.dumps({"special": '"'})),
            'JSON.parse("{\\u0022special\\u0022: \\u0022\\u005C\\u0022\\u0022}")',
        )

        # ecapes special <script>
        self.assertEqual(
            to_json(json.dumps({"special": '<script>alert("XSS");</script>'})),
            'JSON.parse("{\\u0022special\\u0022: \\u0022\\u003Cscript\\u003Ealert(\\u005C\\u0022XSS\\u005C\\u0022)\\u003B\\u003C/script\\u003E\\u0022}")',
        )


class CacheTest(TembaTest):
    def test_get_cacheable_result(self):
        self.create_contact("Bob", phone="1234")

        def calculate():
            return Contact.objects.all().count(), 60

        with self.assertNumQueries(1):
            self.assertEqual(get_cacheable_result("test_contact_count", calculate), 1)  # from db
        with self.assertNumQueries(0):
            self.assertEqual(get_cacheable_result("test_contact_count", calculate), 1)  # from cache

        self.create_contact("Jim", phone="2345")

        with self.assertNumQueries(0):
            self.assertEqual(get_cacheable_result("test_contact_count", calculate), 1)  # not updated

        get_redis_connection().delete("test_contact_count")  # delete from cache for force re-fetch from db

        with self.assertNumQueries(1):
            self.assertEqual(get_cacheable_result("test_contact_count", calculate), 2)  # from db
        with self.assertNumQueries(0):
            self.assertEqual(get_cacheable_result("test_contact_count", calculate), 2)  # from cache

    def test_incrby_existing(self):
        r = get_redis_connection()
        r.setex("foo", 100, 10)
        r.set("bar", 20)

        incrby_existing("foo", 3, r)  # positive delta
        self.assertEqual(r.get("foo"), b"13")
        self.assertTrue(r.ttl("foo") > 0)

        incrby_existing("foo", -1, r)  # negative delta
        self.assertEqual(r.get("foo"), b"12")
        self.assertTrue(r.ttl("foo") > 0)

        r.setex("foo", 100, 0)
        incrby_existing("foo", 5, r)  # zero val key
        self.assertEqual(r.get("foo"), b"5")
        self.assertTrue(r.ttl("foo") > 0)

        incrby_existing("bar", 5, r)  # persistent key
        self.assertEqual(r.get("bar"), b"25")
        self.assertTrue(r.ttl("bar") < 0)

        incrby_existing("xxx", -2, r)  # non-existent key
        self.assertIsNone(r.get("xxx"))


class EmailTest(TembaTest):
    @override_settings(SEND_EMAILS=True)
    def test_send_simple_email(self):
        send_simple_email(["recipient@bar.com"], "Test Subject", "Test Body")
        self.assertOutbox(0, settings.DEFAULT_FROM_EMAIL, "Test Subject", "Test Body", ["recipient@bar.com"])

        send_simple_email(["recipient@bar.com"], "Test Subject", "Test Body", from_email="no-reply@foo.com")
        self.assertOutbox(1, "no-reply@foo.com", "Test Subject", "Test Body", ["recipient@bar.com"])

    @override_settings(SEND_EMAILS=True)
    def test_send_email_with_attachments(self):
        from django.template import loader

        template = "contacts/email/deactivated_contacts_email"
        text_template = loader.get_template(template + ".txt")
        text_template = text_template.render({"branding": settings.BRANDING.get(settings.DEFAULT_BRAND)})

        send_email_with_attachments("Test Subject", template, ["recipient@bar.com"], [("text.csv", "", "text/csv")])
        self.assertOutbox(0, settings.DEFAULT_FROM_EMAIL, "Test Subject", text_template, ["recipient@bar.com"])
        self.assertGreater(len(mail.outbox[0].attachments), 0)

        send_email_with_attachments(
            "Test Subject",
            template,
            ["recipient@bar.com"],
            [("text.csv", "", "text/csv")],
            from_email="no-reply@foo.com",
        )
        self.assertOutbox(1, "no-reply@foo.com", "Test Subject", text_template, ["recipient@bar.com"])
        self.assertGreater(len(mail.outbox[1].attachments), 0)

    def test_is_valid_address(self):

        valid_emails = [
            # Cases from https://en.wikipedia.org/wiki/Email_address
            "prettyandsimple@example.com",
            "very.common@example.com",
            "disposable.style.email.with+symbol@example.com",
            "other.email-with-dash@example.com",
            "x@example.com",
            '"much.more unusual"@example.com',
            '"very.unusual.@.unusual.com"@example.com'
            '"very.(),:;<>[]".VERY."very@\\ "very".unusual"@strange.example.com',
            "example-indeed@strange-example.com",
            "#!$%&'*+-/=?^_`{}|~@example.org",
            '"()<>[]:,;@\\"!#$%&\'-/=?^_`{}| ~.a"@example.org',
            '" "@example.org',
            "example@localhost",
            "example@s.solutions",
            # Cases from Django tests
            "email@here.com",
            "weirder-email@here.and.there.com",
            "email@[127.0.0.1]",
            "email@[2001:dB8::1]",
            "email@[2001:dB8:0:0:0:0:0:1]",
            "email@[::fffF:127.0.0.1]",
            "example@valid-----hyphens.com",
            "example@valid-with-hyphens.com",
            "test@domain.with.idn.tld.उदाहरण.परीक्षा",
            "email@localhost",
            '"test@test"@example.com',
            "example@atm.%s" % ("a" * 63),
            "example@%s.atm" % ("a" * 63),
            "example@%s.%s.atm" % ("a" * 63, "b" * 10),
            '"\\\011"@here.com',
            "a@%s.us" % ("a" * 63),
        ]

        invalid_emails = [
            # Cases from https://en.wikipedia.org/wiki/Email_address
            None,
            "",
            "abc",
            "a@b",
            " @ .c",
            "a @b.c",
            "{@flow.email}",
            "Abc.example.com",
            "A@b@c@example.com",
            r'a"b(c)d,e:f;g<h>i[j\k]l@example.com'
            'just"not"right@example.com'
            'this is"not\allowed@example.com'
            r'this\ still"not\\allowed@example.com'
            "1234567890123456789012345678901234567890123456789012345678901234+x@example.com"
            "john..doe@example.com"
            "john.doe@example..com"
            # Cases from Django tests
            "example@atm.%s" % ("a" * 64),
            "example@%s.atm.%s" % ("b" * 64, "a" * 63),
            None,
            "",
            "abc",
            "abc@",
            "abc@bar",
            "a @x.cz",
            "abc@.com",
            "something@@somewhere.com",
            "email@127.0.0.1",
            "email@[127.0.0.256]",
            "email@[2001:db8::12345]",
            "email@[2001:db8:0:0:0:0:1]",
            "email@[::ffff:127.0.0.256]",
            "example@invalid-.com",
            "example@-invalid.com",
            "example@invalid.com-",
            "example@inv-.alid-.com",
            "example@inv-.-alid.com",
            'test@example.com\n\n<script src="x.js">',
            # Quoted-string format (CR not allowed)
            '"\\\012"@here.com',
            "trailingdot@shouldfail.com.",
            # Max length of domain name labels is 63 characters per RFC 1034.
            "a@%s.us" % ("a" * 64),
            # Trailing newlines in username or domain not allowed
            "a@b.com\n",
            "a\n@b.com",
            '"test@test"\n@example.com',
            "a@[127.0.0.1]\n",
        ]

        for email in valid_emails:
            self.assertTrue(is_valid_address(email), "FAILED: %s should be a valid email" % email)

        for email in invalid_emails:
            self.assertFalse(is_valid_address(email), "FAILED: %s should be an invalid email" % email)


class JsonTest(TembaTest):
    def test_encode_decode(self):
        # create a time that has a set millisecond
        now = timezone.now().replace(microsecond=1000)

        # our dictionary to encode
        source = dict(name="Date Test", age=Decimal("10"), now=now)

        # encode it
        encoded = json.dumps(source)

        self.assertEqual(
            json.loads(encoded), {"name": "Date Test", "age": Decimal("10"), "now": json.encode_datetime(now)}
        )

        # try it with a microsecond of 0 instead
        source["now"] = timezone.now().replace(microsecond=0)

        # encode it
        encoded = json.dumps(source)

        # test that we throw with unknown types
        with self.assertRaises(TypeError):
            json.dumps(dict(foo=Exception("invalid")))

    def test_default_json_encoder(self):
        struct_data = dict(
            age=20,
            date_of_birth=datetime.date(day=28, month=10, year=2017),
            created_on=datetime.datetime(year=2021, month=12, day=10, hour=0, minute=0, second=0),
            time=datetime.time(),
        )

        json_data = JsonResponse(struct_data)
        self.assertEqual(
            json_data.getvalue(),
            b'{"age": 20, "date_of_birth": "2017-10-28", "created_on": "2021-12-10T00:00:00", "time": "00:00:00"}',
        )


class CeleryTest(TembaTest):
    @patch("redis.client.StrictRedis.lock")
    @patch("redis.client.StrictRedis.get")
    def test_nonoverlapping_task(self, mock_redis_get, mock_redis_lock):
        mock_redis_get.return_value = None
        task_calls = []

        @nonoverlapping_task()
        def test_task1(foo, bar):
            task_calls.append("1-%d-%d" % (foo, bar))

        @nonoverlapping_task(name="task2", time_limit=100)
        def test_task2(foo, bar):
            task_calls.append("2-%d-%d" % (foo, bar))

        @nonoverlapping_task(name="task3", time_limit=100, lock_key="test_key", lock_timeout=55)
        def test_task3(foo, bar):
            task_calls.append("3-%d-%d" % (foo, bar))

        self.assertIsInstance(test_task1, Task)
        self.assertIsInstance(test_task2, Task)
        self.assertEqual(test_task2.name, "task2")
        self.assertEqual(test_task2.time_limit, 100)
        self.assertIsInstance(test_task3, Task)
        self.assertEqual(test_task3.name, "task3")
        self.assertEqual(test_task3.time_limit, 100)

        test_task1(11, 12)
        test_task2(21, bar=22)
        test_task3(foo=31, bar=32)

        mock_redis_get.assert_any_call("celery-task-lock:test_task1")
        mock_redis_get.assert_any_call("celery-task-lock:task2")
        mock_redis_get.assert_any_call("test_key")
        mock_redis_lock.assert_any_call("celery-task-lock:test_task1", timeout=900)
        mock_redis_lock.assert_any_call("celery-task-lock:task2", timeout=100)
        mock_redis_lock.assert_any_call("test_key", timeout=55)

        self.assertEqual(task_calls, ["1-11-12", "2-21-22", "3-31-32"])

        # simulate task being already running
        mock_redis_get.reset_mock()
        mock_redis_get.return_value = "xyz"
        mock_redis_lock.reset_mock()

        # try to run again
        test_task1(13, 14)

        # check that task is skipped
        mock_redis_get.assert_called_once_with("celery-task-lock:test_task1")
        self.assertEqual(mock_redis_lock.call_count, 0)
        self.assertEqual(task_calls, ["1-11-12", "2-21-22", "3-31-32"])


<<<<<<< HEAD
class GSM7Test(TembaTest):
    def test_is_gsm7(self):
        self.assertTrue(is_gsm7("Hello World! {} <>"))
        self.assertFalse(is_gsm7("No capital accented È!"))
        self.assertFalse(is_gsm7("No unicode. ☺"))

        replaced = replace_non_gsm7_accents("No capital accented È!")
        self.assertEqual("No capital accented E!", replaced)
        self.assertTrue(is_gsm7(replaced))

        replaced = replace_non_gsm7_accents("No crazy “word” quotes.")
        self.assertEqual('No crazy "word" quotes.', replaced)
        self.assertTrue(is_gsm7(replaced))

        # non breaking space
        replaced = replace_non_gsm7_accents("Pour chercher du boulot, comment fais-tu ?")
        self.assertEqual("Pour chercher du boulot, comment fais-tu ?", replaced)
        self.assertTrue(is_gsm7(replaced))

        # no tabs
        replaced = replace_non_gsm7_accents("I am followed by a\x09tab")
        self.assertEqual("I am followed by a tab", replaced)
        self.assertTrue(is_gsm7(replaced))

    def test_num_segments(self):
        ten_chars = "1234567890"

        self.assertEqual(1, calculate_num_segments(ten_chars * 16))
        self.assertEqual(1, calculate_num_segments(ten_chars * 6 + "“word”7890"))

        # 161 should be two segments
        self.assertEqual(2, calculate_num_segments(ten_chars * 16 + "1"))

        # 306 is exactly two gsm7 segments
        self.assertEqual(2, calculate_num_segments(ten_chars * 30 + "123456"))

        # 159 but with extended as last should be two as well
        self.assertEqual(2, calculate_num_segments(ten_chars * 15 + "123456789{"))

        # 355 should be three segments
        self.assertEqual(3, calculate_num_segments(ten_chars * 35 + "12345"))

        # 134 is exactly two ucs2 segments
        self.assertEqual(2, calculate_num_segments(ten_chars * 12 + "“word”12345678"))

        # 136 characters with quotes should be three segments
        self.assertEqual(3, calculate_num_segments(ten_chars * 13 + "“word”"))

    def test_replace_accented_chars(self):
        text = "@ΔSP0¡P¿p£_!1AQaq$Φ\"2BRbr¥Γ#3CScsèΛ¤4DTdtéΩ%5EUeuùΠ&6FVfvìΨ'7GWgwòΣ(8HXhxÇΘ)9IYiy"
        result = replace_accented_chars(text)

        self.assertEqual(
            result["updated"], "@SP0Pp_!!1/2AQaq$\"2BRbrΓ#3/4CScse4DTdte%5EUeuu&6FVfvi'7GWgwo(8HXhxCO)9IYiy"
        )
        self.assertEqual(result["removed"], ["Δ", "¡", "¿", "£", "Φ", "¥", "Λ", "¤", "Ω", "Π", "Ψ", "Σ"])
        self.assertEqual(result["replaced"]["ò"], "o")
        self.assertEqual(result["replaced"]["Θ"], "O")

        result = replace_accented_chars("simple      text")

        self.assertEqual(result["updated"], "simple text")
        self.assertEqual(result["removed"], [])
        self.assertEqual(result["replaced"], dict())


class ModelsTest(TembaTest):
    def test_require_update_fields(self):
        contact = self.create_contact("Bob", urns=["twitter:bobby"])
        flow = self.get_flow("color")
        run = FlowRun.objects.create(org=self.org, flow=flow, contact=contact)

        # we can save if we specify update_fields
        run.modified_on = timezone.now()
        run.save(update_fields=("modified_on",))

        # but not without
        with self.assertRaises(ValueError):
            run.modified_on = timezone.now()
            run.save()

    def test_chunk_list(self):
        curr = 0
        for chunk in chunk_list(range(100), 7):
            batch_curr = curr
            for item in chunk:
                self.assertEqual(item, curr)
                curr += 1

            # again to make sure things work twice
            curr = batch_curr
            for item in chunk:
                self.assertEqual(item, curr)
                curr += 1

        self.assertEqual(curr, 100)

    def test_patch_queryset_count(self):
        self.create_contact("Ann", urns=["twitter:ann"])
        self.create_contact("Bob", urns=["twitter:bob"])

        with self.assertNumQueries(0):
            qs = Contact.objects.all()
            patch_queryset_count(qs, lambda: 33)

            self.assertEqual(qs.count(), 33)


=======
>>>>>>> 6b0fbde4
class ExportTest(TembaTest):
    def setUp(self):
        super().setUp()

        self.group = self.create_group("New contacts", [])
        self.task = ExportContactsTask.objects.create(
            org=self.org, group=self.group, created_by=self.admin, modified_by=self.admin
        )

    def test_prepare_value(self):
        self.assertEqual(self.task.prepare_value(None), "")
        self.assertEqual(self.task.prepare_value("=()"), "'=()")  # escape formulas
        self.assertEqual(self.task.prepare_value(123), "123")
        self.assertEqual(self.task.prepare_value(True), True)
        self.assertEqual(self.task.prepare_value(False), False)

        dt = pytz.timezone("Africa/Nairobi").localize(datetime.datetime(2017, 2, 7, 15, 41, 23, 123_456))
        self.assertEqual(self.task.prepare_value(dt), datetime.datetime(2017, 2, 7, 14, 41, 23, 0))

    def test_task_status(self):
        self.assertEqual(self.task.status, ExportContactsTask.STATUS_PENDING)

        self.task.perform()

        self.assertEqual(self.task.status, ExportContactsTask.STATUS_COMPLETE)

        task2 = ExportContactsTask.objects.create(
            org=self.org, group=self.group, created_by=self.admin, modified_by=self.admin
        )

        # if task throws exception, will be marked as failed
        with patch.object(task2, "write_export") as mock_write_export:
            mock_write_export.side_effect = ValueError("Problem!")

            with self.assertRaises(Exception):
                task2.perform()

            self.assertEqual(task2.status, ExportContactsTask.STATUS_FAILED)

    @patch("temba.utils.export.BaseExportTask.MAX_EXCEL_ROWS", new_callable=PropertyMock)
    def test_tableexporter_xls(self, mock_max_rows):
        test_max_rows = 1500
        mock_max_rows.return_value = test_max_rows

        cols = []
        for i in range(32):
            cols.append("Column %d" % i)

        extra_cols = []
        for i in range(16):
            extra_cols.append("Extra Column %d" % i)

        exporter = TableExporter(self.task, "test", cols + extra_cols)

        values = []
        for i in range(32):
            values.append("Value %d" % i)

        extra_values = []
        for i in range(16):
            extra_values.append("Extra Value %d" % i)

        # write out 1050000 rows, that'll make two sheets
        for i in range(test_max_rows + 200):
            exporter.write_row(values + extra_values)

        temp_file, file_ext = exporter.save_file()
        workbook = load_workbook(filename=temp_file.name)

        self.assertEqual(2, len(workbook.worksheets))

        # check our sheet 1 values
        sheet1 = workbook.worksheets[0]

        rows = tuple(sheet1.rows)

        self.assertEqual(cols + extra_cols, [cell.value for cell in rows[0]])
        self.assertEqual(values + extra_values, [cell.value for cell in rows[1]])

        self.assertEqual(test_max_rows, len(list(sheet1.rows)))
        self.assertEqual(32 + 16, len(list(sheet1.columns)))

        sheet2 = workbook.worksheets[1]
        rows = tuple(sheet2.rows)
        self.assertEqual(cols + extra_cols, [cell.value for cell in rows[0]])
        self.assertEqual(values + extra_values, [cell.value for cell in rows[1]])

        self.assertEqual(200 + 2, len(list(sheet2.rows)))
        self.assertEqual(32 + 16, len(list(sheet2.columns)))

        os.unlink(temp_file.name)


class MiddlewareTest(TembaTest):
    def test_org(self):
        response = self.client.get(reverse("public.public_index"))
        self.assertFalse(response.has_header("X-Temba-Org"))

        self.login(self.superuser)

        response = self.client.get(reverse("public.public_index"))
        self.assertFalse(response.has_header("X-Temba-Org"))

        self.login(self.admin)

        response = self.client.get(reverse("public.public_index"))
        self.assertEqual(response["X-Temba-Org"], str(self.org.id))

    def test_branding(self):
        response = self.client.get(reverse("public.public_index"))
        self.assertEqual(response.context["request"].branding, settings.BRANDING["rapidpro.io"])

    def test_redirect(self):
        self.assertNotRedirect(self.client.get(reverse("public.public_index")), None)

        # now set our brand to redirect
        branding = copy.deepcopy(settings.BRANDING)
        branding["rapidpro.io"]["redirect"] = "/redirect"
        with self.settings(BRANDING=branding):
            self.assertRedirect(self.client.get(reverse("public.public_index")), "/redirect")

    def test_language(self):
        def assert_text(text: str):
            self.assertContains(self.client.get(reverse("public.public_index")), text)

        # default is English
        assert_text("Visually build nationally scalable mobile applications")

        # can be overridden in Django settings
        with override_settings(DEFAULT_LANGUAGE="es"):
            assert_text("Cree visualmente aplicaciones móviles")

        # if we have an authenticated user, their setting takes priority
        self.login(self.admin)

        self.admin.settings.language = "fr"
        self.admin.settings.save(update_fields=("language",))

        assert_text("Créez visuellement des applications mobiles")


class LanguagesTest(TembaTest):
    def test_get_name(self):
        with override_settings(NON_ISO6391_LANGUAGES={"acx", "frc", "kir"}):
            languages.reload()
            self.assertEqual("French", languages.get_name("fra"))
            self.assertEqual("Arabic (Omani, ISO-639-3)", languages.get_name("acx"))  # name is overridden
            self.assertEqual("Cajun French", languages.get_name("frc"))  # non ISO-639-1 lang explicitly included
            self.assertEqual("Kyrgyz", languages.get_name("kir"))

            self.assertEqual("", languages.get_name("cpi"))  # not in our allowed languages
            self.assertEqual("", languages.get_name("xyz"))

            # should strip off anything after an open paren or semicolon
            self.assertEqual("Haitian", languages.get_name("hat"))

        languages.reload()

    def test_search_by_name(self):
        # check that search returns results and in the proper order
        self.assertEqual(
            [
                {"value": "afh", "name": "Afrihili"},
                {"value": "afr", "name": "Afrikaans"},
                {"value": "afa", "name": "Afro-Asiatic languages"},
                {"value": "cpf", "name": "Creoles and pidgins, French-based"},
                {"value": "frs", "name": "Eastern Frisian"},
                {"value": "fra", "name": "French"},
                {"value": "frm", "name": "French, Middle (ca.1400-1600)"},
                {"value": "fro", "name": "French, Old (842-ca.1400)"},
                {"value": "fur", "name": "Friulian"},
                {"value": "frr", "name": "Northern Frisian"},
                {"value": "fry", "name": "Western Frisian"},
            ],
            languages.search_by_name("Fr"),
        )

        # usually only return ISO-639-1 languages but can add inclusions in settings
        with override_settings(NON_ISO6391_LANGUAGES={"afr", "afb", "acx", "frc"}):
            languages.reload()

            # order is based on name rather than code
            self.assertEqual(
                [
                    {"value": "afh", "name": "Afrihili"},
                    {"value": "afr", "name": "Afrikaans"},
                    {"value": "afa", "name": "Afro-Asiatic languages"},
                    {"value": "frc", "name": "Cajun French"},
                    {"value": "cpf", "name": "Creoles and pidgins, French-based"},
                    {"value": "frs", "name": "Eastern Frisian"},
                    {"value": "fra", "name": "French"},
                    {"value": "frm", "name": "French, Middle (ca.1400-1600)"},
                    {"value": "fro", "name": "French, Old (842-ca.1400)"},
                    {"value": "fur", "name": "Friulian"},
                    {"value": "frr", "name": "Northern Frisian"},
                    {"value": "fry", "name": "Western Frisian"},
                ],
                languages.search_by_name("Fr"),
            )

            # searching and ordering uses overridden names
            self.assertEqual(
                [
                    {"value": "ara", "name": "Arabic"},
                    {"value": "afb", "name": "Arabic (Gulf, ISO-639-3)"},
                    {"value": "acx", "name": "Arabic (Omani, ISO-639-3)"},
                    {"value": "jrb", "name": "Judeo-Arabic"},
                ],
                languages.search_by_name("Arabic"),
            )

        languages.reload()

    def alpha2_to_alpha3(self):
        self.assertEqual("eng", languages.alpha2_to_alpha3("en"))
        self.assertEqual("eng", languages.alpha2_to_alpha3("en-us"))
        self.assertEqual("spa", languages.alpha2_to_alpha3("es"))
        self.assertIsNone(languages.alpha2_to_alpha3("xx"))


class MatchersTest(TembaTest):
    def test_string(self):
        self.assertEqual("abc", matchers.String())
        self.assertEqual("", matchers.String())
        self.assertNotEqual(None, matchers.String())
        self.assertNotEqual(123, matchers.String())

        self.assertEqual("abc", matchers.String(pattern=r"\w{3}$"))
        self.assertNotEqual("ab", matchers.String(pattern=r"\w{3}$"))
        self.assertNotEqual("abcd", matchers.String(pattern=r"\w{3}$"))

    def test_isodate(self):
        self.assertEqual("2013-02-01T07:08:09.100000+04:30", matchers.ISODate())
        self.assertEqual("2018-02-21T20:34:07.198537686Z", matchers.ISODate())
        self.assertEqual("2018-02-21T20:34:07.19853768Z", matchers.ISODate())
        self.assertEqual("2018-02-21T20:34:07.198Z", matchers.ISODate())
        self.assertEqual("2018-02-21T20:34:07Z", matchers.ISODate())
        self.assertEqual("2013-02-01T07:08:09.100000Z", matchers.ISODate())
        self.assertNotEqual(None, matchers.ISODate())
        self.assertNotEqual("abc", matchers.ISODate())

    def test_uuid4string(self):
        self.assertEqual("85ECBE45-E2DF-4785-8FC8-16FA941E0A79", matchers.UUID4String())
        self.assertEqual("85ecbe45-e2df-4785-8fc8-16fa941e0a79", matchers.UUID4String())
        self.assertNotEqual(None, matchers.UUID4String())
        self.assertNotEqual("abc", matchers.UUID4String())

    def test_dict(self):
        self.assertEqual({}, matchers.Dict())
        self.assertEqual({"a": "b"}, matchers.Dict())
        self.assertNotEqual(None, matchers.Dict())
        self.assertNotEqual([], matchers.Dict())


class NonBlockingLockTest(TestCase):
    def test_nonblockinglock(self):
        with NonBlockingLock(redis=get_redis_connection(), name="test_nonblockinglock", timeout=5) as lock:
            # we are able to get the initial lock
            self.assertTrue(lock.acquired)

            with NonBlockingLock(redis=get_redis_connection(), name="test_nonblockinglock", timeout=5) as lock:
                # but we are not able to get it the second time
                self.assertFalse(lock.acquired)
                # we need to terminate the execution
                lock.exit_if_not_locked()

        def raise_exception():
            with NonBlockingLock(redis=get_redis_connection(), name="test_nonblockinglock", timeout=5) as lock:
                if not lock.acquired:
                    raise LockNotAcquiredException

                raise Exception

        # any other exceptions are handled as usual
        self.assertRaises(Exception, raise_exception)


class JSONTest(TestCase):
    def test_json(self):
        self.assertEqual(OrderedDict({"one": 1, "two": Decimal("0.2")}), json.loads('{"one": 1, "two": 0.2}'))
        self.assertEqual(
            '{"dt": "2018-08-27T20:41:28.123Z"}',
            json.dumps({"dt": datetime.datetime(2018, 8, 27, 20, 41, 28, 123000, tzinfo=pytz.UTC)}),
        )


class RedactTest(TestCase):
    def test_variations(self):
        # phone number variations
        self.assertEqual(
            redact._variations("+593979099111"),
            [
                "%2B593979099111",
                "0593979099111",
                "+593979099111",
                "593979099111",
                "93979099111",
                "3979099111",
                "979099111",
                "79099111",
                "9099111",
            ],
        )

        # reserved XML/HTML characters escaped and unescaped
        self.assertEqual(
            redact._variations("<?&>"),
            [
                "0&lt;?&amp;&gt;",
                "+&lt;?&amp;&gt;",
                "%2B%3C%3F%26%3E",
                "&lt;?&amp;&gt;",
                "0%3C%3F%26%3E",
                "%3C%3F%26%3E",
                "0<?&>",
                "+<?&>",
                "<?&>",
            ],
        )

        # reserved JSON characters escaped and unescaped
        self.assertEqual(
            redact._variations("\n\r\t😄"),
            [
                "%2B%0A%0D%09%F0%9F%98%84",
                "0%0A%0D%09%F0%9F%98%84",
                "%0A%0D%09%F0%9F%98%84",
                "0\\n\\r\\t\\ud83d\\ude04",
                "+\\n\\r\\t\\ud83d\\ude04",
                "\\n\\r\\t\\ud83d\\ude04",
                "0\n\r\t😄",
                "+\n\r\t😄",
                "\n\r\t😄",
            ],
        )

    def test_text(self):
        # no match returns original and false
        self.assertEqual(redact.text("this is <+private>", "<public>", "********"), "this is <+private>")
        self.assertEqual(redact.text("this is 0123456789", "9876543210", "********"), "this is 0123456789")

        # text contains un-encoded raw value to be redacted
        self.assertEqual(redact.text("this is <+private>", "<+private>", "********"), "this is ********")

        # text contains URL encoded version of the value to be redacted
        self.assertEqual(redact.text("this is %2Bprivate", "+private", "********"), "this is ********")

        # text contains JSON encoded version of the value to be redacted
        self.assertEqual(redact.text('this is "+private"', "+private", "********"), 'this is "********"')

        # text contains XML encoded version of the value to be redacted
        self.assertEqual(redact.text("this is &lt;+private&gt;", "<+private>", "********"), "this is ********")

        # test matching the value partially
        self.assertEqual(redact.text("this is 123456789", "+123456789", "********"), "this is ********")

        self.assertEqual(redact.text("this is +123456789", "123456789", "********"), "this is ********")
        self.assertEqual(redact.text("this is 123456789", "0123456789", "********"), "this is ********")

        # '3456789' matches the input string
        self.assertEqual(redact.text("this is 03456789", "+123456789", "********"), "this is 0********")

        # only rightmost 7 chars of the test matches
        self.assertEqual(redact.text("this is 0123456789", "xxx3456789", "********"), "this is 012********")

        # all matches replaced
        self.assertEqual(
            redact.text('{"number_full": "+593979099111", "number_short": "0979099111"}', "+593979099111", "********"),
            '{"number_full": "********", "number_short": "0********"}',
        )

        # custom mask
        self.assertEqual(redact.text("this is private", "private", "🌼🌼🌼🌼"), "this is 🌼🌼🌼🌼")

    def test_http_trace(self):
        # not an HTTP trace
        self.assertEqual(redact.http_trace("hello", "12345", "********", ("name",)), "********")

        # a JSON body
        self.assertEqual(
            redact.http_trace(
                'POST /c/t/23524/receive HTTP/1.1\r\nHost: yy12345\r\n\r\n{"name": "Bob Smith", "number": "xx12345"}',
                "12345",
                "********",
                ("name",),
            ),
            'POST /c/t/23524/receive HTTP/1.1\r\nHost: yy********\r\n\r\n{"name": "********", "number": "xx********"}',
        )

        # a URL-encoded body
        self.assertEqual(
            redact.http_trace(
                "POST /c/t/23524/receive HTTP/1.1\r\nHost: yy12345\r\n\r\nnumber=xx12345&name=Bob+Smith",
                "12345",
                "********",
                ("name",),
            ),
            "POST /c/t/23524/receive HTTP/1.1\r\nHost: yy********\r\n\r\nnumber=xx********&name=********",
        )

        # a body with neither encoding redacted as text if body keys not provided
        self.assertEqual(
            redact.http_trace(
                "POST /c/t/23524/receive HTTP/1.1\r\nHost: yy12345\r\n\r\n//xx12345//", "12345", "********"
            ),
            "POST /c/t/23524/receive HTTP/1.1\r\nHost: yy********\r\n\r\n//xx********//",
        )

        # a body with neither encoding returned as is if body keys provided but we couldn't parse the body
        self.assertEqual(
            redact.http_trace(
                "POST /c/t/23524/receive HTTP/1.1\r\nHost: yy12345\r\n\r\n//xx12345//", "12345", "********", ("name",)
            ),
            "POST /c/t/23524/receive HTTP/1.1\r\nHost: yy********\r\n\r\n********",
        )


class TestValidators(TestCase):
    def test_name_validator(self):
        cases = (
            (" ", "Cannot begin or end with whitespace."),
            (" hello", "Cannot begin or end with whitespace."),
            ("hello\t", "Cannot begin or end with whitespace."),
            ('hello "', 'Cannot contain the character: "'),
            ("hello \\", "Cannot contain the character: \\"),
            ("hello \0 world", "Cannot contain null characters."),
            ("x" * 65, "Cannot be longer than 64 characters."),
            ("hello world", None),
            ("x" * 64, None),
        )

        validator = NameValidator(64)

        for tc in cases:
            if tc[1]:
                with self.assertRaises(ValidationError) as cm:
                    validator(tc[0])

                self.assertEqual(tc[1], cm.exception.messages[0])
            else:
                try:
                    validator(tc[0])
                except Exception:
                    self.fail(f"unexpected validation error for '{tc[0]}'")

        self.assertEqual(NameValidator(64), validator)
        self.assertNotEqual(NameValidator(32), validator)

    def test_validate_external_url(self):
        cases = (
            ("ftp://google.com", "Must use HTTP or HTTPS."),
            ("http://localhost/foo", "Cannot be a local or private host."),
            ("http://localhost:80/foo", "Cannot be a local or private host."),
            ("http://127.0.00.1/foo", "Cannot be a local or private host."),  # loop back
            ("http://192.168.0.0/foo", "Cannot be a local or private host."),  # private
            ("http://255.255.255.255", "Cannot be a local or private host."),  # multicast
            ("http://169.254.169.254/latest", "Cannot be a local or private host."),  # link local
            ("http://::1:80/foo", "Unable to resolve host."),  # no ipv6 addresses for now
            ("http://google.com/foo", None),
            ("http://google.com:8000/foo", None),
            ("HTTP://google.com:8000/foo", None),
            ("HTTP://8.8.8.8/foo", None),
        )

        for tc in cases:
            if tc[1]:
                with self.assertRaises(ValidationError) as cm:
                    validate_external_url(tc[0])

                self.assertEqual(tc[1], cm.exception.message)
            else:
                try:
                    validate_external_url(tc[0])
                except Exception:
                    self.fail(f"unexpected validation error for '{tc[0]}'")


class TestUUIDs(TembaTest):
    def test_seeded_generator(self):
        g = uuid.seeded_generator(123)
        self.assertEqual(uuid.UUID("66b3670d-b37d-4644-aedd-51167c53dac4", version=4), g())
        self.assertEqual(uuid.UUID("07ff4068-f3de-4c44-8a3e-921b952aa8d6", version=4), g())

        # same seed, same UUIDs
        g = uuid.seeded_generator(123)
        self.assertEqual(uuid.UUID("66b3670d-b37d-4644-aedd-51167c53dac4", version=4), g())
        self.assertEqual(uuid.UUID("07ff4068-f3de-4c44-8a3e-921b952aa8d6", version=4), g())

        # different seed, different UUIDs
        g = uuid.seeded_generator(456)
        self.assertEqual(uuid.UUID("8c338abf-94e2-4c73-9944-72f7a6ff5877", version=4), g())
        self.assertEqual(uuid.UUID("c8e0696f-b3f6-4e63-a03a-57cb95bdb6e3", version=4), g())<|MERGE_RESOLUTION|>--- conflicted
+++ resolved
@@ -12,12 +12,6 @@
 from openpyxl import load_workbook
 
 from django.conf import settings
-<<<<<<< HEAD
-from django.contrib.auth.models import User
-from django.core import checks, mail
-from django.db import connection, models
-=======
->>>>>>> 6b0fbde4
 from django.forms import ValidationError
 from django.test import TestCase, override_settings
 from django.urls import reverse
@@ -37,18 +31,10 @@
 from . import chunk_list, countries, format_number, languages, percentage, redact, sizeof_fmt, str_to_bool
 from .cache import get_cacheable_result, incrby_existing
 from .celery import nonoverlapping_task
-<<<<<<< HEAD
-from .dates import datetime_to_str, datetime_to_timestamp, timestamp_to_datetime
-from .email import is_valid_address, send_email_with_attachments, send_simple_email
-from .export import TableExporter
-from .fields import validate_external_url
-from .gsm7 import calculate_num_segments, is_gsm7, replace_accented_chars, replace_non_gsm7_accents
-=======
 from .dates import date_range, datetime_to_str, datetime_to_timestamp, timestamp_to_datetime
 from .email import is_valid_address, send_simple_email
 from .export import TableExporter
 from .fields import NameValidator, validate_external_url
->>>>>>> 6b0fbde4
 from .http import http_headers
 from .locks import LockNotAcquiredException, NonBlockingLock
 from .templatetags.temba import oxford, short_datetime
@@ -774,7 +760,6 @@
         self.assertEqual(task_calls, ["1-11-12", "2-21-22", "3-31-32"])
 
 
-<<<<<<< HEAD
 class GSM7Test(TembaTest):
     def test_is_gsm7(self):
         self.assertTrue(is_gsm7("Hello World! {} <>"))
@@ -883,8 +868,6 @@
             self.assertEqual(qs.count(), 33)
 
 
-=======
->>>>>>> 6b0fbde4
 class ExportTest(TembaTest):
     def setUp(self):
         super().setUp()
