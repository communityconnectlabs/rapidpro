import copy
import datetime
import io
import os
from collections import OrderedDict
from decimal import Decimal
from unittest.mock import PropertyMock, patch

import pytz
from django_redis import get_redis_connection
from openpyxl import load_workbook

from django.conf import settings
<<<<<<< HEAD
from django.contrib.auth.models import AnonymousUser, User
from django.core import checks, mail
from django.core.management import call_command, CommandError
from django.db import connection, models
from django.forms import ValidationError
from django.test import TestCase, override_settings, TransactionTestCase
=======
from django.contrib.auth.models import User
from django.core import checks
from django.db import connection, models
from django.forms import ValidationError
from django.test import TestCase, override_settings
>>>>>>> 9145c8b3
from django.urls import reverse
from django.utils import timezone, translation

from celery.app.task import Task

<<<<<<< HEAD
import temba.utils.analytics
from temba.contacts.models import Contact, ExportContactsTask, ContactGroup, ContactGroupCount, ContactField
=======
from temba.campaigns.models import Campaign
from temba.contacts.models import Contact, ExportContactsTask
>>>>>>> 9145c8b3
from temba.flows.models import Flow, FlowRun
from temba.tests import TembaTest, matchers
from temba.triggers.models import Trigger
from temba.utils import json, uuid
<<<<<<< HEAD
from temba.utils.json import JsonResponse
from temba.utils.templatetags.temba import format_datetime

from . import (
    chunk_list,
    countries,
    dict_to_struct,
    format_number,
    languages,
    percentage,
    redact,
    sizeof_fmt,
    str_to_bool,
)
=======
from temba.utils.templatetags.temba import format_datetime, icon

from . import chunk_list, countries, format_number, languages, percentage, redact, sizeof_fmt, str_to_bool
>>>>>>> 9145c8b3
from .cache import get_cacheable_attr, get_cacheable_result, incrby_existing
from .celery import nonoverlapping_task
from .dates import datetime_to_str, datetime_to_timestamp, timestamp_to_datetime
from .email import is_valid_address, send_simple_email, send_email_with_attachments
from .export import TableExporter
from .fields import validate_external_url
<<<<<<< HEAD
from .gsm7 import calculate_num_segments, is_gsm7, replace_non_gsm7_accents, replace_accented_chars
=======
>>>>>>> 9145c8b3
from .http import http_headers
from .locks import LockNotAcquiredException, NonBlockingLock
from .models import IDSliceQuerySet, JSONAsTextField, patch_queryset_count
from .templatetags.temba import oxford, short_datetime
from .text import (
    clean_string,
    decode_base64,
    decode_stream,
    generate_token,
    random_string,
    slugify_with,
    truncate,
    unsnakify,
)
from .timezones import TimeZoneFormField, timezone_to_country_code


class InitTest(TembaTest):
    def test_decode_base64(self):

        self.assertEqual("This test\nhas a newline", decode_base64("This test\nhas a newline"))

        self.assertEqual(
            "Please vote NO on the confirmation of Gorsuch.",
            decode_base64("Please vote NO on the confirmation of Gorsuch."),
        )

        # length not multiple of 4
        self.assertEqual(
            "The aim of the game is to be the first player to score 500 points, achieved (usually over several rounds of play)",
            decode_base64(
                "The aim of the game is to be the first player to score 500 points, achieved (usually over several rounds of play)"
            ),
        )

        # end not match base64 characteres
        self.assertEqual(
            "The aim of the game is to be the first player to score 500 points, achieved (usually over several rounds of play) by a player discarding all of their cards!!???",
            decode_base64(
                "The aim of the game is to be the first player to score 500 points, achieved (usually over several rounds of play) by a player discarding all of their cards!!???"
            ),
        )

        self.assertEqual(
            "Bannon Explains The World ...\n\u201cThe Camp of the Saints",
            decode_base64("QmFubm9uIEV4cGxhaW5zIFRoZSBXb3JsZCAuLi4K4oCcVGhlIENhbXAgb2YgdGhlIFNhaW50c+KA\r"),
        )

        self.assertEqual(
            "the sweat, the tears and the sacrifice of working America",
            decode_base64("dGhlIHN3ZWF0LCB0aGUgdGVhcnMgYW5kIHRoZSBzYWNyaWZpY2Ugb2Ygd29ya2luZyBBbWVyaWNh\r"),
        )

        self.assertIn(
            "I find them to be friendly",
            decode_base64(
                "Tm93IGlzDQp0aGUgdGltZQ0KZm9yIGFsbCBnb29kDQpwZW9wbGUgdG8NCnJlc2lzdC4NCg0KSG93IGFib3V0IGhhaWt1cz8NCkkgZmluZCB0aGVtIHRvIGJlIGZyaWVuZGx5Lg0KcmVmcmlnZXJhdG9yDQoNCjAxMjM0NTY3ODkNCiFAIyQlXiYqKCkgW117fS09Xys7JzoiLC4vPD4/fFx+YA0KQUJDREVGR0hJSktMTU5PUFFSU1RVVldYWVphYmNkZWZnaGlqa2xtbm9wcXJzdHV2d3h5eg=="
            ),
        )

        # not 50% ascii letters
        self.assertEqual(
            "8J+YgvCfmITwn5iA8J+YhvCfkY3wn5ii8J+Yn/CfmK3wn5it4pi677iP8J+YjPCfmInwn5iK8J+YivCfmIrwn5iK8J+YivCfmIrwn5iK8J+ko/CfpKPwn6Sj8J+ko/CfpKNvaw==",
            decode_base64(
                "8J+YgvCfmITwn5iA8J+YhvCfkY3wn5ii8J+Yn/CfmK3wn5it4pi677iP8J+YjPCfmInwn5iK8J+YivCfmIrwn5iK8J+YivCfmIrwn5iK8J+ko/CfpKPwn6Sj8J+ko/CfpKNvaw=="
            ),
        )

        with patch("temba.utils.text.Counter") as mock_decode:
            mock_decode.side_effect = Exception("blah")

            self.assertEqual(
                "Tm93IGlzDQp0aGUgdGltZQ0KZm9yIGFsbCBnb29kDQpwZW9wbGUgdG8NCnJlc2lzdC4NCg0KSG93IGFib3V0IGhhaWt1cz8NCkkgZmluZCB0aGVtIHRvIGJlIGZyaWVuZGx5Lg0KcmVmcmlnZXJhdG9yDQoNCjAxMjM0NTY3ODkNCiFAIyQlXiYqKCkgW117fS09Xys7JzoiLC4vPD4/fFx+YA0KQUJDREVGR0hJSktMTU5PUFFSU1RVVldYWVphYmNkZWZnaGlqa2xtbm9wcXJzdHV2d3h5eg==",
                decode_base64(
                    "Tm93IGlzDQp0aGUgdGltZQ0KZm9yIGFsbCBnb29kDQpwZW9wbGUgdG8NCnJlc2lzdC4NCg0KSG93IGFib3V0IGhhaWt1cz8NCkkgZmluZCB0aGVtIHRvIGJlIGZyaWVuZGx5Lg0KcmVmcmlnZXJhdG9yDQoNCjAxMjM0NTY3ODkNCiFAIyQlXiYqKCkgW117fS09Xys7JzoiLC4vPD4/fFx+YA0KQUJDREVGR0hJSktMTU5PUFFSU1RVVldYWVphYmNkZWZnaGlqa2xtbm9wcXJzdHV2d3h5eg=="
                ),
            )

    def test_sizeof_fmt(self):
        self.assertEqual("512.0 b", sizeof_fmt(512))
        self.assertEqual("1.0 Kb", sizeof_fmt(1024))
        self.assertEqual("1.0 Mb", sizeof_fmt(1024**2))
        self.assertEqual("1.0 Gb", sizeof_fmt(1024**3))
        self.assertEqual("1.0 Tb", sizeof_fmt(1024**4))
        self.assertEqual("1.0 Pb", sizeof_fmt(1024**5))
        self.assertEqual("1.0 Eb", sizeof_fmt(1024**6))
        self.assertEqual("1.0 Zb", sizeof_fmt(1024**7))

    def test_str_to_bool(self):
        self.assertFalse(str_to_bool(None))
        self.assertFalse(str_to_bool(""))
        self.assertFalse(str_to_bool("x"))
        self.assertTrue(str_to_bool("Y"))
        self.assertTrue(str_to_bool("Yes"))
        self.assertTrue(str_to_bool("TRUE"))
        self.assertTrue(str_to_bool("1"))

    def test_format_decimal(self):
        self.assertEqual("", format_number(None))
        self.assertEqual("0", format_number(Decimal("0.0")))
        self.assertEqual("10", format_number(Decimal("10")))
        self.assertEqual("100", format_number(Decimal("100.0")))
        self.assertEqual("123", format_number(Decimal("123")))
        self.assertEqual("123", format_number(Decimal("123.0")))
        self.assertEqual("123.34", format_number(Decimal("123.34")))
        self.assertEqual("123.34", format_number(Decimal("123.3400000")))
        self.assertEqual("-123", format_number(Decimal("-123.0")))
        self.assertEqual("-12300", format_number(Decimal("-123E+2")))
        self.assertEqual("-12350", format_number(Decimal("-123.5E+2")))
        self.assertEqual("-1.235", format_number(Decimal("-123.5E-2")))
        self.assertEqual(
            "-1000000000000001467812345696542157800075344236445874615",
            format_number(Decimal("-1000000000000001467812345696542157800075344236445874615")),
        )
        self.assertEqual("", format_number(Decimal("NaN")))

    def test_slugify_with(self):
        self.assertEqual("foo_bar", slugify_with("foo bar"))
        self.assertEqual("foo$bar", slugify_with("foo bar", "$"))

    def test_truncate(self):
        self.assertEqual("abc", truncate("abc", 5))
        self.assertEqual("abcde", truncate("abcde", 5))
        self.assertEqual("ab...", truncate("abcdef", 5))

    def test_unsnakify(self):
        self.assertEqual("", unsnakify(""))
        self.assertEqual("Org Name", unsnakify("org_name"))

    def test_random_string(self):
        rs = random_string(1000)
        self.assertEqual(1000, len(rs))
        self.assertFalse("1" in rs or "I" in rs or "0" in rs or "O" in rs)

    def test_decode_stream(self):
        self.assertEqual("", decode_stream(io.BytesIO(b"")).read())
        self.assertEqual("hello", decode_stream(io.BytesIO(b"hello")).read())
        self.assertEqual("hello👋", decode_stream(io.BytesIO(b"hello\xf0\x9f\x91\x8b")).read())  # UTF-8
        self.assertEqual("سلام", decode_stream(io.BytesIO(b"\xd8\xb3\xd9\x84\xd8\xa7\xd9\x85")).read())  # UTF-8
        self.assertEqual("hello", decode_stream(io.BytesIO(b"\xff\xfeh\x00e\x00l\x00l\x00o\x00")).read())  # UTF-16
        self.assertEqual("hèllo", decode_stream(io.BytesIO(b"h\xe8llo")).read())  # ISO8859-1

    def test_percentage(self):
        self.assertEqual(0, percentage(0, 100))
        self.assertEqual(0, percentage(0, 0))
        self.assertEqual(0, percentage(100, 0))
        self.assertEqual(75, percentage(75, 100))
        self.assertEqual(76, percentage(759, 1000))

    def test_remove_control_charaters(self):
        self.assertIsNone(clean_string(None))
        self.assertEqual(clean_string("ngert\x07in."), "ngertin.")
        self.assertEqual(clean_string("Norbért"), "Norbért")

    def test_replace_non_characters(self):
        self.assertEqual(clean_string("Bangsa\ufddfBangsa"), "Bangsa\ufffdBangsa")

    def test_http_headers(self):
        headers = http_headers(extra={"Foo": "Bar"})
        headers["Token"] = "123456"

        self.assertEqual(headers, {"User-agent": "RapidPro", "Foo": "Bar", "Token": "123456"})
        self.assertEqual(http_headers(), {"User-agent": "RapidPro"})  # check changes don't leak

    def test_generate_token(self):
        self.assertEqual(len(generate_token()), 8)


class DatesTest(TembaTest):
    def test_datetime_to_timestamp(self):
        d1 = datetime.datetime(2014, 1, 2, 3, 4, 5, microsecond=123_456, tzinfo=pytz.utc)
        self.assertEqual(datetime_to_timestamp(d1), 1_388_631_845_123_456)  # from http://unixtimestamp.50x.eu
        self.assertEqual(timestamp_to_datetime(1_388_631_845_123_456), d1)

        tz = pytz.timezone("Africa/Kigali")
        d2 = tz.localize(datetime.datetime(2014, 1, 2, 3, 4, 5, microsecond=123_456))
        self.assertEqual(datetime_to_timestamp(d2), 1_388_624_645_123_456)
        self.assertEqual(timestamp_to_datetime(1_388_624_645_123_456), d2.astimezone(pytz.utc))

    def test_datetime_to_str(self):
        tz = pytz.timezone("Africa/Kigali")
        d2 = tz.localize(datetime.datetime(2014, 1, 2, 3, 4, 5, 6))

        self.assertIsNone(datetime_to_str(None, "%Y-%m-%d %H:%M", tz=tz))
        self.assertEqual(datetime_to_str(d2, "%Y-%m-%d %H:%M", tz=tz), "2014-01-02 03:04")
        self.assertEqual(datetime_to_str(d2, "%Y/%m/%d %H:%M", tz=pytz.UTC), "2014/01/02 01:04")


class CountriesTest(TembaTest):
    def test_from_tel(self):
        self.assertIsNone(countries.from_tel(""))
        self.assertIsNone(countries.from_tel("123"))
        self.assertEqual("EC", countries.from_tel("+593979123456"))
        self.assertEqual("US", countries.from_tel("+1 213 621 0002"))


class TimezonesTest(TembaTest):
    def test_field(self):
        field = TimeZoneFormField(help_text="Test field")

        self.assertEqual(field.choices[0], ("Pacific/Midway", "(GMT-1100) Pacific/Midway"))
        self.assertEqual(field.coerce("Africa/Kigali"), pytz.timezone("Africa/Kigali"))

    def test_timezone_country_code(self):
        self.assertEqual("RW", timezone_to_country_code(pytz.timezone("Africa/Kigali")))
        self.assertEqual("US", timezone_to_country_code(pytz.timezone("America/Chicago")))
        self.assertEqual("US", timezone_to_country_code(pytz.timezone("US/Pacific")))

        # GMT and UTC give empty
        self.assertEqual("", timezone_to_country_code(pytz.timezone("GMT")))
        self.assertEqual("", timezone_to_country_code(pytz.timezone("UTC")))


class TemplateTagTest(TembaTest):
    def test_icon(self):
        campaign = Campaign.create(self.org, self.admin, "Test Campaign", self.create_group("Test group", []))
        flow = Flow.create(self.org, self.admin, "Test Flow")
        trigger = Trigger.objects.create(
            org=self.org, keyword="trigger", flow=flow, created_by=self.admin, modified_by=self.admin
        )

        self.assertEqual("icon-campaign", icon(campaign))
        self.assertEqual("icon-feed", icon(trigger))
        self.assertEqual("icon-flow", icon(flow))
        self.assertEqual("", icon(None))

    def test_format_datetime(self):
        with patch.object(timezone, "now", return_value=datetime.datetime(2015, 9, 15, 0, 0, 0, 0, pytz.UTC)):
            self.org.date_format = "D"
            self.org.save()

            # date without timezone and no user org in context
            test_date = datetime.datetime(2012, 7, 20, 17, 5, 30, 0)
            self.assertEqual("20-07-2012 17:05", format_datetime(dict(), test_date))
            self.assertEqual("20-07-2012 17:05:30", format_datetime(dict(), test_date, seconds=True))

            test_date = datetime.datetime(2012, 7, 20, 17, 5, 30, 0).replace(tzinfo=pytz.utc)
            self.assertEqual("20-07-2012 17:05", format_datetime(dict(), test_date))
            self.assertEqual("20-07-2012 17:05:30", format_datetime(dict(), test_date, seconds=True))

            context = dict(user_org=self.org)

            # date without timezone
            test_date = datetime.datetime(2012, 7, 20, 17, 5, 0, 0)
            self.assertEqual("20-07-2012 19:05", format_datetime(context, test_date))

            test_date = datetime.datetime(2012, 7, 20, 17, 5, 0, 0).replace(tzinfo=pytz.utc)
            self.assertEqual("20-07-2012 19:05", format_datetime(context, test_date))

            # the org has month first configured
            self.org.date_format = "M"
            self.org.save()

            # date without timezone
            test_date = datetime.datetime(2012, 7, 20, 17, 5, 0, 0)
            self.assertEqual("07-20-2012 19:05", format_datetime(context, test_date))

            test_date = datetime.datetime(2012, 7, 20, 17, 5, 0, 0).replace(tzinfo=pytz.utc)
            self.assertEqual("07-20-2012 19:05", format_datetime(context, test_date))

            # the org has year first configured
            self.org.date_format = "Y"
            self.org.save()

            # date without timezone
            test_date = datetime.datetime(2012, 7, 20, 17, 5, 0, 0)
            self.assertEqual("2012-07-20 19:05", format_datetime(context, test_date))

            test_date = datetime.datetime(2012, 7, 20, 17, 5, 0, 0).replace(tzinfo=pytz.utc)
            self.assertEqual("2012-07-20 19:05", format_datetime(context, test_date))

    def test_short_datetime(self):
        with patch.object(timezone, "now", return_value=datetime.datetime(2015, 9, 15, 0, 0, 0, 0, pytz.UTC)):
            self.org.date_format = "D"
            self.org.save()

            context = dict(user_org=self.org)

            # date without timezone
            test_date = datetime.datetime.now()
            modified_now = test_date.replace(hour=17, minute=5)
            self.assertEqual("19:05", short_datetime(context, modified_now))

            # given the time as now, should display as 24 hour time
            now = timezone.now()
            self.assertEqual("08:10", short_datetime(context, now.replace(hour=6, minute=10)))
            self.assertEqual("19:05", short_datetime(context, now.replace(hour=17, minute=5)))

            # given the time beyond 12 hours ago within the same month, should display "DayOfMonth MonthName" eg. "2 Jan"
            test_date = now.replace(day=2)
            self.assertEqual("2 " + test_date.strftime("%b"), short_datetime(context, test_date))

            # last February should still be pretty
            test_date = test_date.replace(month=2)
            self.assertEqual("2 " + test_date.strftime("%b"), short_datetime(context, test_date))

            # but a different year is different
            jan_2 = datetime.datetime(2012, 7, 20, 17, 5, 0, 0).replace(tzinfo=pytz.utc)
            self.assertEqual("20/7/12", short_datetime(context, jan_2))

            # the org has month first configured
            self.org.date_format = "M"
            self.org.save()

            # given the time as now, should display "Hour:Minutes AM|PM" eg. "5:05 pm"
            now = timezone.now()
            modified_now = now.replace(hour=17, minute=5)
            self.assertEqual("7:05 pm", short_datetime(context, modified_now))

            # given the time beyond 12 hours ago within the same month, should display "MonthName DayOfMonth" eg. "Jan 2"
            test_date = now.replace(day=2)
            self.assertEqual(test_date.strftime("%b") + " 2", short_datetime(context, test_date))

            # last February should still be pretty
            test_date = test_date.replace(month=2)
            self.assertEqual(test_date.strftime("%b") + " 2", short_datetime(context, test_date))

            # but a different year is different
            jan_2 = datetime.datetime(2012, 7, 20, 17, 5, 0, 0).replace(tzinfo=pytz.utc)
            self.assertEqual("7/20/12", short_datetime(context, jan_2))

            # the org has year first configured
            self.org.date_format = "Y"
            self.org.save()

            # date without timezone
            test_date = datetime.datetime.now()
            modified_now = test_date.replace(hour=17, minute=5)
            self.assertEqual("19:05", short_datetime(context, modified_now))

            # given the time as now, should display as 24 hour time
            now = timezone.now()
            self.assertEqual("08:10", short_datetime(context, now.replace(hour=6, minute=10)))
            self.assertEqual("19:05", short_datetime(context, now.replace(hour=17, minute=5)))

            # given the time beyond 12 hours ago within the same month, should display "MonthName DayOfMonth" eg. "Jan 2"
            test_date = now.replace(day=2)
            self.assertEqual(test_date.strftime("%b") + " 2", short_datetime(context, test_date))

            # last February should still be pretty
            test_date = test_date.replace(month=2)
            self.assertEqual(test_date.strftime("%b") + " 2", short_datetime(context, test_date))

            # but a different year is different
            jan_2 = datetime.datetime(2012, 7, 20, 17, 5, 0, 0).replace(tzinfo=pytz.utc)
            self.assertEqual("2012/7/20", short_datetime(context, jan_2))


class TemplateTagTestSimple(TestCase):
    def test_format_seconds(self):
        from temba.utils.templatetags.temba import format_seconds

        self.assertIsNone(format_seconds(None))

        # less than a minute
        self.assertEqual("30 sec", format_seconds(30))

        # round down
        self.assertEqual("1 min", format_seconds(89))

        # round up
        self.assertEqual("2 min", format_seconds(100))

    def test_delta(self):
        from temba.utils.templatetags.temba import delta_filter

        # empty
        self.assertEqual("", delta_filter(datetime.timedelta(seconds=0)))

        # in the future
        self.assertEqual("0 seconds", delta_filter(datetime.timedelta(seconds=-10)))

        # some valid times
        self.assertEqual("2 minutes, 40 seconds", delta_filter(datetime.timedelta(seconds=160)))
        self.assertEqual("5 minutes", delta_filter(datetime.timedelta(seconds=300)))
        self.assertEqual("10 minutes, 1 second", delta_filter(datetime.timedelta(seconds=601)))

        # non-delta arg
        self.assertEqual("", delta_filter("Invalid"))

    def test_oxford(self):
        def forloop(idx, total):
            """
            Creates a dict like that available inside a template tag
            """
            return dict(counter0=idx, counter=idx + 1, revcounter=total - idx, last=total == idx + 1)

        # list of two
        self.assertEqual(" and ", oxford(forloop(0, 2)))
        self.assertEqual(".", oxford(forloop(1, 2), "."))

        # list of three
        self.assertEqual(", ", oxford(forloop(0, 3)))
        self.assertEqual(", and ", oxford(forloop(1, 3)))
        self.assertEqual(".", oxford(forloop(2, 3), "."))

        # list of four
        self.assertEqual(", ", oxford(forloop(0, 4)))
        self.assertEqual(", ", oxford(forloop(1, 4)))
        self.assertEqual(", and ", oxford(forloop(2, 4)))
        self.assertEqual(".", oxford(forloop(3, 4), "."))

        with translation.override("es"):
            self.assertEqual(", ", oxford(forloop(0, 3)))
            self.assertEqual(" y ", oxford(forloop(0, 2)))
            self.assertEqual(", y ", oxford(forloop(1, 3)))

        with translation.override("fr"):
            self.assertEqual(", ", oxford(forloop(0, 3)))
            self.assertEqual(" et ", oxford(forloop(0, 2)))
            self.assertEqual(", et ", oxford(forloop(1, 3)))

    def test_to_json(self):
        from temba.utils.templatetags.temba import to_json

        # only works with plain str objects
        self.assertRaises(ValueError, to_json, dict())

        self.assertEqual(to_json(json.dumps({})), 'JSON.parse("{}")')
        self.assertEqual(to_json(json.dumps({"a": 1})), 'JSON.parse("{\\u0022a\\u0022: 1}")')
        self.assertEqual(
            to_json(json.dumps({"special": '"'})),
            'JSON.parse("{\\u0022special\\u0022: \\u0022\\u005C\\u0022\\u0022}")',
        )

        # ecapes special <script>
        self.assertEqual(
            to_json(json.dumps({"special": '<script>alert("XSS");</script>'})),
            'JSON.parse("{\\u0022special\\u0022: \\u0022\\u003Cscript\\u003Ealert(\\u005C\\u0022XSS\\u005C\\u0022)\\u003B\\u003C/script\\u003E\\u0022}")',
        )


class CacheTest(TembaTest):
    def test_get_cacheable_result(self):
        self.create_contact("Bob", phone="1234")

        def calculate():
            return Contact.objects.all().count(), 60

        with self.assertNumQueries(1):
            self.assertEqual(get_cacheable_result("test_contact_count", calculate), 1)  # from db
        with self.assertNumQueries(0):
            self.assertEqual(get_cacheable_result("test_contact_count", calculate), 1)  # from cache

        self.create_contact("Jim", phone="2345")

        with self.assertNumQueries(0):
            self.assertEqual(get_cacheable_result("test_contact_count", calculate), 1)  # not updated

        get_redis_connection().delete("test_contact_count")  # delete from cache for force re-fetch from db

        with self.assertNumQueries(1):
            self.assertEqual(get_cacheable_result("test_contact_count", calculate), 2)  # from db
        with self.assertNumQueries(0):
            self.assertEqual(get_cacheable_result("test_contact_count", calculate), 2)  # from cache

    def test_get_cacheable_attr(self):
        def calculate():
            return "CALCULATED"

        self.assertEqual(get_cacheable_attr(self, "_test_value", calculate), "CALCULATED")
        self._test_value = "CACHED"
        self.assertEqual(get_cacheable_attr(self, "_test_value", calculate), "CACHED")

    def test_incrby_existing(self):
        r = get_redis_connection()
        r.setex("foo", 100, 10)
        r.set("bar", 20)

        incrby_existing("foo", 3, r)  # positive delta
        self.assertEqual(r.get("foo"), b"13")
        self.assertTrue(r.ttl("foo") > 0)

        incrby_existing("foo", -1, r)  # negative delta
        self.assertEqual(r.get("foo"), b"12")
        self.assertTrue(r.ttl("foo") > 0)

        r.setex("foo", 100, 0)
        incrby_existing("foo", 5, r)  # zero val key
        self.assertEqual(r.get("foo"), b"5")
        self.assertTrue(r.ttl("foo") > 0)

        incrby_existing("bar", 5, r)  # persistent key
        self.assertEqual(r.get("bar"), b"25")
        self.assertTrue(r.ttl("bar") < 0)

        incrby_existing("xxx", -2, r)  # non-existent key
        self.assertIsNone(r.get("xxx"))


class EmailTest(TembaTest):
    @override_settings(SEND_EMAILS=True)
    def test_send_simple_email(self):
        send_simple_email(["recipient@bar.com"], "Test Subject", "Test Body")
        self.assertOutbox(0, settings.DEFAULT_FROM_EMAIL, "Test Subject", "Test Body", ["recipient@bar.com"])

        send_simple_email(["recipient@bar.com"], "Test Subject", "Test Body", from_email="no-reply@foo.com")
        self.assertOutbox(1, "no-reply@foo.com", "Test Subject", "Test Body", ["recipient@bar.com"])

    @override_settings(SEND_EMAILS=True)
    def test_send_email_with_attachments(self):
        from django.template import loader

        template = "contacts/email/deactivated_contacts_email"
        text_template = loader.get_template(template + ".txt")
        text_template = text_template.render({"branding": settings.BRANDING.get(settings.DEFAULT_BRAND)})

        send_email_with_attachments("Test Subject", template, ["recipient@bar.com"], [("text.csv", "", "text/csv")])
        self.assertOutbox(0, settings.DEFAULT_FROM_EMAIL, "Test Subject", text_template, ["recipient@bar.com"])
        self.assertGreater(len(mail.outbox[0].attachments), 0)

        send_email_with_attachments(
            "Test Subject",
            template,
            ["recipient@bar.com"],
            [("text.csv", "", "text/csv")],
            from_email="no-reply@foo.com",
        )
        self.assertOutbox(1, "no-reply@foo.com", "Test Subject", text_template, ["recipient@bar.com"])
        self.assertGreater(len(mail.outbox[1].attachments), 0)

    def test_is_valid_address(self):

        valid_emails = [
            # Cases from https://en.wikipedia.org/wiki/Email_address
            "prettyandsimple@example.com",
            "very.common@example.com",
            "disposable.style.email.with+symbol@example.com",
            "other.email-with-dash@example.com",
            "x@example.com",
            '"much.more unusual"@example.com',
            '"very.unusual.@.unusual.com"@example.com'
            '"very.(),:;<>[]".VERY."very@\\ "very".unusual"@strange.example.com',
            "example-indeed@strange-example.com",
            "#!$%&'*+-/=?^_`{}|~@example.org",
            '"()<>[]:,;@\\"!#$%&\'-/=?^_`{}| ~.a"@example.org',
            '" "@example.org',
            "example@localhost",
            "example@s.solutions",
            # Cases from Django tests
            "email@here.com",
            "weirder-email@here.and.there.com",
            "email@[127.0.0.1]",
            "email@[2001:dB8::1]",
            "email@[2001:dB8:0:0:0:0:0:1]",
            "email@[::fffF:127.0.0.1]",
            "example@valid-----hyphens.com",
            "example@valid-with-hyphens.com",
            "test@domain.with.idn.tld.उदाहरण.परीक्षा",
            "email@localhost",
            '"test@test"@example.com',
            "example@atm.%s" % ("a" * 63),
            "example@%s.atm" % ("a" * 63),
            "example@%s.%s.atm" % ("a" * 63, "b" * 10),
            '"\\\011"@here.com',
            "a@%s.us" % ("a" * 63),
        ]

        invalid_emails = [
            # Cases from https://en.wikipedia.org/wiki/Email_address
            None,
            "",
            "abc",
            "a@b",
            " @ .c",
            "a @b.c",
            "{@flow.email}",
            "Abc.example.com",
            "A@b@c@example.com",
            r'a"b(c)d,e:f;g<h>i[j\k]l@example.com'
            'just"not"right@example.com'
            'this is"not\allowed@example.com'
            r'this\ still"not\\allowed@example.com'
            "1234567890123456789012345678901234567890123456789012345678901234+x@example.com"
            "john..doe@example.com"
            "john.doe@example..com"
            # Cases from Django tests
            "example@atm.%s" % ("a" * 64),
            "example@%s.atm.%s" % ("b" * 64, "a" * 63),
            None,
            "",
            "abc",
            "abc@",
            "abc@bar",
            "a @x.cz",
            "abc@.com",
            "something@@somewhere.com",
            "email@127.0.0.1",
            "email@[127.0.0.256]",
            "email@[2001:db8::12345]",
            "email@[2001:db8:0:0:0:0:1]",
            "email@[::ffff:127.0.0.256]",
            "example@invalid-.com",
            "example@-invalid.com",
            "example@invalid.com-",
            "example@inv-.alid-.com",
            "example@inv-.-alid.com",
            'test@example.com\n\n<script src="x.js">',
            # Quoted-string format (CR not allowed)
            '"\\\012"@here.com',
            "trailingdot@shouldfail.com.",
            # Max length of domain name labels is 63 characters per RFC 1034.
            "a@%s.us" % ("a" * 64),
            # Trailing newlines in username or domain not allowed
            "a@b.com\n",
            "a\n@b.com",
            '"test@test"\n@example.com',
            "a@[127.0.0.1]\n",
        ]

        for email in valid_emails:
            self.assertTrue(is_valid_address(email), "FAILED: %s should be a valid email" % email)

        for email in invalid_emails:
            self.assertFalse(is_valid_address(email), "FAILED: %s should be an invalid email" % email)


class JsonTest(TembaTest):
    def test_encode_decode(self):
        # create a time that has a set millisecond
        now = timezone.now().replace(microsecond=1000)

        # our dictionary to encode
        source = dict(name="Date Test", age=Decimal("10"), now=now)

        # encode it
        encoded = json.dumps(source)

        self.assertEqual(
            json.loads(encoded), {"name": "Date Test", "age": Decimal("10"), "now": json.encode_datetime(now)}
        )

        # try it with a microsecond of 0 instead
        source["now"] = timezone.now().replace(microsecond=0)

        # encode it
        encoded = json.dumps(source)

        # test that we throw with unknown types
        with self.assertRaises(TypeError):
            json.dumps(dict(foo=Exception("invalid")))

    def test_default_json_encoder(self):
        struct_data = dict(
            age=20,
            date_of_birth=datetime.date(day=28, month=10, year=2017),
            created_on=datetime.datetime(year=2021, month=12, day=10, hour=0, minute=0, second=0),
            time=datetime.time(),
        )

        json_data = JsonResponse(struct_data)
        self.assertEqual(
            json_data.getvalue(),
            b'{"age": 20, "date_of_birth": "2017-10-28", "created_on": "2021-12-10T00:00:00", "time": "00:00:00"}',
        )


class CeleryTest(TembaTest):
    @patch("redis.client.StrictRedis.lock")
    @patch("redis.client.StrictRedis.get")
    def test_nonoverlapping_task(self, mock_redis_get, mock_redis_lock):
        mock_redis_get.return_value = None
        task_calls = []

        @nonoverlapping_task()
        def test_task1(foo, bar):
            task_calls.append("1-%d-%d" % (foo, bar))

        @nonoverlapping_task(name="task2", time_limit=100)
        def test_task2(foo, bar):
            task_calls.append("2-%d-%d" % (foo, bar))

        @nonoverlapping_task(name="task3", time_limit=100, lock_key="test_key", lock_timeout=55)
        def test_task3(foo, bar):
            task_calls.append("3-%d-%d" % (foo, bar))

        self.assertIsInstance(test_task1, Task)
        self.assertIsInstance(test_task2, Task)
        self.assertEqual(test_task2.name, "task2")
        self.assertEqual(test_task2.time_limit, 100)
        self.assertIsInstance(test_task3, Task)
        self.assertEqual(test_task3.name, "task3")
        self.assertEqual(test_task3.time_limit, 100)

        test_task1(11, 12)
        test_task2(21, bar=22)
        test_task3(foo=31, bar=32)

        mock_redis_get.assert_any_call("celery-task-lock:test_task1")
        mock_redis_get.assert_any_call("celery-task-lock:task2")
        mock_redis_get.assert_any_call("test_key")
        mock_redis_lock.assert_any_call("celery-task-lock:test_task1", timeout=900)
        mock_redis_lock.assert_any_call("celery-task-lock:task2", timeout=100)
        mock_redis_lock.assert_any_call("test_key", timeout=55)

        self.assertEqual(task_calls, ["1-11-12", "2-21-22", "3-31-32"])

        # simulate task being already running
        mock_redis_get.reset_mock()
        mock_redis_get.return_value = "xyz"
        mock_redis_lock.reset_mock()

        # try to run again
        test_task1(13, 14)

        # check that task is skipped
        mock_redis_get.assert_called_once_with("celery-task-lock:test_task1")
        self.assertEqual(mock_redis_lock.call_count, 0)
        self.assertEqual(task_calls, ["1-11-12", "2-21-22", "3-31-32"])


<<<<<<< HEAD
class GSM7Test(TembaTest):
    def test_is_gsm7(self):
        self.assertTrue(is_gsm7("Hello World! {} <>"))
        self.assertFalse(is_gsm7("No capital accented È!"))
        self.assertFalse(is_gsm7("No unicode. ☺"))

        replaced = replace_non_gsm7_accents("No capital accented È!")
        self.assertEqual("No capital accented E!", replaced)
        self.assertTrue(is_gsm7(replaced))

        replaced = replace_non_gsm7_accents("No crazy “word” quotes.")
        self.assertEqual('No crazy "word" quotes.', replaced)
        self.assertTrue(is_gsm7(replaced))

        # non breaking space
        replaced = replace_non_gsm7_accents("Pour chercher du boulot, comment fais-tu ?")
        self.assertEqual("Pour chercher du boulot, comment fais-tu ?", replaced)
        self.assertTrue(is_gsm7(replaced))

        # no tabs
        replaced = replace_non_gsm7_accents("I am followed by a\x09tab")
        self.assertEqual("I am followed by a tab", replaced)
        self.assertTrue(is_gsm7(replaced))

    def test_num_segments(self):
        ten_chars = "1234567890"

        self.assertEqual(1, calculate_num_segments(ten_chars * 16))
        self.assertEqual(1, calculate_num_segments(ten_chars * 6 + "“word”7890"))

        # 161 should be two segments
        self.assertEqual(2, calculate_num_segments(ten_chars * 16 + "1"))

        # 306 is exactly two gsm7 segments
        self.assertEqual(2, calculate_num_segments(ten_chars * 30 + "123456"))

        # 159 but with extended as last should be two as well
        self.assertEqual(2, calculate_num_segments(ten_chars * 15 + "123456789{"))

        # 355 should be three segments
        self.assertEqual(3, calculate_num_segments(ten_chars * 35 + "12345"))

        # 134 is exactly two ucs2 segments
        self.assertEqual(2, calculate_num_segments(ten_chars * 12 + "“word”12345678"))

        # 136 characters with quotes should be three segments
        self.assertEqual(3, calculate_num_segments(ten_chars * 13 + "“word”"))

    def test_replace_accented_chars(self):
        text = "@ΔSP0¡P¿p£_!1AQaq$Φ\"2BRbr¥Γ#3CScsèΛ¤4DTdtéΩ%5EUeuùΠ&6FVfvìΨ'7GWgwòΣ(8HXhxÇΘ)9IYiy"
        result = replace_accented_chars(text)

        self.assertEqual(
            result["updated"], "@SP0Pp_!!1/2AQaq$\"2BRbrΓ#3/4CScse4DTdte%5EUeuu&6FVfvi'7GWgwo(8HXhxCO)9IYiy"
        )
        self.assertEqual(result["removed"], ["Δ", "¡", "¿", "£", "Φ", "¥", "Λ", "¤", "Ω", "Π", "Ψ", "Σ"])
        self.assertEqual(result["replaced"]["ò"], "o")
        self.assertEqual(result["replaced"]["Θ"], "O")

        result = replace_accented_chars("simple      text")

        self.assertEqual(result["updated"], "simple text")
        self.assertEqual(result["removed"], [])
        self.assertEqual(result["replaced"], dict())


=======
>>>>>>> 9145c8b3
class ModelsTest(TembaTest):
    def test_require_update_fields(self):
        contact = self.create_contact("Bob", urns=["twitter:bobby"])
        flow = self.get_flow("color")
        run = FlowRun.objects.create(org=self.org, flow=flow, contact=contact)

        # we can save if we specify update_fields
        run.modified_on = timezone.now()
        run.save(update_fields=("modified_on",))

        # but not without
        with self.assertRaises(ValueError):
            run.modified_on = timezone.now()
            run.save()

    def test_chunk_list(self):
        curr = 0
        for chunk in chunk_list(range(100), 7):
            batch_curr = curr
            for item in chunk:
                self.assertEqual(item, curr)
                curr += 1

            # again to make sure things work twice
            curr = batch_curr
            for item in chunk:
                self.assertEqual(item, curr)
                curr += 1

        self.assertEqual(curr, 100)

    def test_patch_queryset_count(self):
        self.create_contact("Ann", urns=["twitter:ann"])
        self.create_contact("Bob", urns=["twitter:bob"])

        with self.assertNumQueries(0):
            qs = Contact.objects.all()
            patch_queryset_count(qs, lambda: 33)

            self.assertEqual(qs.count(), 33)


class ExportTest(TembaTest):
    def setUp(self):
        super().setUp()

        self.group = self.create_group("New contacts", [])
        self.task = ExportContactsTask.objects.create(
            org=self.org, group=self.group, created_by=self.admin, modified_by=self.admin
        )

    def test_prepare_value(self):
        self.assertEqual(self.task.prepare_value(None), "")
        self.assertEqual(self.task.prepare_value("=()"), "'=()")  # escape formulas
        self.assertEqual(self.task.prepare_value(123), "123")
        self.assertEqual(self.task.prepare_value(True), True)
        self.assertEqual(self.task.prepare_value(False), False)

        dt = pytz.timezone("Africa/Nairobi").localize(datetime.datetime(2017, 2, 7, 15, 41, 23, 123_456))
        self.assertEqual(self.task.prepare_value(dt), datetime.datetime(2017, 2, 7, 14, 41, 23, 0))

    def test_task_status(self):
        self.assertEqual(self.task.status, ExportContactsTask.STATUS_PENDING)

        self.task.perform()

        self.assertEqual(self.task.status, ExportContactsTask.STATUS_COMPLETE)

        task2 = ExportContactsTask.objects.create(
            org=self.org, group=self.group, created_by=self.admin, modified_by=self.admin
        )

        # if task throws exception, will be marked as failed
        with patch.object(task2, "write_export") as mock_write_export:
            mock_write_export.side_effect = ValueError("Problem!")

            with self.assertRaises(Exception):
                task2.perform()

            self.assertEqual(task2.status, ExportContactsTask.STATUS_FAILED)

    @patch("temba.utils.export.BaseExportTask.MAX_EXCEL_ROWS", new_callable=PropertyMock)
    def test_tableexporter_xls(self, mock_max_rows):
        test_max_rows = 1500
        mock_max_rows.return_value = test_max_rows

        cols = []
        for i in range(32):
            cols.append("Column %d" % i)

        extra_cols = []
        for i in range(16):
            extra_cols.append("Extra Column %d" % i)

        exporter = TableExporter(self.task, "test", cols + extra_cols)

        values = []
        for i in range(32):
            values.append("Value %d" % i)

        extra_values = []
        for i in range(16):
            extra_values.append("Extra Value %d" % i)

        # write out 1050000 rows, that'll make two sheets
        for i in range(test_max_rows + 200):
            exporter.write_row(values + extra_values)

        temp_file, file_ext = exporter.save_file()
        workbook = load_workbook(filename=temp_file.name)

        self.assertEqual(2, len(workbook.worksheets))

        # check our sheet 1 values
        sheet1 = workbook.worksheets[0]

        rows = tuple(sheet1.rows)

        self.assertEqual(cols + extra_cols, [cell.value for cell in rows[0]])
        self.assertEqual(values + extra_values, [cell.value for cell in rows[1]])

        self.assertEqual(test_max_rows, len(list(sheet1.rows)))
        self.assertEqual(32 + 16, len(list(sheet1.columns)))

        sheet2 = workbook.worksheets[1]
        rows = tuple(sheet2.rows)
        self.assertEqual(cols + extra_cols, [cell.value for cell in rows[0]])
        self.assertEqual(values + extra_values, [cell.value for cell in rows[1]])

        self.assertEqual(200 + 2, len(list(sheet2.rows)))
        self.assertEqual(32 + 16, len(list(sheet2.columns)))

        os.unlink(temp_file.name)


class MiddlewareTest(TembaTest):
    def test_org(self):
        response = self.client.get(reverse("public.public_index"))
        self.assertFalse(response.has_header("X-Temba-Org"))

        self.login(self.superuser)

        response = self.client.get(reverse("public.public_index"))
        self.assertFalse(response.has_header("X-Temba-Org"))

        self.login(self.admin)

        response = self.client.get(reverse("public.public_index"))
        self.assertEqual(response["X-Temba-Org"], str(self.org.id))

    def test_branding(self):
        response = self.client.get(reverse("public.public_index"))
        self.assertEqual(response.context["request"].branding, settings.BRANDING["rapidpro.io"])

    def test_redirect(self):
        self.assertNotRedirect(self.client.get(reverse("public.public_index")), None)

        # now set our brand to redirect
        branding = copy.deepcopy(settings.BRANDING)
        branding["rapidpro.io"]["redirect"] = "/redirect"
        with self.settings(BRANDING=branding):
            self.assertRedirect(self.client.get(reverse("public.public_index")), "/redirect")

    def test_language(self):
        def assert_text(text: str):
            self.assertContains(self.client.get(reverse("public.public_index")), text)

        # default is English
        assert_text("Visually build nationally scalable mobile applications")

        # can be overridden in Django settings
        with override_settings(DEFAULT_LANGUAGE="es"):
            assert_text("Cree visualmente aplicaciones móviles")

        # if we have an authenticated user, their setting takes priority
        self.login(self.admin)

        user_settings = self.admin.get_settings()
        user_settings.language = "fr"
        user_settings.save(update_fields=("language",))

        assert_text("Créez visuellement des applications mobiles")


<<<<<<< HEAD
class MakeTestDBTest(SmartminTestMixin, TransactionTestCase):
    def test_command(self):
        self.create_anonymous_user()

        with ESMockWithScroll():
            call_command("test_db", num_orgs=3, num_contacts=30, seed=1234)

        org1, org2, org3 = tuple(Org.objects.order_by("id"))

        def assertOrgCounts(qs, counts):
            self.assertEqual([qs.filter(org=o).count() for o in (org1, org2, org3)], counts)

        self.assertEqual(
            User.objects.exclude(username__in=["AnonymousUser", "root", "rapidpro_flow", "temba_flow"]).count(), 12
        )
        assertOrgCounts(ContactField.user_fields.all(), [6, 6, 6])
        assertOrgCounts(ContactGroup.user_groups.all(), [10, 10, 10])
        assertOrgCounts(Contact.objects.all(), [10, 11, 9])

        org_1_active_contacts = ContactGroup.system_groups.get(org=org1, name="Active")

        self.assertEqual(org_1_active_contacts.contacts.count(), 9)
        self.assertEqual(
            list(ContactGroupCount.objects.filter(group=org_1_active_contacts).values_list("count")), [(9,)]
        )

        # # same seed should generate objects with same UUIDs
        # self.assertEqual("f2a3f8c5-e831-4df3-b046-8d8cdb90f178", ContactGroup.user_groups.order_by("id").first().uuid)

        # check if contact fields are serialized
        self.assertIsNotNone(Contact.objects.first().fields)

        # check generate can't be run again on a now non-empty database
        with self.assertRaises(CommandError):
            call_command("test_db", num_orgs=3, num_contacts=30, seed=1234)


class PreDeployTest(TembaTest):
    def test_command(self):
        buffer = io.StringIO()
        call_command("pre_deploy", stdout=buffer)

        self.assertEqual("", buffer.getvalue())

        ExportContactsTask.create(self.org, self.admin)
        ExportContactsTask.create(self.org, self.admin)

        buffer = io.StringIO()
        call_command("pre_deploy", stdout=buffer)

        self.assertEqual(
            "WARNING: there are 2 unfinished tasks of type contact-export. Last one started 0\xa0minutes ago.\n",
            buffer.getvalue(),
        )


=======
>>>>>>> 9145c8b3
class JsonModelTestDefaultNull(models.Model):
    field = JSONAsTextField(default=dict, null=True)


class JsonModelTestDefault(models.Model):
    field = JSONAsTextField(default=dict, null=False)


class JsonModelTestNull(models.Model):
    field = JSONAsTextField(null=True)


class TestJSONAsTextField(TestCase):
    def test_invalid_default(self):
        class InvalidJsonModel(models.Model):
            field = JSONAsTextField(default={})

        model = InvalidJsonModel()
        self.assertEqual(
            model.check(),
            [
                checks.Warning(
                    msg=(
                        "JSONAsTextField default should be a callable instead of an instance so that it's not shared "
                        "between all field instances."
                    ),
                    hint="Use a callable instead, e.g., use `dict` instead of `{}`.",
                    obj=InvalidJsonModel._meta.get_field("field"),
                    id="postgres.E003",
                )
            ],
        )

    def test_to_python(self):
        field = JSONAsTextField(default=dict)

        self.assertEqual(field.to_python({}), {})

        self.assertEqual(field.to_python("{}"), {})

    def test_default_with_null(self):
        model = JsonModelTestDefaultNull()
        model.save()
        model.refresh_from_db()

        # the field in the database is null, and we have set the default value so we get the default value
        self.assertEqual(model.field, {})

        with connection.cursor() as cur:
            cur.execute("select * from utils_jsonmodeltestdefaultnull")

            data = cur.fetchall()
        # but in the database the field is saved as null
        self.assertEqual(data[0][1], None)

    def test_default_without_null(self):
        model = JsonModelTestDefault()
        model.save()
        model.refresh_from_db()

        # the field in the database saves the default value, and we get the default value back
        self.assertEqual(model.field, {})

        with connection.cursor() as cur:
            cur.execute("select * from utils_jsonmodeltestdefault")

            data = cur.fetchall()
        # and in the database the field saved as default value
        self.assertEqual(data[0][1], "{}")

    def test_invalid_field_values(self):
        model = JsonModelTestDefault()
        model.field = "53"
        self.assertRaises(ValueError, model.save)

        model.field = 34
        self.assertRaises(ValueError, model.save)

        model.field = ""
        self.assertRaises(ValueError, model.save)

    def test_invalid_unicode(self):
        # invalid unicode escape sequences are stripped out
        model = JsonModelTestDefault()
        model.field = {"foo": "bar\u0000"}
        model.save()

        self.assertEqual({"foo": "bar"}, JsonModelTestDefault.objects.first().field)

    def test_write_None_value(self):
        model = JsonModelTestDefault()
        # assign None (null) value to the field
        model.field = None

        self.assertRaises(Exception, model.save)

    def test_read_values_db(self):
        with connection.cursor() as cur:
            # read a NULL as None
            cur.execute("DELETE FROM utils_jsonmodeltestnull")
            cur.execute("INSERT INTO utils_jsonmodeltestnull (field) VALUES (%s)", (None,))
            self.assertEqual(JsonModelTestNull.objects.first().field, None)

            # read JSON object as dict
            cur.execute("DELETE FROM utils_jsonmodeltestdefault")
            cur.execute("INSERT INTO utils_jsonmodeltestdefault (field) VALUES (%s)", ('{"foo": "bar"}',))
            self.assertEqual({"foo": "bar"}, JsonModelTestDefault.objects.first().field)

    def test_jsonb_columns(self):
        with connection.cursor() as cur:
            # simulate field being converted to actual JSONB
            cur.execute("DELETE FROM utils_jsonmodeltestdefault")
            cur.execute("INSERT INTO utils_jsonmodeltestdefault (field) VALUES (%s)", ('{"foo": "bar"}',))
            cur.execute("ALTER TABLE utils_jsonmodeltestdefault ALTER COLUMN field TYPE jsonb USING field::jsonb;")

            obj = JsonModelTestDefault.objects.first()
            self.assertEqual({"foo": "bar"}, obj.field)

            obj.field = {"zed": "doh"}
            obj.save()

            self.assertEqual({"zed": "doh"}, JsonModelTestDefault.objects.first().field)

    def test_invalid_field_values_db(self):
        with connection.cursor() as cur:
            cur.execute("DELETE FROM utils_jsonmodeltestdefault")
            cur.execute("INSERT INTO utils_jsonmodeltestdefault (field) VALUES (%s)", ("53",))
            self.assertRaises(ValueError, JsonModelTestDefault.objects.first)

            cur.execute("DELETE FROM utils_jsonmodeltestdefault")
            cur.execute("INSERT INTO utils_jsonmodeltestdefault (field) VALUES (%s)", ("None",))
            self.assertRaises(ValueError, JsonModelTestDefault.objects.first)

            cur.execute("DELETE FROM utils_jsonmodeltestdefault")
            cur.execute("INSERT INTO utils_jsonmodeltestdefault (field) VALUES (%s)", ("null",))
            self.assertRaises(ValueError, JsonModelTestDefault.objects.first)

            # simulate field being something non-JSON at db-level
            cur.execute("DELETE FROM utils_jsonmodeltestdefault")
            cur.execute("INSERT INTO utils_jsonmodeltestdefault (field) VALUES (%s)", ("1234",))
            cur.execute("ALTER TABLE utils_jsonmodeltestdefault ALTER COLUMN field TYPE int USING field::int;")
            self.assertRaises(ValueError, JsonModelTestDefault.objects.first)


class TestJSONField(TembaTest):
    def test_jsonfield_decimal_encoding(self):
        contact = self.create_contact("Xavier", phone="+5939790990001")

        contact.fields = {"1eaf5c91-8d56-4ca0-8e00-9b1c0b12e722": {"number": Decimal("123.4567890")}}
        contact.save(update_fields=("fields",))

        contact.refresh_from_db()
        self.assertEqual(contact.fields, {"1eaf5c91-8d56-4ca0-8e00-9b1c0b12e722": {"number": Decimal("123.4567890")}})


class LanguagesTest(TembaTest):
    def test_get_name(self):
        with override_settings(NON_ISO6391_LANGUAGES={"acx", "frc", "kir"}):
            languages.reload()
            self.assertEqual("French", languages.get_name("fra"))
            self.assertEqual("Arabic (Omani, ISO-639-3)", languages.get_name("acx"))  # name is overridden
            self.assertEqual("Cajun French", languages.get_name("frc"))  # non ISO-639-1 lang explicitly included
            self.assertEqual("Kyrgyz", languages.get_name("kir"))

            self.assertEqual("", languages.get_name("cpi"))  # not in our allowed languages
            self.assertEqual("", languages.get_name("xyz"))

            # should strip off anything after an open paren or semicolon
            self.assertEqual("Haitian", languages.get_name("hat"))

        languages.reload()

    def test_search_by_name(self):
        # check that search returns results and in the proper order
        self.assertEqual(
            [
                {"value": "afh", "name": "Afrihili"},
                {"value": "afr", "name": "Afrikaans"},
                {"value": "afa", "name": "Afro-Asiatic languages"},
                {"value": "cpf", "name": "Creoles and pidgins, French-based"},
                {"value": "frs", "name": "Eastern Frisian"},
                {"value": "fra", "name": "French"},
                {"value": "frm", "name": "French, Middle (ca.1400-1600)"},
                {"value": "fro", "name": "French, Old (842-ca.1400)"},
                {"value": "fur", "name": "Friulian"},
                {"value": "frr", "name": "Northern Frisian"},
                {"value": "fry", "name": "Western Frisian"},
            ],
            languages.search_by_name("Fr"),
        )

        # usually only return ISO-639-1 languages but can add inclusions in settings
        with override_settings(NON_ISO6391_LANGUAGES={"afr", "afb", "acx", "frc"}):
            languages.reload()

            # order is based on name rather than code
            self.assertEqual(
                [
                    {"value": "afh", "name": "Afrihili"},
                    {"value": "afr", "name": "Afrikaans"},
                    {"value": "afa", "name": "Afro-Asiatic languages"},
                    {"value": "frc", "name": "Cajun French"},
                    {"value": "cpf", "name": "Creoles and pidgins, French-based"},
                    {"value": "frs", "name": "Eastern Frisian"},
                    {"value": "fra", "name": "French"},
                    {"value": "frm", "name": "French, Middle (ca.1400-1600)"},
                    {"value": "fro", "name": "French, Old (842-ca.1400)"},
                    {"value": "fur", "name": "Friulian"},
                    {"value": "frr", "name": "Northern Frisian"},
                    {"value": "fry", "name": "Western Frisian"},
                ],
                languages.search_by_name("Fr"),
            )

            # searching and ordering uses overridden names
            self.assertEqual(
                [
                    {"value": "ara", "name": "Arabic"},
                    {"value": "afb", "name": "Arabic (Gulf, ISO-639-3)"},
                    {"value": "acx", "name": "Arabic (Omani, ISO-639-3)"},
                    {"value": "jrb", "name": "Judeo-Arabic"},
                ],
                languages.search_by_name("Arabic"),
            )

        languages.reload()

    def alpha2_to_alpha3(self):
        self.assertEqual("eng", languages.alpha2_to_alpha3("en"))
        self.assertEqual("eng", languages.alpha2_to_alpha3("en-us"))
        self.assertEqual("spa", languages.alpha2_to_alpha3("es"))
        self.assertIsNone(languages.alpha2_to_alpha3("xx"))


class MatchersTest(TembaTest):
    def test_string(self):
        self.assertEqual("abc", matchers.String())
        self.assertEqual("", matchers.String())
        self.assertNotEqual(None, matchers.String())
        self.assertNotEqual(123, matchers.String())

        self.assertEqual("abc", matchers.String(pattern=r"\w{3}$"))
        self.assertNotEqual("ab", matchers.String(pattern=r"\w{3}$"))
        self.assertNotEqual("abcd", matchers.String(pattern=r"\w{3}$"))

    def test_isodate(self):
        self.assertEqual("2013-02-01T07:08:09.100000+04:30", matchers.ISODate())
        self.assertEqual("2018-02-21T20:34:07.198537686Z", matchers.ISODate())
        self.assertEqual("2018-02-21T20:34:07.19853768Z", matchers.ISODate())
        self.assertEqual("2018-02-21T20:34:07.198Z", matchers.ISODate())
        self.assertEqual("2018-02-21T20:34:07Z", matchers.ISODate())
        self.assertEqual("2013-02-01T07:08:09.100000Z", matchers.ISODate())
        self.assertNotEqual(None, matchers.ISODate())
        self.assertNotEqual("abc", matchers.ISODate())

    def test_uuid4string(self):
        self.assertEqual("85ECBE45-E2DF-4785-8FC8-16FA941E0A79", matchers.UUID4String())
        self.assertEqual("85ecbe45-e2df-4785-8fc8-16fa941e0a79", matchers.UUID4String())
        self.assertNotEqual(None, matchers.UUID4String())
        self.assertNotEqual("abc", matchers.UUID4String())

    def test_dict(self):
        self.assertEqual({}, matchers.Dict())
        self.assertEqual({"a": "b"}, matchers.Dict())
        self.assertNotEqual(None, matchers.Dict())
        self.assertNotEqual([], matchers.Dict())


class NonBlockingLockTest(TestCase):
    def test_nonblockinglock(self):
        with NonBlockingLock(redis=get_redis_connection(), name="test_nonblockinglock", timeout=5) as lock:
            # we are able to get the initial lock
            self.assertTrue(lock.acquired)

            with NonBlockingLock(redis=get_redis_connection(), name="test_nonblockinglock", timeout=5) as lock:
                # but we are not able to get it the second time
                self.assertFalse(lock.acquired)
                # we need to terminate the execution
                lock.exit_if_not_locked()

        def raise_exception():
            with NonBlockingLock(redis=get_redis_connection(), name="test_nonblockinglock", timeout=5) as lock:
                if not lock.acquired:
                    raise LockNotAcquiredException

                raise Exception

        # any other exceptions are handled as usual
        self.assertRaises(Exception, raise_exception)


class JSONTest(TestCase):
    def test_json(self):
        self.assertEqual(OrderedDict({"one": 1, "two": Decimal("0.2")}), json.loads('{"one": 1, "two": 0.2}'))
        self.assertEqual(
            '{"dt": "2018-08-27T20:41:28.123Z"}',
            json.dumps({"dt": datetime.datetime(2018, 8, 27, 20, 41, 28, 123000, tzinfo=pytz.UTC)}),
        )


class IDSliceQuerySetTest(TembaTest):
    def test_fields(self):
        # if we don't specify fields, we fetch *
        users = IDSliceQuerySet(User, [self.user.id, self.editor.id], offset=0, total=3)

        self.assertEqual(
            f"""SELECT t.* FROM auth_user t JOIN (VALUES (1, {self.user.id}), (2, {self.editor.id})) tmp_resultset (seq, model_id) ON t.id = tmp_resultset.model_id ORDER BY tmp_resultset.seq""",
            users.raw_query,
        )

        with self.assertNumQueries(1):
            users = list(users)
        with self.assertNumQueries(0):  # already fetched
            users[0].email

        # if we do specify fields, it's like only on a regular queryset
        users = IDSliceQuerySet(User, [self.user.id, self.editor.id], only=("id", "first_name"), offset=0, total=3)

        self.assertEqual(
            f"""SELECT t.id, t.first_name FROM auth_user t JOIN (VALUES (1, {self.user.id}), (2, {self.editor.id})) tmp_resultset (seq, model_id) ON t.id = tmp_resultset.model_id ORDER BY tmp_resultset.seq""",
            users.raw_query,
        )

        with self.assertNumQueries(1):
            users = list(users)
        with self.assertNumQueries(1):  # requires fetch
            users[0].email

    def test_slicing(self):
        empty = IDSliceQuerySet(User, [], offset=0, total=0)
        self.assertEqual(0, len(empty))

        users = IDSliceQuerySet(User, [self.user.id, self.editor.id, self.admin.id], offset=0, total=3)
        self.assertEqual(self.user.id, users[0].id)
        self.assertEqual(self.editor.id, users[0:3][1].id)
        self.assertEqual(0, users.offset)
        self.assertEqual(3, users.total)

        with self.assertRaises(IndexError):
            users[4]

        with self.assertRaises(IndexError):
            users[-1]

        with self.assertRaises(IndexError):
            users[1:2]

        with self.assertRaises(TypeError):
            users["foo"]

        users = IDSliceQuerySet(User, [self.user.id, self.editor.id, self.admin.id], offset=10, total=100)
        self.assertEqual(self.user.id, users[10].id)
        self.assertEqual(self.user.id, users[10:11][0].id)

        with self.assertRaises(IndexError):
            users[0]

        with self.assertRaises(IndexError):
            users[11:15]

    def test_filter(self):
        users = IDSliceQuerySet(User, [self.user.id, self.editor.id, self.admin.id], offset=10, total=100)

        filtered = users.filter(pk=self.user.id)
        self.assertEqual(User, filtered.model)
        self.assertEqual([self.user.id], filtered.ids)
        self.assertEqual(0, filtered.offset)
        self.assertEqual(1, filtered.total)

        filtered = users.filter(pk__in=[self.user.id, self.admin.id])
        self.assertEqual(User, filtered.model)
        self.assertEqual([self.user.id, self.admin.id], filtered.ids)
        self.assertEqual(0, filtered.offset)
        self.assertEqual(2, filtered.total)

        # pks can be strings
        filtered = users.filter(pk=str(self.user.id))
        self.assertEqual([self.user.id], filtered.ids)

        # only filtering by pk is supported
        with self.assertRaises(ValueError):
            users.filter(name="Bob")

    def test_none(self):
        users = IDSliceQuerySet(User, [self.user.id, self.editor.id], offset=0, total=2)
        empty = users.none()
        self.assertEqual([], empty.ids)
        self.assertEqual(0, empty.total)

    def test_prefetch_related(self):
        flow1 = self.create_flow()
        flow2 = self.create_flow()
        with self.assertNumQueries(2):
            flows = list(IDSliceQuerySet(Flow, [flow1.id, flow2.id], offset=0, total=2).prefetch_related("org"))
            self.assertEqual(self.org, flows[0].org)
            self.assertEqual(self.org, flows[1].org)


class RedactTest(TestCase):
    def test_variations(self):
        # phone number variations
        self.assertEqual(
            redact._variations("+593979099111"),
            [
                "%2B593979099111",
                "0593979099111",
                "+593979099111",
                "593979099111",
                "93979099111",
                "3979099111",
                "979099111",
                "79099111",
                "9099111",
            ],
        )

        # reserved XML/HTML characters escaped and unescaped
        self.assertEqual(
            redact._variations("<?&>"),
            [
                "0&lt;?&amp;&gt;",
                "+&lt;?&amp;&gt;",
                "%2B%3C%3F%26%3E",
                "&lt;?&amp;&gt;",
                "0%3C%3F%26%3E",
                "%3C%3F%26%3E",
                "0<?&>",
                "+<?&>",
                "<?&>",
            ],
        )

        # reserved JSON characters escaped and unescaped
        self.assertEqual(
            redact._variations("\n\r\t😄"),
            [
                "%2B%0A%0D%09%F0%9F%98%84",
                "0%0A%0D%09%F0%9F%98%84",
                "%0A%0D%09%F0%9F%98%84",
                "0\\n\\r\\t\\ud83d\\ude04",
                "+\\n\\r\\t\\ud83d\\ude04",
                "\\n\\r\\t\\ud83d\\ude04",
                "0\n\r\t😄",
                "+\n\r\t😄",
                "\n\r\t😄",
            ],
        )

    def test_text(self):
        # no match returns original and false
        self.assertEqual(redact.text("this is <+private>", "<public>", "********"), "this is <+private>")
        self.assertEqual(redact.text("this is 0123456789", "9876543210", "********"), "this is 0123456789")

        # text contains un-encoded raw value to be redacted
        self.assertEqual(redact.text("this is <+private>", "<+private>", "********"), "this is ********")

        # text contains URL encoded version of the value to be redacted
        self.assertEqual(redact.text("this is %2Bprivate", "+private", "********"), "this is ********")

        # text contains JSON encoded version of the value to be redacted
        self.assertEqual(redact.text('this is "+private"', "+private", "********"), 'this is "********"')

        # text contains XML encoded version of the value to be redacted
        self.assertEqual(redact.text("this is &lt;+private&gt;", "<+private>", "********"), "this is ********")

        # test matching the value partially
        self.assertEqual(redact.text("this is 123456789", "+123456789", "********"), "this is ********")

        self.assertEqual(redact.text("this is +123456789", "123456789", "********"), "this is ********")
        self.assertEqual(redact.text("this is 123456789", "0123456789", "********"), "this is ********")

        # '3456789' matches the input string
        self.assertEqual(redact.text("this is 03456789", "+123456789", "********"), "this is 0********")

        # only rightmost 7 chars of the test matches
        self.assertEqual(redact.text("this is 0123456789", "xxx3456789", "********"), "this is 012********")

        # all matches replaced
        self.assertEqual(
            redact.text('{"number_full": "+593979099111", "number_short": "0979099111"}', "+593979099111", "********"),
            '{"number_full": "********", "number_short": "0********"}',
        )

        # custom mask
        self.assertEqual(redact.text("this is private", "private", "🌼🌼🌼🌼"), "this is 🌼🌼🌼🌼")

    def test_http_trace(self):
        # not an HTTP trace
        self.assertEqual(redact.http_trace("hello", "12345", "********", ("name",)), "********")

        # a JSON body
        self.assertEqual(
            redact.http_trace(
                'POST /c/t/23524/receive HTTP/1.1\r\nHost: yy12345\r\n\r\n{"name": "Bob Smith", "number": "xx12345"}',
                "12345",
                "********",
                ("name",),
            ),
            'POST /c/t/23524/receive HTTP/1.1\r\nHost: yy********\r\n\r\n{"name": "********", "number": "xx********"}',
        )

        # a URL-encoded body
        self.assertEqual(
            redact.http_trace(
                "POST /c/t/23524/receive HTTP/1.1\r\nHost: yy12345\r\n\r\nnumber=xx12345&name=Bob+Smith",
                "12345",
                "********",
                ("name",),
            ),
            "POST /c/t/23524/receive HTTP/1.1\r\nHost: yy********\r\n\r\nnumber=xx********&name=********",
        )

        # a body with neither encoding redacted as text if body keys not provided
        self.assertEqual(
            redact.http_trace(
                "POST /c/t/23524/receive HTTP/1.1\r\nHost: yy12345\r\n\r\n//xx12345//", "12345", "********"
            ),
            "POST /c/t/23524/receive HTTP/1.1\r\nHost: yy********\r\n\r\n//xx********//",
        )

        # a body with neither encoding returned as is if body keys provided but we couldn't parse the body
        self.assertEqual(
            redact.http_trace(
                "POST /c/t/23524/receive HTTP/1.1\r\nHost: yy12345\r\n\r\n//xx12345//", "12345", "********", ("name",)
            ),
            "POST /c/t/23524/receive HTTP/1.1\r\nHost: yy********\r\n\r\n********",
        )


class TestValidators(TestCase):
    def test_validate_external_url(self):
        cases = (
            dict(url="ftp://google.com", error="Must use HTTP or HTTPS."),
            dict(url="http://localhost/foo", error="Cannot be a local or private host."),
            dict(url="http://localhost:80/foo", error="Cannot be a local or private host."),
            dict(url="http://127.0.00.1/foo", error="Cannot be a local or private host."),  # loop back
            dict(url="http://192.168.0.0/foo", error="Cannot be a local or private host."),  # private
            dict(url="http://255.255.255.255", error="Cannot be a local or private host."),  # multicast
            dict(url="http://169.254.169.254/latest", error="Cannot be a local or private host."),  # link local
            dict(url="http://::1:80/foo", error="Unable to resolve host."),  # no ipv6 addresses for now
            dict(url="http://google.com/foo", error=None),
            dict(url="http://google.com:8000/foo", error=None),
            dict(url="HTTP://google.com:8000/foo", error=None),
            dict(url="HTTP://8.8.8.8/foo", error=None),
        )

        for tc in cases:
            if tc["error"]:
                with self.assertRaises(ValidationError) as cm:
                    validate_external_url(tc["url"])

                self.assertEqual(tc["error"], cm.exception.message)
            else:
                try:
                    validate_external_url(tc["url"])
                except Exception:
                    self.fail(f"unexpected validation error for URL '{tc['url']}'")


class TestUUIDs(TembaTest):
    def test_seeded_generator(self):
        g = uuid.seeded_generator(123)
        self.assertEqual(uuid.UUID("66b3670d-b37d-4644-aedd-51167c53dac4", version=4), g())
        self.assertEqual(uuid.UUID("07ff4068-f3de-4c44-8a3e-921b952aa8d6", version=4), g())

        # same seed, same UUIDs
        g = uuid.seeded_generator(123)
        self.assertEqual(uuid.UUID("66b3670d-b37d-4644-aedd-51167c53dac4", version=4), g())
        self.assertEqual(uuid.UUID("07ff4068-f3de-4c44-8a3e-921b952aa8d6", version=4), g())

        # different seed, different UUIDs
        g = uuid.seeded_generator(456)
        self.assertEqual(uuid.UUID("8c338abf-94e2-4c73-9944-72f7a6ff5877", version=4), g())
        self.assertEqual(uuid.UUID("c8e0696f-b3f6-4e63-a03a-57cb95bdb6e3", version=4), g())<|MERGE_RESOLUTION|>--- conflicted
+++ resolved
@@ -11,66 +11,33 @@
 from openpyxl import load_workbook
 
 from django.conf import settings
-<<<<<<< HEAD
-from django.contrib.auth.models import AnonymousUser, User
+from django.contrib.auth.models import User
 from django.core import checks, mail
-from django.core.management import call_command, CommandError
-from django.db import connection, models
-from django.forms import ValidationError
-from django.test import TestCase, override_settings, TransactionTestCase
-=======
-from django.contrib.auth.models import User
-from django.core import checks
 from django.db import connection, models
 from django.forms import ValidationError
 from django.test import TestCase, override_settings
->>>>>>> 9145c8b3
 from django.urls import reverse
 from django.utils import timezone, translation
 
 from celery.app.task import Task
 
-<<<<<<< HEAD
-import temba.utils.analytics
-from temba.contacts.models import Contact, ExportContactsTask, ContactGroup, ContactGroupCount, ContactField
-=======
 from temba.campaigns.models import Campaign
 from temba.contacts.models import Contact, ExportContactsTask
->>>>>>> 9145c8b3
 from temba.flows.models import Flow, FlowRun
 from temba.tests import TembaTest, matchers
 from temba.triggers.models import Trigger
 from temba.utils import json, uuid
-<<<<<<< HEAD
+from temba.utils.templatetags.temba import format_datetime, icon
 from temba.utils.json import JsonResponse
-from temba.utils.templatetags.temba import format_datetime
-
-from . import (
-    chunk_list,
-    countries,
-    dict_to_struct,
-    format_number,
-    languages,
-    percentage,
-    redact,
-    sizeof_fmt,
-    str_to_bool,
-)
-=======
-from temba.utils.templatetags.temba import format_datetime, icon
 
 from . import chunk_list, countries, format_number, languages, percentage, redact, sizeof_fmt, str_to_bool
->>>>>>> 9145c8b3
 from .cache import get_cacheable_attr, get_cacheable_result, incrby_existing
 from .celery import nonoverlapping_task
 from .dates import datetime_to_str, datetime_to_timestamp, timestamp_to_datetime
 from .email import is_valid_address, send_simple_email, send_email_with_attachments
 from .export import TableExporter
 from .fields import validate_external_url
-<<<<<<< HEAD
 from .gsm7 import calculate_num_segments, is_gsm7, replace_non_gsm7_accents, replace_accented_chars
-=======
->>>>>>> 9145c8b3
 from .http import http_headers
 from .locks import LockNotAcquiredException, NonBlockingLock
 from .models import IDSliceQuerySet, JSONAsTextField, patch_queryset_count
@@ -782,7 +749,6 @@
         self.assertEqual(task_calls, ["1-11-12", "2-21-22", "3-31-32"])
 
 
-<<<<<<< HEAD
 class GSM7Test(TembaTest):
     def test_is_gsm7(self):
         self.assertTrue(is_gsm7("Hello World! {} <>"))
@@ -849,8 +815,6 @@
         self.assertEqual(result["replaced"], dict())
 
 
-=======
->>>>>>> 9145c8b3
 class ModelsTest(TembaTest):
     def test_require_update_fields(self):
         contact = self.create_contact("Bob", urns=["twitter:bobby"])
@@ -1035,65 +999,6 @@
         assert_text("Créez visuellement des applications mobiles")
 
 
-<<<<<<< HEAD
-class MakeTestDBTest(SmartminTestMixin, TransactionTestCase):
-    def test_command(self):
-        self.create_anonymous_user()
-
-        with ESMockWithScroll():
-            call_command("test_db", num_orgs=3, num_contacts=30, seed=1234)
-
-        org1, org2, org3 = tuple(Org.objects.order_by("id"))
-
-        def assertOrgCounts(qs, counts):
-            self.assertEqual([qs.filter(org=o).count() for o in (org1, org2, org3)], counts)
-
-        self.assertEqual(
-            User.objects.exclude(username__in=["AnonymousUser", "root", "rapidpro_flow", "temba_flow"]).count(), 12
-        )
-        assertOrgCounts(ContactField.user_fields.all(), [6, 6, 6])
-        assertOrgCounts(ContactGroup.user_groups.all(), [10, 10, 10])
-        assertOrgCounts(Contact.objects.all(), [10, 11, 9])
-
-        org_1_active_contacts = ContactGroup.system_groups.get(org=org1, name="Active")
-
-        self.assertEqual(org_1_active_contacts.contacts.count(), 9)
-        self.assertEqual(
-            list(ContactGroupCount.objects.filter(group=org_1_active_contacts).values_list("count")), [(9,)]
-        )
-
-        # # same seed should generate objects with same UUIDs
-        # self.assertEqual("f2a3f8c5-e831-4df3-b046-8d8cdb90f178", ContactGroup.user_groups.order_by("id").first().uuid)
-
-        # check if contact fields are serialized
-        self.assertIsNotNone(Contact.objects.first().fields)
-
-        # check generate can't be run again on a now non-empty database
-        with self.assertRaises(CommandError):
-            call_command("test_db", num_orgs=3, num_contacts=30, seed=1234)
-
-
-class PreDeployTest(TembaTest):
-    def test_command(self):
-        buffer = io.StringIO()
-        call_command("pre_deploy", stdout=buffer)
-
-        self.assertEqual("", buffer.getvalue())
-
-        ExportContactsTask.create(self.org, self.admin)
-        ExportContactsTask.create(self.org, self.admin)
-
-        buffer = io.StringIO()
-        call_command("pre_deploy", stdout=buffer)
-
-        self.assertEqual(
-            "WARNING: there are 2 unfinished tasks of type contact-export. Last one started 0\xa0minutes ago.\n",
-            buffer.getvalue(),
-        )
-
-
-=======
->>>>>>> 9145c8b3
 class JsonModelTestDefaultNull(models.Model):
     field = JSONAsTextField(default=dict, null=True)
 
