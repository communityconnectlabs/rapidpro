--- conflicted
+++ resolved
@@ -9,10 +9,6 @@
 import time
 
 from celery.app.task import Task
-<<<<<<< HEAD
-from datetime import date, datetime, time, timedelta
-=======
->>>>>>> 69caa326
 from decimal import Decimal
 from django.conf import settings
 from django.contrib.auth.models import User, Group
@@ -30,7 +26,7 @@
 from temba.orgs.models import Org
 from temba.tests import TembaTest
 from temba_expressions.evaluator import EvaluationContext, DateStyle
-from . import format_decimal, slugify_with, str_to_datetime, str_to_time, truncate, random_string
+from . import format_decimal, slugify_with, str_to_datetime, str_to_time, date_to_utc_range, truncate, random_string
 from . import PageableQuery, json_to_dict, dict_to_struct, datetime_to_ms, ms_to_datetime, dict_to_json, str_to_bool
 from . import percentage, datetime_to_json_date, json_date_to_datetime, non_atomic_gets, clean_string
 from . import datetime_to_str, chunk_list, get_country_code_by_name, datetime_to_epoch, voicexml
@@ -44,16 +40,8 @@
 from .nexmo import NCCOException, NCCOResponse
 from .profiler import time_monitor
 from .queues import start_task, complete_task, push_task, HIGH_PRIORITY, LOW_PRIORITY, nonoverlapping_task
-<<<<<<< HEAD
-from .currencies import currency_for_country
-from . import format_decimal, slugify_with, str_to_datetime, str_to_time, truncate, random_string
-from . import PageableQuery, json_to_dict, dict_to_struct, datetime_to_ms, ms_to_datetime, dict_to_json, str_to_bool
-from . import percentage, datetime_to_json_date, json_date_to_datetime, non_atomic_gets, clean_string
-from . import datetime_to_str, chunk_list, get_country_code_by_name, datetime_to_epoch, date_to_utc_range
-=======
 from .timezones import TimeZoneFormField, timezone_to_country_code
 from .voicexml import VoiceXMLException
->>>>>>> 69caa326
 
 
 class InitTest(TembaTest):
@@ -147,7 +135,7 @@
             self.assertEqual(datetime.time(15, 4), str_to_time('3:04 PM'))  # as PM
 
     def test_date_to_utc_range(self):
-        self.assertEqual(date_to_utc_range(date(2017, 2, 20), self.org), (
+        self.assertEqual(date_to_utc_range(datetime.date(2017, 2, 20), self.org), (
             datetime(2017, 2, 19, 22, 0, 0, 0, tzinfo=pytz.UTC),
             datetime(2017, 2, 20, 22, 0, 0, 0, tzinfo=pytz.UTC)
         ))
