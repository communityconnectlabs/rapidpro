--- conflicted
+++ resolved
@@ -12,32 +12,25 @@
 import pytz
 from django_redis import get_redis_connection
 from openpyxl import load_workbook
-<<<<<<< HEAD
-=======
 from smartmin.tests import SmartminTest, SmartminTestMixin
->>>>>>> 1c0bd9d5
 
 from django.conf import settings
 from django.contrib.auth.models import AnonymousUser, User
 from django.core import checks
-from django.core.management import call_command
+from django.core.management import call_command, CommandError
 from django.db import connection, models
 from django.forms import ValidationError
-from django.test import TestCase, override_settings
+from django.test import TestCase, override_settings, TransactionTestCase
 from django.urls import reverse
 from django.utils import timezone, translation
 
 from celery.app.task import Task
 
 import temba.utils.analytics
-from temba.contacts.models import Contact, ExportContactsTask
+from temba.contacts.models import Contact, ExportContactsTask, ContactGroup, ContactGroupCount, ContactField
 from temba.flows.models import FlowRun
-<<<<<<< HEAD
-from temba.tests import TembaTest, matchers
-=======
 from temba.orgs.models import Org
 from temba.tests import ESMockWithScroll, TembaTest, matchers
->>>>>>> 1c0bd9d5
 from temba.utils import json, uuid
 from temba.utils.json import TembaJsonAdapter
 
@@ -958,45 +951,6 @@
         with self.settings(BRANDING=branding):
             self.assertRedirect(self.client.get(reverse("public.public_index")), "/redirect")
 
-<<<<<<< HEAD
-
-# -- has issues with mailroom
-# class MakeTestDBTest(SmartminTestMixin, TransactionTestCase):
-#     def test_command(self):
-#         self.create_anonymous_user()
-#
-#         with ESMockWithScroll():
-#             call_command("test_db", num_orgs=3, num_contacts=30, seed=1234)
-#
-#         org1, org2, org3 = tuple(Org.objects.order_by("id"))
-#
-#         def assertOrgCounts(qs, counts):
-#             self.assertEqual([qs.filter(org=o).count() for o in (org1, org2, org3)], counts)
-#
-#         self.assertEqual(
-#             User.objects.exclude(username__in=["AnonymousUser", "root", "rapidpro_flow", "temba_flow"]).count(), 12
-#         )
-#         assertOrgCounts(ContactField.user_fields.all(), [6, 6, 6])
-#         assertOrgCounts(ContactGroup.user_groups.all(), [10, 10, 10])
-#         assertOrgCounts(Contact.objects.all(), [13, 13, 4])
-#
-#         org_1_active_contacts = ContactGroup.system_groups.get(org=org1, name="Active")
-#
-#         self.assertEqual(org_1_active_contacts.contacts.count(), 12)
-#         self.assertEqual(
-#             list(ContactGroupCount.objects.filter(group=org_1_active_contacts).values_list("count")), [(12,)]
-#         )
-#
-#         # same seed should generate objects with same UUIDs
-#         self.assertEqual(ContactGroup.user_groups.order_by("id").first().uuid, "86f15ec5-3a37-431c-a891-f9f4ff519987")
-#
-#         # check if contact fields are serialized
-#         self.assertIsNotNone(Contact.objects.first().fields)
-#
-#         # check generate can't be run again on a now non-empty database
-#         with self.assertRaises(CommandError):
-#             call_command("test_db", num_orgs=3, num_contacts=30, seed=1234)
-=======
     def test_language(self):
         def assert_text(text: str):
             self.assertContains(self.client.get(reverse("public.public_index")), text)
@@ -1053,7 +1007,6 @@
         # check generate can't be run again on a now non-empty database
         with self.assertRaises(CommandError):
             call_command("test_db", num_orgs=3, num_contacts=30, seed=1234)
->>>>>>> 1c0bd9d5
 
 
 class PreDeployTest(TembaTest):
