--- conflicted
+++ resolved
@@ -31,312 +31,6 @@
 # database dump containing admin boundary records
 LOCATIONS_DUMP = "test-data/nigeria.bin"
 
-<<<<<<< HEAD
-ORG1 = dict(
-    uuid="bf0514a5-9407-44c9-b0f9-3f36f9c18414",
-    name="UNICEF",
-    has_locations=True,
-    languages=("eng", "fra"),
-    sequence_start=10000,
-    users=(
-        dict(email="admin1@nyaruka.com", role="administrators", first_name="Andy", last_name="Admin"),
-        dict(email="editor1@nyaruka.com", role="editors", first_name="Ed", last_name="McEditor"),
-        dict(email="viewer1@nyaruka.com", role="viewers", first_name="Veronica", last_name="Views"),
-        dict(email="agent1@nyaruka.com", role="agents", first_name="Ann", last_name="D'Agent"),
-        dict(email="surveyor1@nyaruka.com", role="surveyors", first_name="Steve", last_name="Surveys"),
-    ),
-    classifiers=(
-        dict(
-            uuid="097e026c-ae79-4740-af67-656dbedf0263",
-            classifier_type="luis",
-            name="LUIS",
-            config=dict(app_id="12345", version="0.1", endpoint_url="https://foo.com", primary_key="sesame"),
-            intents=(
-                dict(name="book_flight", external_id="10406609-9749-47d4-bd2b-f3b778d5a491"),
-                dict(name="book_car", external_id="65eae80b-c0fb-4054-9d64-10de08e59a62"),
-            ),
-        ),
-        dict(
-            uuid="ff2a817c-040a-4eb2-8404-7d92e8b79dd0",
-            classifier_type="wit",
-            name="Wit.ai",
-            config=dict(app_id="67890", access_token="sesame"),
-            intents=(dict(name="register", external_id="register"),),
-        ),
-        dict(
-            uuid="859b436d-3005-4e43-9ad5-3de5f26ede4c",
-            classifier_type="bothub",
-            name="BotHub",
-            config=dict(access_token="access_token"),
-            intents=(dict(name="intent", external_id="intent"),),
-        ),
-    ),
-    channels=(
-        dict(
-            uuid="74729f45-7f29-4868-9dc4-90e491e3c7d8",
-            name="Twilio",
-            channel_type="T",
-            address="+13605551212",
-            scheme="tel",
-            role=Channel.ROLE_SEND + Channel.ROLE_RECEIVE + Channel.ROLE_CALL + Channel.ROLE_ANSWER,
-        ),
-        dict(
-            uuid="19012bfd-3ce3-4cae-9bb9-76cf92c73d49",
-            name="Vonage",
-            channel_type="NX",
-            address="5789",
-            scheme="tel",
-            role=Channel.ROLE_SEND + Channel.ROLE_RECEIVE,
-        ),
-        dict(
-            uuid="0f661e8b-ea9d-4bd3-9953-d368340acf91",
-            name="Twitter",
-            channel_type="TWT",
-            address="ureport",
-            scheme="twitter",
-            role=Channel.ROLE_SEND + Channel.ROLE_RECEIVE,
-        ),
-    ),
-    globals=(
-        dict(uuid="c1a65849-243c-438e-987e-3fa5f884e3e1", key="org_name", name="Org Name", value="Nyaruka"),
-        dict(uuid="57a18892-9fc9-45f7-aa14-c7e5b3583b54", key="access_token", name="Access Token", value="A213CD78"),
-    ),
-    groups=(
-        dict(uuid="c153e265-f7c9-4539-9dbc-9b358714b638", name="Doctors", size=120),
-        dict(uuid="5e9d8fab-5e7e-4f51-b533-261af5dea70d", name="Testers", size=10),
-    ),
-    fields=(
-        dict(
-            uuid="3a5891e4-756e-4dc9-8e12-b7a766168824",
-            key="gender",
-            label="Gender",
-            value_type=ContactField.TYPE_TEXT,
-        ),
-        dict(uuid="903f51da-2717-47c7-a0d3-f2f32877013d", key="age", label="Age", value_type=ContactField.TYPE_NUMBER),
-        dict(
-            uuid="d83aae24-4bbf-49d0-ab85-6bfd201eac6d",
-            key="joined",
-            label="Joined",
-            value_type=ContactField.TYPE_DATETIME,
-        ),
-        dict(uuid="de6878c1-b174-4947-9a65-8910ebe7d10f", key="ward", label="Ward", value_type=ContactField.TYPE_WARD),
-        dict(
-            uuid="3ca3e36b-3d5a-42a4-b292-482282ce9a90",
-            key="district",
-            label="District",
-            value_type=ContactField.TYPE_DISTRICT,
-        ),
-        dict(
-            uuid="1dddea55-9a3b-449f-9d43-57772614ff50",
-            key="state",
-            label="State",
-            value_type=ContactField.TYPE_STATE,
-        ),
-    ),
-    contacts=(
-        dict(
-            uuid="6393abc0-283d-4c9b-a1b3-641a035c34bf",
-            name="Cathy",
-            urns=["tel:+16055741111"],
-            groups=["Doctors"],
-            fields=dict(gender="F", state="Nigeria > Yobe", ward="Nigeria > Yobe > Gulani > Dokshi"),
-            created_on="2021-06-01T12:29:30Z",
-        ),
-        dict(
-            uuid="b699a406-7e44-49be-9f01-1a82893e8a10",
-            name="Bob",
-            urns=["tel:+16055742222"],
-            fields=dict(joined="2019-01-24T04:32:22Z"),
-            created_on="2020-12-31T16:45:30Z",
-        ),
-        dict(
-            uuid="8d024bcd-f473-4719-a00a-bd0bb1190135",
-            name="George",
-            urns=["tel:+16055743333"],
-            fields=dict(age="30"),
-            created_on="2018-03-31T09:45:30Z",
-        ),
-        dict(
-            uuid="9709c157-4606-4d41-9df3-9e9c9b4ae2d4",
-            name="Alexandia",
-            urns=["tel:+1605574444"],
-            created_on="2020-12-31T16:45:30Z",
-        ),
-    ),
-    labels=(
-        dict(uuid="ebc4dedc-91c4-4ed4-9dd6-daa05ea82698", name="Reporting"),
-        dict(uuid="a6338cdc-7938-4437-8b05-2d5d785e3a08", name="Testing"),
-        dict(uuid="fe33e8e3-f32d-4167-8632-64c2ba1c574d", name="Youth"),
-    ),
-    flows=(
-        dict(uuid="9de3663f-c5c5-4c92-9f45-ecbc09abcc85", name="Favorites", file="favorites_timeout.json"),
-        dict(uuid="5890fe3a-f204-4661-b74d-025be4ee019c", name="Pick a Number", file="pick_a_number.json"),
-        dict(uuid="70b04fa1-e2ee-4afd-b658-9a3f87f9b6f7", name="SMS Form", file="sms_form.json"),
-        dict(uuid="2f81d0ea-4d75-4843-9371-3f7465311cce", name="IVR Flow", file="ivr_flow.json"),
-        dict(uuid="a7c11d68-f008-496f-b56d-2d5cf4cf16a5", name="Send All", file="send_all.json"),
-        dict(uuid="ed8cf8d4-a42c-4ce1-a7e3-44a2918e3cec", name="Contact Surveyor", file="contact_surveyor.json"),
-        dict(uuid="376d3de6-7f0e-408c-80d6-b1919738bc80", name="Incoming Extra", file="incoming_extra.json"),
-        dict(
-            uuid="81c0f323-7e06-4e0c-a960-19c20f17117c",
-            name="Parent Child Expiration",
-            file="parent_child_expiration.json",
-        ),
-    ),
-    campaigns=(
-        dict(
-            uuid="72aa12c5-cc11-4bc7-9406-044047845c70",
-            name="Doctor Reminders",
-            group="Doctors",
-            events=(
-                dict(flow="Favorites", offset_field="joined", offset="5", offset_unit="D", delivery_hour=12),
-                dict(
-                    uuid="3a92a964-3a8d-420b-9206-2cd9d884ac30",
-                    base_language="eng",
-                    message=dict(
-                        eng="Hi @contact.name, it is time to consult with your patients.",
-                        fra="Bonjour @contact.name, il est temps de consulter vos patients.",
-                    ),
-                    offset_field="joined",
-                    offset="10",
-                    offset_unit="M",
-                ),
-            ),
-        ),
-    ),
-    templates=(
-        dict(
-            uuid="9c22b594-fcab-4b29-9bcb-ce4404894a80",
-            name="revive_issue",
-            translations=(
-                dict(
-                    channel_uuid="0f661e8b-ea9d-4bd3-9953-d368340acf91",
-                    country="US",
-                    language="eng",
-                    content="Hi {{1}}, are you still experiencing problems with {{2}}?",
-                    variable_count=2,
-                    namespace="2d40b45c_25cd_4965_9019_f05d0124c5fa",
-                    status="A",
-                    external_id="eng1",
-                ),
-                dict(
-                    channel_uuid="0f661e8b-ea9d-4bd3-9953-d368340acf91",
-                    country=None,
-                    language="fra",
-                    content="Bonjour {{1}}, a tu des problems avec {{2}}?",
-                    variable_count=2,
-                    namespace="ea9cd1b3_b018_4ffe_bb0e_7cb898e527ae",
-                    status="P",
-                    external_id="fra1",
-                ),
-            ),
-        ),
-        dict(
-            uuid="3b8dd151-1a91-411f-90cb-dd9065bb7a71",
-            name="goodbye",
-            translations=(
-                dict(
-                    channel_uuid="0f661e8b-ea9d-4bd3-9953-d368340acf91",
-                    country=None,
-                    language="fra",
-                    content="Salut!",
-                    variable_count=0,
-                    namespace="",
-                    status="A",
-                    external_id="fra2",
-                ),
-            ),
-        ),
-    ),
-    ticketers=(
-        dict(
-            uuid="f9c9447f-a291-4f3c-8c79-c089bbd4e713",
-            name="Mailgun (IT Support)",
-            ticketer_type="mailgun",
-            config=dict(
-                domain="tickets.rapidpro.io",
-                api_key="sesame",
-                to_address="bob@acme.com",
-                brand_name="RapidPro",
-                url_base="https://app.rapidpro.io",
-            ),
-        ),
-        dict(
-            uuid="4ee6d4f3-f92b-439b-9718-8da90c05490b",
-            name="Zendesk (Nyaruka)",
-            ticketer_type="zendesk",
-            config=dict(
-                subdomain="nyaruka", oauth_token="754845822", secret="sesame", push_id="1234-abcd", push_token="523562"
-            ),
-        ),
-        dict(
-            uuid="6c50665f-b4ff-4e37-9625-bc464fe6a999",
-            name="Rocket.Chat",
-            ticketer_type="rocketchat",
-            config=dict(
-                base_url="https://temba.rocket.chat/apps/public/1234",
-                secret="123456789",
-                admin_auth_token="1234",
-                admin_user_id="ADMIN346",
-            ),
-        ),
-        dict(
-            uuid="07d1b73e-2e36-4c0a-9cb8-6baf714c09e4",
-            name="TwilioFlex",
-            ticketer_type="twilioflex",
-            config=dict(
-                auth_token="token",
-                account_sid="AC81d44315e19273181bdaefac12cd3c12",
-                flex_flow_sid="FObbde8f8e54f04afaef924046f728a44d",
-                workspace_sid="WS645912e5aefc6727d71fe638c0173119",
-                chat_service_sid="IS83760ec293f6814bc6f5de5612f21fc2",
-            ),
-        ),
-    ),
-)
-
-ORG2 = dict(
-    uuid="3ae7cdeb-fd96-46e5-abc4-a4622f349921",
-    name="Nyaruka",
-    has_locations=True,
-    languages=("eng", "fra"),
-    sequence_start=20000,
-    users=(dict(email="admin2@nyaruka.com", role="administrators", first_name="", last_name=""),),
-    channels=(
-        dict(
-            uuid="a89bc872-3763-4b95-91d9-31d4e56c6651",
-            name="Twilio",
-            channel_type="T",
-            address="1234",
-            scheme="tel",
-            role=Channel.ROLE_SEND + Channel.ROLE_RECEIVE,
-        ),
-    ),
-    classifiers=(),
-    globals=(),
-    groups=(dict(uuid="492e438c-02e5-43a4-953a-57410b7fe3dd", name="Doctors", size=120),),
-    fields=(),
-    contacts=(
-        dict(
-            uuid="26d20b72-f7d8-44dc-87f2-aae046dbff95",
-            name="Fred",
-            urns=["tel:+250700000005"],
-            created_on="2020-12-31T16:45:30Z",
-        ),
-    ),
-    labels=(),
-    flows=(
-        dict(uuid="f161bd16-3c60-40bd-8c92-228ce815b9cd", name="Favorites", file="favorites_timeout.json"),
-        dict(uuid="5277916d-6011-41ac-a4a4-f6ac6a4f1dd9", name="Send All", file="send_all.json"),
-    ),
-    campaigns=(),
-    templates=(),
-    ticketers=(),
-)
-
-ORGS = [ORG1, ORG2]
-
-=======
->>>>>>> 4c0b0a92
 # database id sequences to be reset to make ids predictable
 RESET_SEQUENCES = (
     "contacts_contact_id_seq",
