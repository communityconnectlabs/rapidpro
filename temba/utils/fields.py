import ipaddress
import json
import socket
from urllib import parse

from django import forms
from django.core.validators import URLValidator
from django.forms import ValidationError
from django.utils.translation import ugettext_lazy as _


class JSONField(forms.Field):
    def to_python(self, value):
        return value


class InputWidget(forms.TextInput):
    template_name = "utils/forms/input.haml"
    is_annotated = True

    def get_context(self, name, value, attrs):
        context = super().get_context(name, value, attrs)
        context["widget"]["type"] = self.input_type

        if attrs.get("hide_label", False) and context.get("label", None):  # pragma: needs cover
            del context["label"]
        return context


def validate_external_url(value):
    parsed = parse.urlparse(value)

    # if it isn't http or https, fail
    if parsed.scheme not in ("http", "https"):
        raise ValidationError(_("Must use HTTP or HTTPS."), params={"value": value})

    # resolve the host
    try:
        host = parsed.netloc
        if parsed.port:
            host = parsed.netloc[: -(len(str(parsed.port)) + 1)]
        ip = socket.gethostbyname(host)
    except Exception:
        raise ValidationError(_("Unable to resolve host."), params={"value": value})

    ip = ipaddress.ip_address(ip)

    if ip.is_loopback or ip.is_multicast or ip.is_private or ip.is_link_local:
        raise ValidationError(_("Cannot be a local or private host."), params={"value": value})


class ExternalURLField(forms.URLField):
    """
    Just like a normal URLField but also validates that the URL is external (not localhost)
    """

    default_validators = [URLValidator(), validate_external_url]


class CheckboxWidget(forms.CheckboxInput):
    template_name = "utils/forms/checkbox.haml"
    is_annotated = True


class SelectWidget(forms.Select):
    template_name = "utils/forms/select.haml"
    is_annotated = True

<<<<<<< HEAD
    def value_from_datadict(self, data, files, name):
        getter = data.get
        if self.attrs.get("multi", False):
            try:
                getter = data.getlist
            except AttributeError:
                pass
        return getter(name)
=======
    def create_option(self, name, value, label, selected, index, subindex=None, attrs=None):
        option = super().create_option(name, value, label, selected, index, subindex, attrs)
        if hasattr(self.choices, "icons"):
            option["icon"] = self.choices.icons.get(value)
        return option
>>>>>>> 1c0bd9d5

    def format_value(self, value):
        def format_single(v):
            if isinstance(v, (dict)):
                return v
            return str(v)

        if isinstance(value, (tuple, list)):
            return [format_single(v) for v in value]

        return [format_single(value)]

    def render(self, name, value, attrs=None, renderer=None):
        return super().render(name, value, attrs)


class SelectMultipleWidget(SelectWidget):
    template_name = "utils/forms/select.haml"
    is_annotated = True
    allow_multiple_selected = True

    def __init__(self, attrs=None):
        default_attrs = {"multi": True}
        if attrs:
            default_attrs.update(attrs)
        super().__init__(default_attrs)


class ContactSearchWidget(forms.Widget):
    template_name = "utils/forms/contact_search.haml"
    is_annotated = True


class CompletionTextarea(forms.Widget):
    template_name = "utils/forms/completion_textarea.haml"
    is_annotated = True

    def __init__(self, attrs=None):
        default_attrs = {"width": "100%", "height": "100%"}
        if attrs:
            default_attrs.update(attrs)
        super().__init__(default_attrs)


class OmniboxChoice(forms.Widget):
    template_name = "utils/forms/omnibox_choice.haml"
    is_annotated = True

    def __init__(self, attrs=None):
        default_attrs = {"width": "100%", "height": "100%"}
        if attrs:
            default_attrs.update(attrs)
        super().__init__(default_attrs)

    def render(self, name, value, attrs=None, renderer=None):
        if value:
            value = json.dumps(value)
        return super().render(name, value, attrs)

    def value_from_datadict(self, data, files, name):
        selected = []
        for item in data.getlist(name):
            selected.append(json.loads(item))
        return selected


class TembaChoiceIterator(forms.models.ModelChoiceIterator):
    def __init__(self, field):
        super().__init__(field)
        self.icons = dict()

    def choice(self, obj):
        value = self.field.prepare_value(obj)
        option = (value, self.field.label_from_instance(obj))

        if hasattr(obj, "get_icon"):
            self.icons[value] = obj.get_icon()

        return option


class TembaChoiceField(forms.ModelChoiceField):
    iterator = TembaChoiceIterator
    widget = SelectWidget()


class TembaMultipleChoiceField(forms.ModelMultipleChoiceField):
    iterator = TembaChoiceIterator
    widget = SelectMultipleWidget()


class ArbitraryChoiceField(forms.ChoiceField):  # pragma: needs cover
    def valid_value(self, value):
        return True


class ArbitraryJsonChoiceField(forms.ChoiceField):  # pragma: needs cover
    """
    ArbitraryChoiceField serializes names and values as json to support
    loading ajax option lists that aren't known ahead of time
    """

    def widget_attrs(self, widget):
        return {"jsonValue": True}

    def clean(self, value):
        super().validate(value)

        if isinstance(value, str):
            return json.loads(value)

        if isinstance(value, (tuple, list)):
            return [json.loads(_) for _ in value]

        return value

    def prepare_value(self, value):
        if value is None:
            return value

        if isinstance(value, str):
            return json.loads(value)

        if isinstance(value, (tuple, list)):
            if len(value) > 0:
                if isinstance(value[0], dict):
                    return value
                else:
                    return [json.loads(_) for _ in value]
            else:
                return value

        return json.loads(value)

    def valid_value(self, value):
        return True<|MERGE_RESOLUTION|>--- conflicted
+++ resolved
@@ -66,7 +66,12 @@
     template_name = "utils/forms/select.haml"
     is_annotated = True
 
-<<<<<<< HEAD
+    def create_option(self, name, value, label, selected, index, subindex=None, attrs=None):
+        option = super().create_option(name, value, label, selected, index, subindex, attrs)
+        if hasattr(self.choices, "icons"):
+            option["icon"] = self.choices.icons.get(value)
+        return option
+
     def value_from_datadict(self, data, files, name):
         getter = data.get
         if self.attrs.get("multi", False):
@@ -75,13 +80,6 @@
             except AttributeError:
                 pass
         return getter(name)
-=======
-    def create_option(self, name, value, label, selected, index, subindex=None, attrs=None):
-        option = super().create_option(name, value, label, selected, index, subindex, attrs)
-        if hasattr(self.choices, "icons"):
-            option["icon"] = self.choices.icons.get(value)
-        return option
->>>>>>> 1c0bd9d5
 
     def format_value(self, value):
         def format_single(v):
