--- conflicted
+++ resolved
@@ -6,51 +6,13 @@
 from django.views.i18n import JavaScriptCatalog
 
 from temba.channels.views import register, sync
-<<<<<<< HEAD
-from temba.utils.analytics import init_analytics
 from temba.utils.s3.views import PrivateFileCallbackView
 from django.shortcuts import render
-=======
->>>>>>> 9145c8b3
 
 # javascript translation packages
 js_info_dict = {"packages": ()}  # this is empty due to the fact that all translation are in one folder
 
 urlpatterns = [
-<<<<<<< HEAD
-    url(r"^", include("temba.airtime.urls")),
-    url(r"^", include("temba.api.urls")),
-    url(r"^", include("temba.apks.urls")),
-    url(r"^", include("temba.archives.urls")),
-    url(r"^", include("temba.campaigns.urls")),
-    url(r"^", include("temba.channels.urls")),
-    url(r"^", include("temba.classifiers.urls")),
-    url(r"^", include("temba.contacts.urls")),
-    url(r"^", include("temba.dashboard.urls")),
-    url(r"^", include("temba.reports.urls")),
-    url(r"^", include("temba.flows.urls")),
-    url(r"^", include("temba.globals.urls")),
-    url(r"^", include("temba.ivr.urls")),
-    url(r"^", include("temba.locations.urls")),
-    url(r"^", include("temba.links.urls")),
-    url(r"^", include("temba.msgs.urls")),
-    url(r"^", include("temba.notifications.urls")),
-    url(r"^", include("temba.policies.urls")),
-    url(r"^", include("temba.public.urls")),
-    url(r"^", include("temba.request_logs.urls")),
-    url(r"^", include("temba.schedules.urls")),
-    url(r"^", include("temba.tickets.urls")),
-    url(r"^", include("temba.triggers.urls")),
-    url(r"^", include("temba.orgs.urls")),
-    url(r"^relayers/relayer/sync/(\d+)/$", sync, {}, "sync"),
-    url(r"^relayers/relayer/register/$", register, {}, "register"),
-    url(r"users/user/forget/", RedirectView.as_view(pattern_name="orgs.user_forget", permanent=True)),
-    url(r"^users/", include("smartmin.users.urls")),
-    url(r"^imports/", include("smartmin.csv_imports.urls")),
-    url(r"^assets/", include("temba.assets.urls")),
-    url(r"^jsi18n/$", JavaScriptCatalog.as_view(), js_info_dict, name="django.views.i18n.javascript_catalog"),
-    url(r"^storage/(?P<file_path>.+)$", PrivateFileCallbackView.as_view(), name="file_storage"),
-=======
     re_path(r"^", include("temba.airtime.urls")),
     re_path(r"^", include("temba.api.urls")),
     re_path(r"^", include("temba.apks.urls")),
@@ -60,10 +22,12 @@
     re_path(r"^", include("temba.classifiers.urls")),
     re_path(r"^", include("temba.contacts.urls")),
     re_path(r"^", include("temba.dashboard.urls")),
+    re_path(r"^", include("temba.reports.urls")),
     re_path(r"^", include("temba.flows.urls")),
     re_path(r"^", include("temba.globals.urls")),
     re_path(r"^", include("temba.ivr.urls")),
     re_path(r"^", include("temba.locations.urls")),
+    re_path(r"^", include("temba.links.urls")),
     re_path(r"^", include("temba.msgs.urls")),
     re_path(r"^", include("temba.notifications.urls")),
     re_path(r"^", include("temba.policies.urls")),
@@ -75,12 +39,12 @@
     re_path(r"^", include("temba.orgs.urls")),
     re_path(r"^relayers/relayer/sync/(\d+)/$", sync, {}, "sync"),
     re_path(r"^relayers/relayer/register/$", register, {}, "register"),
-    re_path(r"users/user/forget/", RedirectView.as_view(pattern_name="orgs.user_forget", permanent=True)),
+    re_path(r"^users/user/forget/", RedirectView.as_view(pattern_name="orgs.user_forget", permanent=True)),
     re_path(r"^users/", include("smartmin.users.urls")),
     re_path(r"^imports/", include("smartmin.csv_imports.urls")),
     re_path(r"^assets/", include("temba.assets.urls")),
     re_path(r"^jsi18n/$", JavaScriptCatalog.as_view(), js_info_dict, name="django.views.i18n.javascript_catalog"),
->>>>>>> 9145c8b3
+    re_path(r"^storage/(?P<file_path>.+)$", PrivateFileCallbackView.as_view(), name="file_storage"),
 ]
 
 if settings.DEBUG:
@@ -114,21 +78,10 @@
 
     Templates: `500.html`
     """
-<<<<<<< HEAD
-    user = request.user
-    try:
-        brand = user.get_org().get_branding() if not user.is_anonymous else getattr(settings, "BRANDING")
-    except AttributeError:
-        brand = getattr(settings, "BRANDING")
-    context = dict(request=request, brand=brand)
-
-    return render(request, "500.html", context=context, status=500)  # pragma: needs cover
-=======
     from sentry_sdk import last_event_id
 
     from django.http import HttpResponseServerError
     from django.template import loader
 
     t = loader.get_template("500.html")
-    return HttpResponseServerError(t.render({"request": request, "sentry_id": last_event_id()}))  # pragma: needs cover
->>>>>>> 9145c8b3
+    return HttpResponseServerError(t.render({"request": request, "sentry_id": last_event_id()}))  # pragma: needs cover