from django.conf import settings
from django.conf.urls import include, url
from django.conf.urls.static import static
from django.contrib.auth.models import AnonymousUser, User
from django.views.generic import RedirectView
from django.views.i18n import JavaScriptCatalog

from celery.signals import worker_process_init

from temba.channels.views import register, sync
from temba.utils.analytics import init_analytics

# javascript translation packages
js_info_dict = {"packages": ()}  # this is empty due to the fact that all translation are in one folder

urlpatterns = [
    url(r"^", include("temba.airtime.urls")),
    url(r"^", include("temba.api.urls")),
    url(r"^", include("temba.apks.urls")),
    url(r"^", include("temba.archives.urls")),
    url(r"^", include("temba.campaigns.urls")),
    url(r"^", include("temba.channels.urls")),
    url(r"^", include("temba.classifiers.urls")),
    url(r"^", include("temba.contacts.urls")),
    url(r"^", include("temba.dashboard.urls")),
    url(r"^", include("temba.flows.urls")),
    url(r"^", include("temba.globals.urls")),
    url(r"^", include("temba.ivr.urls")),
    url(r"^", include("temba.locations.urls")),
    url(r"^", include("temba.msgs.urls")),
<<<<<<< HEAD
=======
    url(r"^", include("temba.notifications.urls")),
    url(r"^", include("temba.orgs.urls")),
>>>>>>> 01679c07
    url(r"^", include("temba.policies.urls")),
    url(r"^", include("temba.public.urls")),
    url(r"^", include("temba.request_logs.urls")),
    url(r"^", include("temba.schedules.urls")),
    url(r"^", include("temba.tickets.urls")),
    url(r"^", include("temba.triggers.urls")),
    url(r"^", include("temba.orgs.urls")),
    url(r"^relayers/relayer/sync/(\d+)/$", sync, {}, "sync"),
    url(r"^relayers/relayer/register/$", register, {}, "register"),
    url(r"users/user/forget/", RedirectView.as_view(pattern_name="orgs.user_forget", permanent=True)),
    url(r"^users/", include("smartmin.users.urls")),
    url(r"^imports/", include("smartmin.csv_imports.urls")),
    url(r"^assets/", include("temba.assets.urls")),
    url(r"^jsi18n/$", JavaScriptCatalog.as_view(), js_info_dict, name="django.views.i18n.javascript_catalog"),
]

if settings.DEBUG:
    urlpatterns += static(settings.MEDIA_URL, document_root=settings.MEDIA_ROOT)


# import any additional urls
for app in settings.APP_URLS:  # pragma: needs cover
    urlpatterns.append(url(r"^", include(app)))

# initialize our analytics (the signal below will initialize each worker)
init_analytics()


@worker_process_init.connect
def configure_workers(sender=None, **kwargs):
    init_analytics()  # pragma: needs cover


def track_user(self):  # pragma: no cover
    """
    Should the current user be tracked
    """

    # nothing to report if they haven't logged in
    if not self.is_authenticated:
        return False

    return True


User.track_user = track_user
AnonymousUser.track_user = track_user


def handler500(request):
    """
    500 error handler which includes ``request`` in the context.

    Templates: `500.html`
    Context: None
    """
    from django.template import loader
    from django.http import HttpResponseServerError

    t = loader.get_template("500.html")
    return HttpResponseServerError(t.render({"request": request}))  # pragma: needs cover<|MERGE_RESOLUTION|>--- conflicted
+++ resolved
@@ -28,11 +28,8 @@
     url(r"^", include("temba.ivr.urls")),
     url(r"^", include("temba.locations.urls")),
     url(r"^", include("temba.msgs.urls")),
-<<<<<<< HEAD
-=======
     url(r"^", include("temba.notifications.urls")),
     url(r"^", include("temba.orgs.urls")),
->>>>>>> 01679c07
     url(r"^", include("temba.policies.urls")),
     url(r"^", include("temba.public.urls")),
     url(r"^", include("temba.request_logs.urls")),
