#============================================================================
# Our main controller. Manages our flow state.
#============================================================================
app = angular.module('temba.controllers', ['ui.bootstrap', 'temba.services', 'ngAnimate'])

version = new Date().getTime()

app.controller 'RevisionController', [ '$scope', '$rootScope', '$log', '$timeout', 'Flow', 'Revisions', ($scope, $rootScope, $log, $timeout, Flow, Revisions) ->

  $scope.revisions = ->
    return Revisions.revisions

  # apply the current flow as our definition
  $scope.apply = ->
    $scope.applyDefinition(Flow.flow)

  # go back to our original revision
  $scope.cancel = ->
    if Revisions.original
      $scope.applyDefinition(Revisions.original)
    else
      $scope.hideRevisions()

  # Select the revision show
  $scope.showRevision = (revision) ->

    # show our revision selection
    for other in Revisions.revisions
      other.selected = false
    revision.selected = true

    # store our original definition
    if not Revisions.original
      Revisions.original = Flow.flow

    # show the revision definition
    Revisions.getRevision(revision).then ->
      $scope.showDefinition(Revisions.definition)

  # Show a definition from a revision or our original definition
  $scope.showDefinition = (definition, onChange) ->
    $rootScope.visibleActivity = false
    Flow.flow = null
    jsPlumb.reset()
    $timeout ->
      Flow.flow = definition
      if onChange
        onChange()
    ,0


  # Apply the definition and hide the revision history interface
  $scope.applyDefinition = (definition) ->

    for actionset in definition.action_sets
        for action in actionset.actions
          action.uuid = uuid()

    # remove all revision selection
    for other in Revisions.revisions
      other.selected = false

    markDirty = false
    if definition.metadata.revision != Revisions.original.metadata.revision
      definition.metadata.saved_on = Revisions.original.metadata.saved_on
      markDirty = true

    $scope.showDefinition definition, ->
      $scope.hideRevisions()
      # save if things have changed
      if markDirty
        Flow.markDirty()

  $scope.hideRevisions = ->
    Revisions.original = null
    $rootScope.visibleActivity = true
    $rootScope.showRevisions = false
]

app.controller 'FlowController', [ '$scope', '$rootScope', '$timeout', '$log', '$interval', '$upload', 'Flow', 'Plumb', 'DragHelper', 'utils', ($scope, $rootScope, $timeout, $log, $interval, $upload, Flow, Plumb, DragHelper, utils) ->

  # inject into our gear menu
  $rootScope.gearLinks = []
  $rootScope.ivr = window.ivr

  $scope.getContactFieldName = (ruleset) ->
    if not ruleset._contactFieldName
      ruleset._contactFieldName = Flow.getContactField(ruleset)
    return ruleset._contactFieldName

  $scope.getFlowFieldName = (ruleset) ->
    if not ruleset._flowFieldName
      ruleset._flowFieldName = Flow.getFlowField(ruleset)
    return ruleset._flowFieldName

  # when they click on an injected gear item
  $scope.clickGearMenuItem = (id) ->

    # setting our default language
    if id == 'default_language'
      modal = new ConfirmationModal(gettext('Default Language'), gettext('The default language for the flow is used for contacts which have no preferred language. Are you sure you want to set the default language for this flow to') + ' <span class="attn">' + Flow.language.name + "</span>?")
      modal.addClass('warning')
      modal.setListeners
        onPrimary: ->
          $scope.setBaseLanguage(Flow.language)
      modal.show()

    return false


  $rootScope.activityInterval = 5000

  # fetch our flow to get started
  $scope.init = ->
    Flow.fetch window.flowId, ->
      $scope.updateActivity()
      $scope.flow = Flow.flow

  showDialog = (title, body, okButton='Okay', hideCancel=true) ->
    resolveObj =
      title: -> title
      body: -> body
      okButton: -> okButton
      hideCancel: -> hideCancel

    $scope.dialog = utils.openModal("/partials/modal", SimpleMessageController, resolveObj)
    return $scope.dialog

  $scope.showRevisionHistory = ->
    $scope.$evalAsync ->
      $rootScope.showRevisions = true

  $scope.setBaseLanguage = (lang) ->

    # now we have a real base language, remove the default placeholder
    if Flow.languages[0].name == gettext('Default')
      Flow.languages.splice(0, 1)

    # reorder our languages so the base language is first
    Flow.languages.splice(Flow.languages.indexOf(lang), 1)
    Flow.languages.unshift(lang)

    # set the base language
    Flow.flow.base_language = lang.iso_code

    $timeout ->
      $scope.setLanguage(lang)
      Flow.markDirty()
    ,0


  # Handle uploading of audio files for IVR recorded prompts
  $scope.onFileSelect = ($files, actionset, action) ->

    if window.dragging or not window.mutable
      return

    scope = @
    # enforce just one file
    if $files.length > 1
      showDialog("Too Many Files", "To upload a sound file, please drag and drop one file for each step.")
      return

    # make sure its an audio file
    file = $files[0]
    if file.type != 'audio/wav' and file.type != 'audio/x-wav'
      showDialog('Wrong File Type', 'Audio files need to in the WAV format. Please choose a WAV file and try again.')
      return

    # if we have a recording already, confirm they want to replace it
    if action._translation_recording
      modal = showDialog('Overwrite Recording', 'This step already has a recording, would you like to replace this recording with ' + file.name + '?', 'Overwrite Recording', false)
      modal.result.then (value) ->
        if value == 'ok'
          action._translation_recording = null
          scope.onFileSelect($files, actionset, action)
      return

    action.uploading = true
    $scope.upload = $upload.upload
      url: window.uploadURL
      data:
        actionset: actionset.uuid
        action: action.uuid
      file: file
    .progress (evt) ->
      $log.debug("percent: " + parseInt(100.0 * evt.loaded / evt.total))
      return
    .success (data, status, headers, config) ->
      if not action.recording
        action.recording = {}
      action.recording[Flow.language.iso_code] = data['path']

      # make sure our translation state is updated
      action.uploading = false
      action.dirty = true
      Flow.saveAction(actionset, action)
      return

    return

  $scope.scheduleActivityUpdate = ->

    $timeout ->
      $scope.updateActivity()
    , $rootScope.activityInterval

    # degrade the activity interval to deal with inactive clients
    $rootScope.activityInterval += 200

  $scope.setLanguage = (lang) ->
    Flow.setMissingTranslation(false)
    Flow.language = lang
    $scope.language = lang
    Plumb.repaint()

  $scope.updateActivity = ->

    # activity from simulation is updated separately
    if window.simulation
      $scope.scheduleActivityUpdate()
      return

    $.ajax(
      type: "GET"
      url: activityURL
      cache: false
      success: (data, status, xhr) ->

        $rootScope.pending = data.pending

        # to be successful we should be a 200 with activity data
        if xhr.status == 200 and data.activity
          $rootScope.activity =
            active: data.activity
            visited: data.visited

          if not window.simulation
            $rootScope.visibleActivity = $rootScope.activity

          $scope.scheduleActivityUpdate()

      error: (status) ->
        console.log("Error:")
        console.log(status)
    )


  $scope.$watch (->Flow.flow), (current) ->

    $scope.flow = Flow.flow
    $scope.languages = Flow.languages
    $scope.language = Flow.language

    if current
      jsPlumb.bind('connectionDrag', (connection) -> $scope.onConnectorDrag(connection))
      jsPlumb.bind('connectionDragStop', (connection) -> $scope.onConnectorDrop(connection))
      jsPlumb.bind('beforeDrop', (sourceId, targetId) -> $scope.onBeforeConnectorDrop(sourceId, targetId))
    else
      jsPlumb.unbind('connectionDrag')
      jsPlumb.unbind('connectionDragStop')

  $scope.$watch (->$rootScope.visibleActivity), ->
    if $rootScope.visibleActivity
      if Flow.flow
        for node in Flow.flow.rule_sets.concat Flow.flow.action_sets
          Flow.applyActivity(node, $rootScope.visibleActivity)
    return

  # our categories can be combined rules
  # we always defer to the first one, this is used for plumbing
  $scope.getSource = (category) ->
    return category.sources[0]

  $scope.onBeforeConnectorDrop = (props) ->

    errorMessage = Flow.getConnectionError(props.sourceId, props.targetId)
    if errorMessage
      $rootScope.ghost.hide()
      $rootScope.ghost = null
      showDialog('Invalid Connection', errorMessage)
      return false
    return true

  $scope.onConnectorDrop = (connection) ->

    $(connection.sourceId).parent().removeClass('reconnecting')

    source = connection.sourceId.split('_')

    createdNewNode = false
    if $rootScope.ghost
      ghost = $rootScope.ghost
      targetId = uuid()

      # if we aren't colliding, let's make our ghost real
      if not ghost.hasClass('collision')
        if ghost.hasClass('actions')

          msg = {}
          msg[Flow.flow.base_language] = ''

          actionset =
            x: ghost[0].offsetLeft
            y: ghost[0].offsetTop
            uuid: targetId
            actions: [
              type: if window.ivr then 'say' else 'reply'
              msg: msg
              uuid: uuid()
            ]

          $scope.clickAction(actionset, actionset.actions[0], connection.sourceId)
          createdNewNode = true

        else

          category = {}
          category[Flow.flow.base_language] = "All Responses"

          ruleset =
            x: ghost[0].offsetLeft
            y: ghost[0].offsetTop
            uuid: targetId,
            label: "Response " + (Flow.flow.rule_sets.length + 1)
            operand: "@step.value"
            webhook_action: null,
            ruleset_type: if window.ivr then 'wait_digit' else 'wait_message',
            rules: [
              test:
                test: "true"
                type: "true"
              category: category
              uuid: uuid()
            ]

          $scope.clickRuleset(ruleset, source[0])
          createdNewNode = true

      # TODO: temporarily let ghost stay on screen with connector until dialog is closed
      $rootScope.ghost.hide()
      $rootScope.ghost = null

    if not createdNewNode

      to = connection.targetId

      # When we make a bad drop, jsplumb will give us a sourceId but no source
      if not connection.source
        to = null

    $timeout ->
      Flow.updateDestination(connection.sourceId, to)
      Flow.markDirty()
    ,0

  $scope.onConnectorDrag = (connection) ->

    DragHelper.hide()

    # add some css to our source so we can style during moves
    $(connection.sourceId).parent().addClass('reconnecting')

    scope = jsPlumb.getSourceScope(connection.sourceId)
    $rootScope.ghost = $('.ghost.' + scope)
    $timeout ->
      $rootScope.ghost.show()
    ,0

  $scope.createFirstAction = ->

    msg = {}
    msg[Flow.flow.base_language] = ''

    actionset =
      x: 100
      y: 0
      uuid: uuid()
      actions: [
        uuid: uuid()
        type: if window.ivr then 'say' else 'reply'
        msg: msg
      ]

    @clickAction(actionset, actionset.actions[0])

  # filter for translation menu
  $scope.notBaseLanguageFilter = (lang) ->
    return lang.iso_code != $scope.flow.base_language

  $scope.translatableRuleFilter = (rule) ->
    return rule.type == 'contains_any'

  # method to determine if the last action in an action set is missing a translation
  # this is necessary to style the bottom of the action set node container accordingly
  $scope.lastActionMissingTranslation = (actionset) ->
      lastAction = actionset.actions[actionset.actions.length - 1]
      return lastAction._missingTranslation

  $scope.broadcastToStep = (uuid) ->
    window.broadcastToNode(uuid)

  $scope.addNote = (event) ->
    Flow.addNote(event.offsetX, event.offsetY)

  $scope.removeNote = (note) ->
    Flow.removeNote(note)

  $scope.clickRuleset = (ruleset, dragSource=null) ->
    if window.dragging or not window.mutable
      return

    DragHelper.hide()

    if Flow.language and Flow.flow.base_language != Flow.language.iso_code
      resolveObj =
        languages: ->
          from: Flow.flow.base_language
          to: Flow.language.iso_code
        ruleset: -> ruleset

      $scope.dialog = utils.openModal("/partials/translate_rules", TranslateRulesController, resolveObj)

    else

      if window.ivr
        resolveObj =
          options: ->
            nodeType: 'ivr'
            ruleset: ruleset
            dragSource: dragSource
          scope: $scope
        $scope.dialog = utils.openModal("/partials/node_editor", NodeEditorController, resolveObj)

      else
        resolveObj =
          options: ->
            nodeType: 'rules'
            ruleset: ruleset
            dragSource: dragSource

        $scope.dialog = utils.openModal("/partials/node_editor", NodeEditorController, resolveObj)

  $scope.confirmRemoveWebhook = (event, ruleset) ->

    if window.dragging or not window.mutable
      return

    removeWarning = $(event.target).parent().children('.remove-warning')

    # if our warning is already visible, go ahead and delete
    if removeWarning.is(':visible')
      ruleset.webhook = null
      ruleset.webhook_action = null
      Plumb.repaint()
      Flow.markDirty()

    # otherwise warn the user first
    else
      removeWarning.fadeIn()
      $timeout ->
        removeWarning.fadeOut()
      , 1500

    # important not to have coffee do an implicit return here
    # since we are mucking with jquery directly
    return false


  $scope.confirmRemoveRuleset = (event, ruleset) ->

    if window.dragging or not window.mutable
      return

    removeWarning = $(event.target).parent().children('.remove-warning')

    # if our warning is already visible, go ahead and delete
    if removeWarning.is(':visible')
      Flow.removeRuleset(ruleset)

    # otherwise warn the user first
    else
      removeWarning.fadeIn()
      $timeout ->
        removeWarning.fadeOut()
      , 1500

    # important not to have coffee do an implicit return here
    # since we are mucking with jquery directly
    return false

  $scope.confirmRemoveConnection = (connection) ->
    modal = new ConfirmationModal(gettext('Remove'), gettext('Are you sure you want to remove this connection?'))
    modal.addClass('alert')
    modal.setListeners
      onPrimary: ->
        Flow.removeConnection(connection)
        Flow.markDirty()
    modal.show()

    return false

  $scope.clickActionSource = (actionset) ->
    if actionset._terminal
      resolveObj =
        actionset: -> actionset
        flowController: -> $scope
      $scope.dialog = utils.openModal("/partials/modal", TerminalWarningController, resolveObj)
    else
      if window.mutable

        source = $("#" + actionset.uuid + "> .source")

        connection = Plumb.getSourceConnection(source)
        if connection
          $scope.confirmRemoveConnection(connection)
        else
          $timeout ->
            DragHelper.showSaveResponse($('#' + actionset.uuid + ' .source'))
          ,0

  $scope.clickRuleSource = (category) ->
    if window.mutable
      source = $("#" + category.sources[0] + "> .source")

      connection = Plumb.getSourceConnection(source)
      if connection
        $scope.confirmRemoveConnection(connection)
      else
        $timeout ->
          DragHelper.showSendReply($('#' + category.sources[0] + ' .source'))
        ,0

  $scope.addAction = (actionset) ->

    if window.dragging or not window.mutable
      return
    resolveObj =
      options: ->
        nodeType: 'actions'
        actionset: actionset
        action:
          type: if window.ivr then 'say' else 'reply'
          uuid: uuid()

    $scope.dialog = utils.openModal("/partials/node_editor", NodeEditorController, resolveObj)

  $scope.moveActionUp = (actionset, action) ->
    Flow.moveActionUp(actionset, action)

  $scope.isMoveable = (action) ->
    return Flow.isMoveableAction(action)

  $scope.confirmRemoveAction = (event, actionset, action) ->

    if window.dragging or not window.mutable
      return

    removeWarning = $(event.target).parent().children('.remove-warning')

    # if our warning is already visible, go ahead and delete
    if removeWarning.is(':visible')
      Flow.removeAction(actionset, action)

    # otherwise warn the user first
    else
      removeWarning.fadeIn()
      $timeout ->
        removeWarning.fadeOut()
      , 1500

    # important not to have coffee do an implicit return here
    # since we are mucking with jquery directly
    return false

  $scope.playRecording = (action_uuid) ->
    $log.debug("Play audio: " + action_uuid)
    $('#' + action_uuid + "_audio").each ->
      audio = $(this)[0]
      if not audio.paused
        audio.pause()
        audio.currentTime = 0

    $('#' + action_uuid + "_audio")[0].play()

  $scope.clickAction = (actionset, action, dragSource=null) ->

    if window.dragging or not window.mutable
      return

    DragHelper.hide()

    # if its the base language, don't show the from text
    if Flow.language and Flow.flow.base_language != Flow.language.iso_code

      if action.type in ["send", "reply", "say"]

        fromText = action.msg[Flow.flow.base_language]

        resolveObj =
          languages: ->
            from: Flow.flow.base_language
            to: Flow.language.iso_code
          translation: ->
            from: fromText
            to: action.msg[Flow.language.iso_code]

        $scope.dialog = utils.openModal("/partials/translation_modal", TranslationController, resolveObj)

        $scope.dialog.opened.then ->
          $('textarea').focus()

        $scope.dialog.result.then (translation) ->
          action = utils.clone(action)
          if translation and translation.strip().length > 0
             action.msg[Flow.language.iso_code] = translation
          else
            delete action.msg[Flow.language.iso_code]
          Flow.saveAction(actionset, action)
        , (-> $log.info "Modal dismissed at: " + new Date())

    else
      resolveObj =
        options: ->
          nodeType: 'actions'
          actionset: actionset
          action: action
          dragSource: dragSource

      $scope.dialog = utils.openModal("/partials/node_editor", NodeEditorController, resolveObj)

  $scope.mouseMove = ($event) ->

    # reset our activity interval on any movement
    $rootScope.activityInterval = 5000

    if $rootScope.ghost
      utils.checkCollisions($rootScope.ghost)

      # if we are colliding check if we are also hovering, if so, hide us
      if $rootScope.ghost.hasClass('collision')
        if $("#flow .drop-hover").length > 0
          $rootScope.ghost.hide()
        else
          $rootScope.ghost.show()

      $rootScope.ghost.offset
        left: $event.pageX - ($rootScope.ghost.width() / 2)
        top: $event.pageY
    return false

  # allow use to cancel display of recent messages
  showRecentDelay = null
  $scope.hideRecentMessages = ->

    $timeout.cancel(showRecentDelay)

    if this.category
      this.category._showMessages = false
      this.$parent.ruleset._showMessages = false

    if this.action_set
      this.action_set._showMessages = false

  $scope.showRecentMessages = ->

    hovered = this
    showRecentDelay = $timeout ->

      if hovered.action_set
        action_set = hovered.action_set
        action_set._showMessages = true
        Flow.fetchRecentMessages(action_set.uuid, action_set.destination).then (response) ->
          action_set._messages = response.data

      if hovered.category

        # We are looking at recent messages through a rule
        category = hovered.category
        ruleset = hovered.$parent.ruleset

        # our node and rule should be marked as showing messages
        ruleset._showMessages = true
        category._showMessages = true

        # use all rules as the source so we see all matched messages for the path
        categoryFrom = category.sources.join()
        categoryTo = category.target

        Flow.fetchRecentMessages(ruleset.uuid, categoryTo, categoryFrom).then (response) ->
          category._messages = response.data
    , 500

]

# translating rules
TranslateRulesController = ($scope, $modalInstance, Flow, utils, languages, ruleset) ->

  # clone our ruleset
  ruleset = utils.clone(ruleset)

  for rule in ruleset.rules

    if rule.test.type == "between"
      rule.category = null

    if rule.category
      rule._translation = {category:{}, test:{}}
      rule._translation.category['from'] = rule.category[Flow.flow.base_language]
      rule._translation.category['to'] = rule.category[Flow.language.iso_code]

      if typeof(rule.test.test) == "object"
        rule._translation.test['from'] = rule.test.test[Flow.flow.base_language]
        rule._translation.test['to'] = rule.test.test[Flow.language.iso_code]

  $scope.ruleset = ruleset
  $scope.languages = languages
  $scope.language = Flow.language

  $scope.ok = ->

    for rule in ruleset.rules
      if rule.category
        if rule._translation.category.to and rule._translation.category.to.strip().length > 0
          rule.category[Flow.language.iso_code] = rule._translation.category.to
        else
          delete rule.category[Flow.language.iso_code]

        if typeof(rule.test.test) == "object"

          if rule._translation.test.to and rule._translation.test.to.strip().length > 0
            rule.test.test[Flow.language.iso_code] = rule._translation.test.to
          else
            delete rule.test.test[Flow.language.iso_code]

    Flow.replaceRuleset(ruleset)
    $modalInstance.close ""

  $scope.cancel = ->
    $modalInstance.dismiss "cancel"

# The controller for our translation modal
TranslationController = ($scope, $modalInstance, languages, translation) ->
  $scope.translation = translation
  $scope.languages = languages

  $scope.ok = (translationText) ->
    $modalInstance.close translationText

  $scope.cancel = ->
    $modalInstance.dismiss "cancel"

# The controller for sub-dialogs when editing rules
RuleOptionsController = ($rootScope, $scope, $log, $modalInstance, $timeout, utils, ruleset, Flow, Plumb, methods, type) ->

  $scope.ruleset = utils.clone(ruleset)
  $scope.methods = methods
  $scope.type = type

  if $scope.ruleset.webhook_action == null
    $scope.ruleset.webhook_action = 'GET'

  $scope.ok = ->
    ruleset.webhook_action = $scope.ruleset.webhook_action
    ruleset.webhook = $scope.ruleset.webhook
    ruleset.operand = $scope.ruleset.operand
    Flow.markDirty()

    $timeout ->
      Plumb.recalculateOffsets(ruleset.uuid)
    ,0

    $modalInstance.close ""

  $scope.cancel = ->
    $modalInstance.dismiss "cancel"

NodeEditorController = ($rootScope, $scope, $modalInstance, $timeout, $log, Flow, Plumb, utils, options) ->

  # let our template know our editor type
  $scope.nodeType = options.nodeType
  $scope.ivr = window.ivr
  $scope.options = options

  $scope.contactFields = Flow.contactFieldSearch
  $scope.updateContactFields = Flow.updateContactSearch

  $scope.actionConfigs = Flow.actions
  $scope.rulesetConfigs = Flow.rulesets
  $scope.operatorConfigs = Flow.operators

  # all org languages except default
  $scope.languages = utils.clone(Flow.languages).filter (lang) -> lang.name isnt "Default"

  formData = {}

  if options.nodeType == 'rules' or options.nodeType == 'ivr'

    ruleset = options.ruleset

    # our placeholder actions if they flip
    action =
      type: if window.ivr then 'say' else 'reply'
      uuid: uuid()

    actionset =
      _switchedFromRule: true
      x: ruleset.x
      y: ruleset.y
      uuid: uuid()
      actions: [ action ]

  else if options.nodeType == 'actions'

    actionset = options.actionset
    action = options.action

    # if its a language type, see if we need to add a missing lanugage to the list
    if action.type == "lang"
      found = false
      for lang in $scope.languages
        if lang.iso_code == action.lang
          found = true
          break

      if not found
        $scope.languages.push({name:action.name, iso_code:action.lang})
        $scope.languages.sort (a, b) ->
          if a.name < b.name
            return -1
          if a.name > b.name
            return 1
          return 0

    #our place holder ruleset if the flip
    ruleset =
      _switchedFromAction: true
      x: actionset.x
      y: actionset.y
      uuid: uuid(),
      label: "Response " + (Flow.flow.rule_sets.length + 1)
      operand: "@step.value"
      webhook_action: null,
      ruleset_type: if window.ivr then 'wait_digit' else 'wait_message',
      rules: [
        test:
          test: "true"
          type: "true"
        category: 'All Responses'
        uuid: uuid()
      ]

    # localized category name
    ruleset.rules[0].category = { _base:'All Responses' }
    ruleset.rules[0].category[Flow.flow.base_language] = 'All Responses'

  formData.rulesetConfig = Flow.getRulesetConfig({type:ruleset.ruleset_type})

  $scope.updateActionForm = (config) ->

    # emails are not localized, if our msg is localized, grab the base text
    if config.type == 'email'
      if typeof $scope.action.msg == 'object'
        if Flow.flow.base_language of $scope.action.msg
          $scope.action.msg = $scope.action.msg[Flow.flow.base_language]
        else
          $scope.action.msg = ''

  $scope.showFlip = ->
    return actionset.actions.length < 2

  #-----------------------------------------------------------------
  # Rule editor
  #-----------------------------------------------------------------

  $scope.ruleset = utils.clone(ruleset)
  $scope.removed = []
  flow = Flow.flow

  $scope.flowFields = Flow.getFlowFields(ruleset)
  $scope.fieldIndexOptions = [{text:'first', id: 0},
                              {text:'second', id: 1},
                              {text:'third', id: 2},
                              {text:'fourth', id: 3},
                              {text:'fifth', id: 4},
                              {text:'sixth', id: 5},
                              {text:'seventh', id: 6},
                              {text:'eighth', id: 7},
                              {text:'ninth', id: 8}]

  $scope.fieldDelimiterOptions = [{text:'space', id: ' '},
                                  {text:'plus', id: '+'},
                                  {text:'period', id: '.'}]

  formData.flowField = Flow.getFieldSelection($scope.flowFields, $scope.ruleset.operand, true)
  formData.contactField = Flow.getFieldSelection($scope.contactFields, $scope.ruleset.operand, false)

  config = $scope.ruleset.config
  if not config
    config = {}

  formData.fieldIndex = Flow.getFieldSelection($scope.fieldIndexOptions, config.field_index, true)
  formData.fieldDelimiter = Flow.getFieldSelection($scope.fieldDelimiterOptions, config.field_delimiter, true)

  if ruleset.config
    formData.flow = ruleset.config.flow
  else
    formData.flow = {}

  # default webhook action
  if not $scope.ruleset.webhook_action
    $scope.ruleset.webhook_action = 'GET'

  $scope.hasRules = () ->
    if $scope.formData.rulesetConfig
      return $scope.formData.rulesetConfig.type in Flow.supportsRules

  $scope.updateWebhook = () ->
    resolveObj =
      methods: ->
        ['GET', 'POST']
      type: ->
        'api'
      ruleset: -> $scope.ruleset

    utils.openModal("/partials/rule_webhook", RuleOptionsController, resolveObj)

  $scope.remove = (rule) ->
    $scope.removed.push(rule)
    index = $scope.ruleset.rules.indexOf(rule)
    $scope.ruleset.rules.splice(index, 1)

  $scope.numericRule =
    test:
      type: 'between'
    config: Flow.getOperatorConfig('between')

  # rules = []
  toRemove = []
  for rule in $scope.ruleset.rules
    if not rule.category
      toRemove.push(rule)
      continue

    # the config is the metadata about our type of operator
    rule._config = Flow.getOperatorConfig(rule.test.type)

    # we need to parse our dates
    if rule.test.type in ['date_before', 'date_after', 'date_equal']
      # relative dates formatted as: @(date.today + n)
      # lets rip out the delta parameter and use it as our test instead
      rule.test._base = rule.test.test.slice(15, -1)

    # set the operands
    else if rule.test.type != "between" and rule.test.type != "ward"

      if rule.test.test 
        if rule._config.localized
          rule.test._base = rule.test.test[flow.base_language]
        else
          rule.test =
            _base: rule.test.test

    # and finally the category name
    rule.category._base = rule.category[flow.base_language]

  if window.ivr
    # prep our menu
    $scope.numbers = ({ number:num, uuid: uuid() } for num in [1..9])
    $scope.numbers.push
      number: 0
      uuid: uuid()

    for rule in $scope.ruleset.rules

      num = parseInt(rule.test._base)
      if num >= 0 and num <= 9

        # zero comes last on our keypad
        if num == 0
          num = 10
        $scope.numbers[num-1].category = rule.category
        $scope.numbers[num-1].uuid = rule.uuid
        $scope.numbers[num-1].destination = rule.destination

  for rule in toRemove
    $scope.remove(rule)

  $scope.sortableOptions =
    forcePlaceholderSize: true
    scroll:false
    placeholder: "sort-placeholder"

  $scope.updateSplitVariable = ->
    resolveObj =
      methods: -> []
      type: -> 'reply'
      ruleset: -> $scope.ruleset

    utils.openModal("/partials/split_variable", RuleOptionsController, resolveObj)

  $scope.updateCategory = (rule) ->

    # only auto name things if our flag is set
    # we don't want to update categories if they've been set
    if not rule.category._autoName
      return

    categoryName = $scope.getDefaultCategory(rule)

    if rule.category
      rule.category._base = categoryName
    else
      rule.category =
        _base: categoryName

  $scope.isVisibleOperator = (operator) ->
    if $scope.formData.rulesetConfig.type == 'wait_digits'
      if not operator.voice
        return false

    return operator.show

  $scope.isVisibleRulesetType = (rulesetConfig) ->
    valid = flow.flow_type in rulesetConfig.filter

    if (rulesetConfig.type == 'flow_field' or rulesetConfig.type == 'form_field') and $scope.flowFields.length == 0
      return false

    if rulesetConfig.type == 'contact_field' and $scope.contactFields.length == 0
      return false

    return valid

  $scope.getDefaultCategory = (rule) ->

    categoryName = ''
    if rule.test and rule.test._base
      categoryName = rule.test._base.strip()

    op = rule._config.type
    if op in ["between"]
      if rule.test.min
        categoryName = rule.test.min

      if rule.test.min and rule.test.max
        categoryName += ' - '

      if rule.test.max
        categoryName += rule.test.max

    else if op == "number"
      categoryName = "numeric"
    else if op == "ward"
      categoryName = "ward"
    else if op == "district"
      categoryName = "district"
    else if op == "state"
      categoryName = "state"
    else if op == "phone"
      categoryName = "phone"
    else if op == "regex"
      categoryName = "matches"
    else if op == "date"
      categoryName = "is a date"
    else if op in ["date_before", "date_equal", "date_after"]
      days = rule.test._base
      if days
        if days[0] == '-'
          categoryName = "today " + days
        else
          categoryName = "today +" + days

        if days in ['1', '-1']
          categoryName = categoryName + " day"
        else
          categoryName = categoryName + " days"

        if op == 'date_before'
          categoryName = "< " + categoryName
        else if op == 'date_equal'
          categoryName = "= " + categoryName
        else if op == 'date_after'
          categoryName = "> " + categoryName

    # this is a rule matching keywords
    else if op in ["contains", "contains_any", "starts"]
      # take only the first word and title case it.. so "yes y ya" turns into "Yes"
      words = categoryName.trim().split(/\b/)
      if words
        categoryName = words[0].toUpperCase()
        if categoryName.length > 1
          categoryName = categoryName.charAt(0) + categoryName.substr(1).toLowerCase()

    else
      named = Flow.opNames[op]
      if named
        categoryName = named + categoryName

    # limit category names to 36 chars
    return categoryName.substr(0, 36)

<<<<<<< HEAD
  stopWatching = $scope.$watch (->$scope.ruleset), ->
    complete = true
    for rule in $scope.ruleset.rules
      if rule._config.type == 'subflow'
        continue
      else if not rule._config.operands == 0
        if not rule.category or not rule.category._base
          complete = false
          break
      else if rule._config.operands == 1
        if not rule.category or not rule.category._base or not rule.test._base
          complete = false
          break
      else if rule._config.operands == 2
        if not rule.category or not rule.category._base or not rule.test.min or not rule.test.min
          complete = false
          break
=======
  $scope.isRuleComplete = (rule) ->
    complete = true
    if not rule.category or not rule.category._base
      complete = false

    else if rule._config.operands == 1 and not rule.test._base
      complete = false

    else if rule._config.type == 'between' and (not rule.test.min or not rule.test.max)
      complete = false

    else if rule._config.type == 'ward' and (not rule.test.state or not rule.test.district)
      complete = false

    return complete

  stopWatching = $scope.$watch (->$scope.ruleset), ->
    complete = true
    for rule in $scope.ruleset.rules
      complete = complete and $scope.isRuleComplete(rule)
      if not complete
        break
>>>>>>> dc00ce33

    if complete
      # we insert this to keep our true rule at the end
      $scope.ruleset.rules.splice $scope.ruleset.rules.length - 1, 0,
        uuid: uuid()
        test:
          type: if window.ivr then "starts" else "contains_any"
        category:
          _autoName: true
          _base: ''
        _config: if window.ivr then Flow.getOperatorConfig('starts') else Flow.getOperatorConfig('contains_any')
  , true

  $scope.updateRules = (ruleset, rulesetConfig) ->

    # start with an empty list of rules
    rules = []

    # subflow rulesets have their own kind of rules
    if ruleset.ruleset_type == 'subflow'
      $log.debug(ruleset.rules)

      needs_completed = true
      needs_expired = true
      
      # see which subflow rules we already have
      for rule in ruleset.rules
        if rule.type == 'subflow'
          if rule.test.exit_type == 'completed'
            needs_completed = false
            rules.push(rule)
          if rule.test.exit_type == 'expired'
            needs_expired = false
            rules.push(rule)

      # if we don't have a completed rule add it
      if needs_completed
        rule =
          uuid: uuid(),
          type: 'subflow'
          test: 
            type: 'subflow'
            exit_type: 'completed'
          category: {}
        rule['category'][Flow.flow.base_language] = 'Completed'
        rules.push(rule)

      # if we don't have an expired rule, add it
      if needs_expired
        rule =
          uuid: uuid(),
          type: 'subflow'
          test: 
            type: 'subflow'
            exit_type: 'expired'
          category: {}
        rule['category'][Flow.flow.base_language] = 'Expired'
        rules.push(rule)

    # create rules off of an IVR menu configuration
    if ruleset.ruleset_type == 'wait_digit'
      for option in $scope.numbers
        if option.category and option.category._base
          rule =
            uuid: option.uuid
            destination: option.destination
            category: option.category
            test:
              type: 'eq'
              test: option.number
          rule.category[flow.base_language] = option.category._base

          rules.push(rule)

    # rules configured from our select widgets
    if $scope.hasRules()

      for rule in ruleset.rules
        # we'll tack our everything rule on the end
        if rule._config.type == "true"
          continue

        # between categories are not required, populate their category name
        if (not rule.category or not rule.category._base) and rule._config.type == 'between' and rule.test.min and rule.test.max
            rule.category =
              _base: rule.test.min + " - " + rule.test.max

        # we'll always have an empty rule for new rule creation on the form
        if not rule.category or (rule.category._base.strip().length == 0)
          continue

        rule.test.type = rule._config.type

        # add our time delta filter for our date operators
        if rule._config.type in ["date_before", "date_after", "date_equal"]
          rule.test.test = "@(date.today + " + rule.test._base + ")"
        else
          if rule._config.localized
            if not rule.test.test
              rule.test.test = {}
            rule.test.test[flow.base_language] = rule.test._base
          else
            rule.test.test = rule.test._base

        rule.category[flow.base_language] = rule.category._base
        if rule.category
          rules.push(rule)

    # set the name for our everything rule
    allCategory = "All Responses"
    if rules.length > 0
      allCategory = "Other"

    # grab previous category translations if we have them
    ruleId = uuid()
    destination = null
    for rule in ruleset.rules
      if rule._config.type == 'true'
        destination = rule.destination
        category = rule.category
        ruleId = rule.uuid
        break

    # if for some reason we don't have an other rule
    # create an empty category (this really shouldn't happen)
    if not category
      category = {}

    category[Flow.flow.base_language] = allCategory

    # for all rules that require a catch all, append a true rule
    if ruleset.ruleset_type != 'subflow'
      rules.push
        _config: Flow.getOperatorConfig("true")
        test:
          test: "true"
          type: "true"
        destination: destination
        uuid: ruleId
        category: category

    $scope.ruleset.rules = rules

  $scope.okRules = (splitEditor) ->

    # close our dialog
    stopWatching()
    $modalInstance.close ""

    $timeout ->

      # changes from the user
      ruleset = $scope.ruleset
      rulesetConfig = $scope.formData.rulesetConfig
      contactField = $scope.formData.contactField
      flowField = $scope.formData.flowField
      flow = $scope.formData.flow

      # save whatever ruleset type they are setting us to
      ruleset.ruleset_type = rulesetConfig.type

      if rulesetConfig.type == 'subflow'
        # configure our subflow settings
        flow = splitEditor.flow.selected[0]
        ruleset.config =
          flow:
            name: flow.text
            id: flow.id

        # remove any non subflow actions
        rules = []
        for rule in ruleset.rules
          if rule.type == 'subflow'
            rules.push(rule)
        ruleset.rules = rules

      # settings for a message form
      if rulesetConfig.type == 'form_field'
        ruleset.operand = '@flow.' + flowField.id
        ruleset.config =
          field_index: $scope.formData.fieldIndex.id
          field_delimiter: $scope.formData.fieldDelimiter.id

      # update our operand if they selected a contact field explicitly
      else if ruleset.ruleset_type == 'contact_field'
        ruleset.operand = '@contact.' + contactField.id

      # or if they picked a flow field
      else if ruleset.ruleset_type == 'flow_field'
        ruleset.operand = '@flow.' + flowField.id

      # or just want to evaluate against a message
      else if ruleset.ruleset_type == 'wait_message'
        ruleset.operand = '@step.value'

      # clear our webhook if we aren't the right type
      # TODO: this should live in a json config blob
      if ruleset.ruleset_type != 'webhook'
        ruleset.webhook = null
        ruleset.webhook_action = null

      # update our rules accordingly
      $scope.updateRules(ruleset, rulesetConfig)

      # unplumb any rules that were explicity removed
      Plumb.disconnectRules($scope.removed)

      # switching from an actionset means removing it and hijacking its connections
      connections = Plumb.getConnectionMap({ target: actionset.uuid })
      if ruleset._switchedFromAction
        Flow.removeActionSet($scope.actionset)

      # save our new ruleset
      Flow.replaceRuleset(ruleset, false)

      # remove any connections that shouldn't be allowed
      for rule in ruleset.rules
        if rule.destination and not Flow.isConnectionAllowed(ruleset.uuid + '_' + rule.uuid, rule.destination)
          Flow.updateDestination($scope.ruleset.uuid + '_' + rule.uuid, null)

      # steal the old connections if we are replacing an actionset with ourselves
      if ruleset._switchedFromAction
        $timeout ->
          ruleset_uuid = ruleset.uuid
          for source of connections
            if Flow.isConnectionAllowed(source, ruleset_uuid)
              Flow.updateDestination(source, ruleset_uuid)
        ,0

      # link us up if necessary, we need to do this after our element is created
      if $scope.options.dragSource
        if Flow.isConnectionAllowed($scope.options.dragSource, ruleset.uuid)
          Flow.updateDestination($scope.options.dragSource, ruleset.uuid)

      # finally, make sure we get saved
      Flow.markDirty()
    ,0

  $scope.cancel = ->
    stopWatching()
    $modalInstance.dismiss "cancel"

  #-----------------------------------------------------------------
  # Actions editor
  #-----------------------------------------------------------------

  $scope.action = utils.clone(action)
  $scope.actionset = actionset
  $scope.flowId = window.flowId

  # track whether we already have a flow action
  startsFlow = false
  for action in actionset.actions
    if action.type == 'flow' and $scope.action.uuid != action.uuid
      startsFlow = true
      break

  # set up language options
  $scope.base_language = Flow.flow.base_language
  if not $scope.action.lang
    $scope.action.lang = Flow.base_language

  # scope prep for webhook form
  $scope.methods = ['GET', 'POST']
  if not $scope.action.action
    $scope.action.action = 'GET'

  $scope.config = Flow.getActionConfig({type:$scope.action.type})

  # a simple function to filter out invalid actions
  $scope.validActionFilter = (action) ->

    valid = false
    if action.filter
      valid = flow.flow_type in action.filter

    if startsFlow and action.type == 'flow'
      return false

    # TODO: if the org doesn't have lanugaes filter out lang
    # if not Flow.flow.base_language and action.type == 'lang'
    #  return false

    return valid

  $scope.savePlay = ->
    $scope.action.type = 'play'
    Flow.saveAction(actionset, $scope.action)
    $modalInstance.close()

  # Saving a reply SMS in the flow
  $scope.saveMessage = (message, type='reply') ->

    if typeof($scope.action.msg) != "object"
      $scope.action.msg = {}
    $scope.action.msg[$scope.base_language] = message

    $scope.action.type = type
    Flow.saveAction(actionset, $scope.action)
    $modalInstance.close()

  # Saving an SMS to somebody else
  $scope.saveSend = (omnibox, message) ->
    $scope.action.groups = omnibox.groups
    $scope.action.contacts = omnibox.contacts
    $scope.action.variables = omnibox.variables
    $scope.action.type = 'send'

    if typeof($scope.action.msg) != "object"
      $scope.action.msg = {}
    $scope.action.msg[$scope.base_language] = message

    Flow.saveAction(actionset, $scope.action)
    $modalInstance.close()

  # Saving labels to add to an SMS
  $scope.saveLabels = (msgLabels) ->

    labels = []
    for msgLabel in msgLabels
      found = false
      for label in Flow.labels
        if label.id == msgLabel
          found = true
          labels.push
            id: label.id
            name: label.text

      if not found
        labels.push
          id: msgLabel.id
          name: msgLabel.text

    $scope.action.labels = labels


    $scope.action.type = 'add_label'
    Flow.saveAction(actionset, $scope.action)
    $modalInstance.close()


  # Saving the add to or remove from group actions
  $scope.saveGroups = (actionType, omnibox) ->

    $scope.action.type = actionType
    $scope.action.groups = omnibox.groups

    # add our list of variables
    for variable in omnibox.variables
      $scope.action.groups.push(variable.id)

    Flow.saveAction(actionset, $scope.action)
    $modalInstance.close()

  # Save the updating of a contact
  $scope.saveUpdateContact = (field, value) ->

    if field.id.indexOf('[_NEW_]') == 0 and field.text.indexOf("Add new variable:") == 0
      field.text = field.text.slice(18)
      field.id = field.id.slice(7)
      field.id = field.id.toLowerCase().replace(/[^0-9a-z]+/gi, ' ').strip().replace(/[^0-9a-z]+/gi, '_')

      # add the new field to our list so it shows up without reloading
      Flow.contactFieldSearch.push
        id: field.id
        text: field.text

      Flow.updateContactSearch.push
        id: field.id
        text: field.text


    $scope.action.type = 'save'
    $scope.action.field = field.id
    $scope.action.label = field.text
    $scope.action.value = value


    Flow.saveAction(actionset, $scope.action)
    $modalInstance.close()

  # save a webhook action
  $scope.saveWebhook = (method, url) ->
    $scope.action.type = 'api'
    $scope.action.action = method
    $scope.action.webhook = url
    Flow.saveAction(actionset, $scope.action)
    $modalInstance.close()

  $scope.saveEmail = (addresses) ->

    to = []
    for address in addresses
      to.push(address.text)
    $scope.action.emails = to
    $scope.action.type = 'email'

    Flow.saveAction(actionset, $scope.action)
    $modalInstance.close()

  # saving flow triggers, both for other people and same contact
  $scope.saveStartFlow = (flow, omnibox) ->

    if omnibox
      $scope.action.type = 'trigger-flow'
      $scope.action.groups = omnibox.groups
      $scope.action.contacts = omnibox.contacts
      $scope.action.variables = omnibox.variables

    else
      $scope.action.type = 'flow'

    flow = flow[0]
    $scope.action.id = flow.id
    $scope.action.name = flow.text
    Flow.saveAction(actionset, $scope.action)
    $modalInstance.close()

  $scope.saveLanguage = () ->

    $scope.action.type = 'lang'

    # lookup the language name for our selection
    for lang in Flow.languages
      if lang.iso_code == $scope.action.lang
        $scope.action.name = lang.name
        break

    Flow.saveAction(actionset, $scope.action)
    $modalInstance.close()

  $scope.ok = ->
    $timeout ->
      $('.submit').click()
      # link us up if necessary, we need to do this after our element is created
      if options.dragSource
        Flow.updateDestination(options.dragSource, actionset.uuid)
    ,0

    # switching from a ruleset means removing it and hijacking its connections
    if actionset._switchedFromRule
      connections = Plumb.getConnectionMap({ target: $scope.ruleset.uuid })
      Flow.removeRuleset($scope.ruleset)

      $timeout ->
        for source of connections
          # only rules can go to us, actions cant connect to actions
          if source.split('_').length > 1
            Flow.updateDestination(source, actionset.uuid)
          else
            Flow.updateDestination(source, null)
      ,0

  $scope.cancel = ->
    $modalInstance.dismiss "cancel"

  $scope.formData = formData


SimpleMessageController = ($scope, $modalInstance, $log, title, body, okButton, hideCancel=true) ->
  $scope.title = title
  $scope.body = body
  $scope.okButton = okButton
  $scope.hideCancel = hideCancel

  $scope.ok = ->
    $modalInstance.close "ok"

  $scope.cancel = ->
    $modalInstance.close "cancel"

  return

TerminalWarningController = ($scope, $modalInstance, $log, actionset, flowController) ->

  $scope.title = "End of Flow"
  $scope.body = "You must first add a response to this branch in order to extend it."
  $scope.okButton = "Add Response"

  startsFlow = false
  for action in actionset.actions
    if action.type == 'flow'
      startsFlow = true
      break

  if startsFlow
    $scope.body = "Once another flow is started, this flow can no longer continue. To extend this flow, remove any actions that start another flow."
    $scope.okButton = "Ok"

  $scope.ok = ->
    $modalInstance.close "ok"

    if not startsFlow
      flowController.addAction(actionset)

  $scope.cancel = ->
    $modalInstance.dismiss "cancel"<|MERGE_RESOLUTION|>--- conflicted
+++ resolved
@@ -1100,48 +1100,30 @@
     # limit category names to 36 chars
     return categoryName.substr(0, 36)
 
-<<<<<<< HEAD
+  $scope.isRuleComplete = (rule) ->
+    complete = true
+    if not rule.category or not rule.category._base
+      complete = false
+
+    else if rule._config.operands == 1 and not rule.test._base
+      complete = false
+
+    else if rule._config.type == 'between' and (not rule.test.min or not rule.test.max)
+      complete = false
+
+    else if rule._config.type == 'ward' and (not rule.test.state or not rule.test.district)
+      complete = false
+
+    return complete
+
   stopWatching = $scope.$watch (->$scope.ruleset), ->
     complete = true
     for rule in $scope.ruleset.rules
       if rule._config.type == 'subflow'
         continue
-      else if not rule._config.operands == 0
-        if not rule.category or not rule.category._base
-          complete = false
-          break
-      else if rule._config.operands == 1
-        if not rule.category or not rule.category._base or not rule.test._base
-          complete = false
-          break
-      else if rule._config.operands == 2
-        if not rule.category or not rule.category._base or not rule.test.min or not rule.test.min
-          complete = false
-          break
-=======
-  $scope.isRuleComplete = (rule) ->
-    complete = true
-    if not rule.category or not rule.category._base
-      complete = false
-
-    else if rule._config.operands == 1 and not rule.test._base
-      complete = false
-
-    else if rule._config.type == 'between' and (not rule.test.min or not rule.test.max)
-      complete = false
-
-    else if rule._config.type == 'ward' and (not rule.test.state or not rule.test.district)
-      complete = false
-
-    return complete
-
-  stopWatching = $scope.$watch (->$scope.ruleset), ->
-    complete = true
-    for rule in $scope.ruleset.rules
       complete = complete and $scope.isRuleComplete(rule)
       if not complete
         break
->>>>>>> dc00ce33
 
     if complete
       # we insert this to keep our true rule at the end
