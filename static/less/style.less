--- conflicted
+++ resolved
@@ -186,7 +186,6 @@
   }
 }
 
-<<<<<<< HEAD
 .warning {
   .rounded-corners();
   padding: 15px;
@@ -202,8 +201,6 @@
   background: #fff;
 }
 
-=======
->>>>>>> e341e9e1
 // Policies
 .policy {
   margin-top: 20px;
@@ -258,7 +255,26 @@
   }
 }
 
-<<<<<<< HEAD
+.recipients {
+  .item {
+    display: inline-block;
+    margin-right: 6px;
+    font-size: 11px;
+    color: #aaa;
+
+    .icon {
+      display: inline-block;
+      margin-right: -3px;
+    }
+  }
+}
+
+ol.steps li {
+  list-style: decimal;
+  margin-left: 20px;
+  padding: 5px;
+}
+
 #embedded-data,
 #embedded-data-keyword,
 #embedded-data-schedule,
@@ -333,24 +349,4 @@
   float: left;
   margin-top: 10px;
   color: red;
-=======
-.recipients {
-  .item {
-    display: inline-block;
-    margin-right: 6px;
-    font-size: 11px;
-    color: #aaa;
-
-    .icon {
-      display: inline-block;
-      margin-right: -3px;
-    }
-  }
-}
-
-ol.steps li {
-  list-style: decimal;
-  margin-left: 20px;
-  padding: 5px;
->>>>>>> e341e9e1
 }