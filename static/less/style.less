--- conflicted
+++ resolved
@@ -2481,7 +2481,6 @@
   transform: rotateY(180deg);
 }
 
-<<<<<<< HEAD
 // completion custom styles
 
 .atwho-view {
@@ -2547,9 +2546,9 @@
 
   }
 
-=======
+}
+
 #intercom-container .intercom-launcher {
   bottom: 60px;
   right: 12px;
->>>>>>> b7049507
 }