--- conflicted
+++ resolved
@@ -704,7 +704,6 @@
 // The list tables we use on messages, contacts etc..
 // *******************************
 
-<<<<<<< HEAD
 .search-details {
   float: left;
   width: 650px;
@@ -713,8 +712,6 @@
 }
 
 
-=======
->>>>>>> e341e9e1
 .list-container {
   .scroll-x();
 }
@@ -773,140 +770,8 @@
   padding-top: 20px;
 }
 
-<<<<<<< HEAD
-#top-menu {
-  //border: 1px solid purple;
-  position: absolute;
-  width: auto;
-  z-index: 1025;
-  height: 60px;
-  top: 38px;
-  text-align: right;
-  right: 20px;
-  padding-right: 37px;
-
-  // Main menu ring buttons
-  li {
-    border: 0px solid red;
-    display: inline-block;
-    position: relative;
-    font-size: 40px;
-    margin-left: 10px;
-    z-index: 20;
-    width: 55px;
-
-    .custom-tooltip {
-      position: absolute;
-      left: -60px;
-      top: 47px;
-      display: block;
-      text-align: center;
-      width: 180px;
-      padding: 20px;
-      box-sizing: border-box;
-      -ms-box-sizing: border-box;
-      -moz-box-sizing: border-box;
-      -webkit-box-sizing: border-box;
-      -o-box-sizing: border-box;
-      background-color: #ffffff;
-      border-radius: 5px;
-      -moz-border-radius: 5px;
-      -webkit-border-radius: 5px;
-      -ms-border-radius: 5px;
-      -o-border-radius: 5px;
-      box-shadow: 0 0 4px 0 rgba(0, 0, 0, 0.2);
-      -moz-box-shadow: 0 0 4px 0 rgba(0, 0, 0, 0.2);
-      -webkit-box-shadow: 0 0 4px 0 rgba(0, 0, 0, 0.2);
-      -ms-box-shadow: 0 0 4px 0 rgba(0, 0, 0, 0.2);
-      -o-box-shadow: 0 0 4px 0 rgba(0, 0, 0, 0.2);
-      opacity: 0;
-      -webkit-transition: all 0.3s linear 0s;
-      -moz-transition: all 0.3s linear 0s;
-      -ms-transition: all 0.3s linear 0s;
-      -o-transition: all 0.3s linear 0s;
-      transition: all 0.3s linear 0s;
-      z-index: 10;
-      visibility: hidden;
-
-      &.active {
-        opacity: 1;
-        visibility: visible;
-      }
-
-      div.custom-tooltip-arrow {
-        width: 0;
-        height: 0;
-        position: absolute;
-        top: -6px;
-        left: 82px;
-        border-style: inset;
-        border-width: 0 7px 7px 7px;
-        border-color: transparent transparent #ffffff transparent;
-        -webkit-transform:rotate(360deg)
-      }
-
-      span.custom-tooltip-icon {
-        width: 100%;
-        display: block;
-        margin: 0 0 10px 0;
-        text-align: center;
-
-        .around {
-          background-color: rgba(40, 159, 155, 0.15);
-          padding: 12px;
-          border-radius: 50%;
-          display: inline-block;
-
-          i {
-            border: 2px solid rgba(40, 159, 155, 0.15);
-            border-radius: 50%;
-            width: 38px;
-            height: 38px;
-            background-color: #FFF;
-            color: #289f9b;
-          }
-
-        }
-
-      }
-
-      span.custom-tooltip-title {
-        width: 100%;
-        display: block;
-        margin: 0 0 10px 0;
-        font-size: 18px;
-        text-align: center;
-        color: #289f9b;
-      }
-
-      div.custom-tooltip-separator {
-        width: 90%;
-        margin: 16px 5%;
-        height: 1px;
-        background-color: rgba(216, 216, 216, 0.5);
-      }
-
-      span.custom-tooltip-description {
-        width: 100%;
-        display: block;
-        font-size: 13px;
-        line-height: 120%;
-        text-align: center;
-        color: #555555;
-      }
-
-    }
-
-    &.more {
-
-      width: 5px;
-      margin-left: 10px;
-      padding-left: -5px;
-      padding-right: -5px;
-=======
 #menu {
   z-index: 100;
->>>>>>> e341e9e1
 
   &.expanded {
     z-index: 5000;
@@ -947,8 +812,105 @@
           border-bottom-color: rgba(255, 255, 255, 1);
           content: '';
         }
-      }
-<<<<<<< HEAD
+
+        a {
+          font-size: 28px;
+          color: @color-navlink;
+          padding-top: 5px;
+          display: inline-block;
+          width: 50px;
+          height: 50px;
+          // border: 1px solid red;
+          position: relative;
+          margin-bottom: 10px;
+          margin-top: 10px;
+          margin-left: 0px;
+
+          .title {
+            border: 0px solid green;
+            color: @color-navbar;
+            padding: 0px;
+            width: 50px;
+            margin: 0;
+            margin-left: 0px;
+            margin-top: 8px;
+          }
+        }
+
+      }
+    }
+
+    .title {
+      font-family: @primary-font;
+      font-size: 12px;
+      text-align: center;
+      width: 60px;
+      height: 10px;
+      margin-top: 5px;
+      color: @color-menu;
+      border: 0px solid green;
+    }
+
+    .notification {
+      position: absolute;
+      padding: 3px 3px;
+      font-family: @primary-font;
+      font-size: 12px;
+      background: @color-notification;
+      color: @color-menu;
+      line-height: 12px;
+      left: 34px;
+      top: -10px;
+      text-align: center;
+      border-radius: 2px;
+      -moz-border-radius: 2px;
+      box-shadow: 1px 1px 0px @color-bg-grey;
+      text-shadow: 0px -1px 0px rgba(0, 0, 0, 0.8);
+
+      border: 0px solid maroon;
+
+      &.icon-warning {
+        font-family: temba;
+      }
+    }
+
+    a {
+      color: @color-menu;
+      text-decoration: none;
+      text-transform: lowercase;
+      display: inline-block;
+      border: 0px solid black;
+      height: 50px;
+      width: 60px;
+      text-align: center;
+
+      &.icon-nav-messages {
+        &.active:before {
+          content: "\e085";
+        }
+        &:hover:before {
+          content: "\e085";
+        }
+      }
+
+      &.icon-nav-learn {
+        &.active:before {
+          content: "\e0b9";
+        }
+        &:hover:before {
+          content: "\e0b9";
+        }
+      }
+
+      &.icon-nav-docs {
+        &.active:before {
+          content: "\f15c";
+        }
+
+        &:hover:before {
+          content: "\f15c";
+        }
+      }
 
       &.icon-nav-analytics {
         &.active:before {
@@ -1132,21 +1094,13 @@
           content: "\e915";
         }
       }
-=======
->>>>>>> e341e9e1
     }
   }
 
   @media all and (max-width: 767px) {
     text-align: right;
-<<<<<<< HEAD
-    left: 0;
-    top: 110px;
-    width: 100%;
-=======
     right: 25px !important;
     top: 50px !important;
->>>>>>> e341e9e1
     text-align: left;
     padding: 0;
 
@@ -1654,18 +1608,9 @@
 }
 
 .controls {
-<<<<<<< HEAD
-  input, textarea, select {
-    margin-bottom: 0px !important;
-
-    &:focus {
-      border-color: var(--color-focus) !important;
-      box-shadow: inset 0 1px 1px rgba(0, 0, 0, 0.075), 0 0 8px rgba(var(--focus-rgb), 0.6) !important;
-=======
   temba-select {
     input:focus {
       box-shadow: none !important;
->>>>>>> e341e9e1
     }
   }
 }
@@ -1674,16 +1619,11 @@
   color: var(--color-error) !important;
 }
 
-<<<<<<< HEAD
-.control-group.error  {
-  input, select, texarea {
-=======
 .control-group.error {
 
   input,
   select,
   texarea {
->>>>>>> e341e9e1
     border-color: var(--color-error);
     color: var(--color-error);
 
@@ -1740,13 +1680,9 @@
 
 }
 
-<<<<<<< HEAD
 #active-modal .fetched-content {
 
 }
-=======
-#active-modal .fetched-content {}
->>>>>>> e341e9e1
 
 .modal,
 .send-message {
