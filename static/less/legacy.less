// *****************************************************
// NOTE NOTE NOTE NOTE!!
//
// This file exists only to carry over non-less styles
// Do not add to this file, ultimately everything here
// needs to be moved into a page's extra-less block
// or should be converted into a master style in the
// main style.less file.
//
// *****************************************************

input {
  &#id_min_value { width:  60px; }
  &#id_max_value { width:  60px; }
}

// The dropdown options
.glyph.message-label.checked:before {
  content: "\e05a";
}

.glyph.message-label.partial:before {
  content: "\e003";
}

.glyph.message-label.checked-child:before {
  content: "\e003";
}


.glyph.checked:before {
  content: "\e05a";
}


.glyph.message-label:before {
  content: "\e004";
}
.glyph.message-label.checked:before {
  content: "\e05a";
}


.dropdown-submenu:hover>a:after {
  border-left-color: #CCC;
}


.label-menu .glyph {
  user-select: none;
  -webkit-user-select: none;
  -moz-user-select: none;
  color: #999;
  font-size: 12px;
  margin-top: 2px;
  width: 12px;
}

.label-menu.dropdown-menu a {
  padding-left: 10px;
  padding-right: 10px;

}

.dropdown-submenu > a::after {
  margin-right: -5px;
}

// the message list
td.value-received {
  text-align: right;
}

td.checkbox .glyph {
  font-size: 14px;
  user-select: none;
  -webkit-user-select: none;
  -moz-user-select: none;
}

.radio, .checkbox {
  min-height: 18px;
  padding-left: 18px;
}

tr.sms:hover {
  cursor: pointer;
}

tr.sms.checked .glyph.message-checkbox:before {
  content: "\e05a";
}

.sms_list tbody td.checkbox {
  color: #777;
}

.glyph.message-checkbox:before {
  content: "\e004";
}

.glyph.message-checkbox, .glyph.message-label {
  font-family: 'temba';
  speak: none;
  font-style: normal;
  font-weight: normal;
  line-height: 1;
  -webkit-font-smoothing: antialiased;
  float: left;
  margin-top: 3px;
  margin-right: 5px;
}

// overrides just for windows
.windows {
  .title-text > h1, .title-text {

  }
}

a:hover.clear-link {
  text-decoration: none;
}

.value-labels {
  float: right;
}

// android page
.rotate {
  -webkit-transform: rotate(-90deg);
  -moz-transform: rotate(-90deg);
  -ms-transform: rotate(-90deg);
  -o-transform: rotate(-90deg);
  filter: "progid:DXImageTransform.Microsoft.BasicImage(rotation=3)";
}

.float-left {
  float: left;
}

// contact read page

.send-form {
  width: 682px;
  padding-bottom: 10px;
  background-color: #efefef;
  padding-left: 20px;
  padding-right: 20px;
  padding-top: 18px;
  border-left: 1px solid #dedede;
  border-right: 1px solid #dedede;
  border-top: 1px solid #eee;
}

#id_text {
  width: 100%;
  height: 120px;
  margin-bottom: 15px;
}

#id_send {
  vertical-align: bottom;
  margin-bottom: 10px;
}

td.clickable a {
  color: rgb(51, 51, 51);
}

// *****************************************************
// styles.less purge 013117
// *****************************************************

// tweak toastr
.toast-bottom-full-width {
  margin-bottom: 20px;
}

.toast-info {
  background-color: rgba(0, 0, 0, 0.85);
}

// style all placeholder text

.force-wrap {
  word-break: break-all;
}

.spin {
  -webkit-animation: rotation 2s infinite linear;
}

@-webkit-keyframes rotation {
  from {
    -webkit-transform: rotate(0deg);
  }
  to {
    -webkit-transform: rotate(359deg);
  }
}

#page-container {
  .placeholder-text(#e6e6e6, 200);
}

// Tweaking bootstrap styling

[class^="icon-"], [class*=" icon-"] {
  background-image: none;
}

.btn, .btn-group, .dropdown, .dropdown-toggle, .dropdown-menu,
.btn-group > .btn:first-child, .btn-group > .btn:last-child {
  .rounded-corners(0);
}

.btn-group > .btn:last-child, .btn-group > .dropdown-toggle {
  .rounded-corners(0);
}

.btn {
  &.btn-mini {
    padding: 1px 6px;
    margin-right: 0;
    margin-left: 0;
    float: left;
  }

  &.remove {
    margin-right: 5px;
  }

  &.disabled, &[disabled] {
    opacity: 0.15;
  }
}

.table-condensed th, .table-condensed td {
  padding: 7px 6px;
}

.label, .badge {
  text-shadow: none;
}

.dropdown-menu li > a:hover, .dropdown-menu li > a:focus, .dropdown-submenu:hover > a {
  background: @color-selected;
  color: @color-selected-font;
  text-shadow: none;
}

.nav > li > a {

  text-shadow: none;

  &:hover {
    background: @color-hovered;
    color: @color-hovered-font;
    text-shadow: none;
    margin-right: -15px;
  }
}

.nav-list {
  .active {
    > a {
      background: @color-selected;
      color: @color-selected-font;
      text-shadow: none;

      &:hover {
        background: @color-selected;
        color: @color-selected-font;
        text-shadow: none;
      }
    }
  }
}

.nav-list.level2 a {
  margin-right: -30px;

  &:hover {
    margin-right: -30px;
  }
}

li {
  list-style-type: none;
}

ul.recipients-list {
  li {
    padding: 0;
  }
  padding: 0;
  margin: 0;
}

// form stylig

form, input {
  margin: 0;
}

.input-append .add-on, .input-prepend .add-on, .input-append .btn, .input-prepend .btn {
  margin-left: -1px;
  vertical-align: top;
  .rounded-corners(0);
}

.input-append input, .input-prepend input, .input-append select, .input-prepend select, .input-append .uneditable-input, .input-prepend .uneditable-input {
  position: relative;
  margin-bottom: 0;
  font-size: 14px;
  line-height: 14px;
  vertical-align: top;
  .rounded-corners(0);
}

.input-append .add-on, .input-prepend .add-on {
  display: inline-block;
  width: auto;
  height: 25px;
  min-width: 16px;
  padding: 4px 5px;
  font-size: 14px;
  font-weight: 400;
  line-height: 25px;
  text-align: center;
  text-shadow: 0 1px 0 #fff;
  background-color: #eee;
  border: 1px solid #ccc;
}

.input-prepend .add-on:first-child, .input-prepend .btn:first-child {
  .rounded-corners(0);
}

input, textarea {
  width: 350px;
}

.controls .uneditable-input {
  width: 350px;
}

select, textarea, input[type="text"], input[type="password"], input[type="datetime"], input[type="datetime-local"], input[type="date"], input[type="month"], input[type="time"], input[type="week"], input[type="number"], input[type="email"], input[type="url"], input[type="search"], input[type="tel"], input[type="color"], .uneditable-input {
  display: inline-block;
  height: 25px;
  padding: 4px 6px;
  margin-bottom: 5px;
  font-size: 14px;
  color: #555;
  .rounded-corners(0);
}

.uneditable-input {
  line-height: 25px;
}

form.form-horizontal textarea, form.form-vertical textarea {
  height: auto;
  margin-bottom: 5px;
}

.form-horizontal .controls, .form-horizontal .form-control {
  margin-left: 10px;
}

.formax-form .form-horizontal .form-control {
  margin-left: 0px;
}

.form-horizontal .formax-vertical .form-control {
  margin-left: 0px;
}

.form-horizontal .control-label {
  float: left;
  width: 150px;
  padding-top: 5px;
  margin-right: 10px;
  text-align: right;
}

.smartmin-form-buttons, .form-actions {
  background-color: transparent;
  border: 0;
}

.form-horizontal .smartmin-form-buttons {
  padding-left: 160px;
}

// nav styling

.nav > li > a {
  display: block;
  font-weight: 200;
  color: @color-links;
}

.nav-list > li > a {
  padding: 6px 15px;
}

.pagination ul > li > a, .pagination ul > li > span {
  float: left;
  padding: 4px 12px;
  line-height: 20px;
  text-decoration: none;
  background-color: #ffffff;
  border: 0px solid #dddddd;
  border-left-width: 0;
}

.pagination ul {
  display: inline-block;
  margin-bottom: 0;
  margin-left: 0;
  .rounded-corners(0);
  -webkit-box-shadow: 0;
  -moz-box-shadow: 0;
  box-shadow: none;
}

.pagination a, .pagination span {
  float: left;
  padding: 0 14px;
  line-height: 48px;
  text-decoration: none;
  background-color: #fff;
  // border: 1px solid #ddd;
  border-left-width: 0;
}

// pagination
.pagination a {
  float: left;
  padding: 0 14px;
  line-height: 48px;
  text-decoration: none;
  border: 0;
  border-left-width: 0;
}

.pagination a {
  line-height: 30px;
}

.pagination ul > li:first-child > a, .pagination ul > li:first-child > span {
  border-left-width: 0px;
  .rounded-corners(0);
}

.pagination ul > li:last-child > a, .pagination ul > li:last-child > span {
  .rounded-corners(0);
}

body.modal-open {
  overflow: hidden;
}

.btn.disabled {
  opacity: 0.2;
}

.recompile_3 {
}

// *******************************
// Primary widget styling
// *******************************

html, body {
  height: 100%;
}

body {
  font-family: @primary-font;
  font-weight: 200;
  text-transform: none;
}

.container {
  min-height: 100%;
  padding-top: -130px; // height of the header
  position: relative;
}

a {
  color: @color-links;
}

h1, h2, h3, h4, h5 {
  font-family: @helvetica, @roboto-thin, sans-serif;
  letter-spacing: 1px;
  padding: 0;
  text-transform: none;
  font-weight: 100;
  color: @color-font-grey;
}

h1 {
  font-size: 44px;
  line-height: 40px;
}

h2 {
  font-size: 42px;
}

h3 {
  font-size: 26px;
}

h4 {

}

h5 {
  font-weight: 300;
  color: @color-font-lightgrey;
  margin-bottom: 5px;
}

// All site buttons
.btn {
  -webkit-border-radius: 0;
  -moz-border-radius: 0;
  border-radius: 0;
  background-image: none;
  border: 0;
  padding: 8px 20px;
  font-weight: 300;
  margin-right: 0px;
}

.btn-group .btn {
  margin-right: 0;
}

.btn-group .tooltip {
  top: -38px !important;
}

.btn-group.open {
  .btn.dropdown-toggle {
    background-color: @color-button - #222;
    color: @color-button-font;
    // text-shadow: 0 1px 0 rgba(0, 0, 0, 0.5);
    text-shadow: none;
  }
}

.btn-colored(@bg, @font) {
  border: 1px solid @bg - #060606;
  background-color: @bg;
  background-image: -webkit-linear-gradient(top, @bg, @bg - #101010);
  background: -moz-linear-gradient(top, @bg, @bg - #101010);
  color: @font;
  text-shadow: none;
  &:hover, &:focus, &:active, &.open {
    background-color: @bg - #111;
    background-image: none;
    color: @font;
    text-shadow: none;
  }
}

.btn {
  .btn-colored(@color-button, @color-button-font)
}

.btn-primary {
  .btn-colored(@color-button-primary, @color-button-primary-font);
}

.group-membership {
  display: inline-block;

  .btn.btn-primary {
    border: 0px;
  }
}

.btn-danger {
  .btn-colored(@color-button-danger, @color-button-danger-font);
}

.btn-success {
  .btn-colored(@color-button-success, @color-button-success-font);
}

.btn-tiny {
  padding: 3px 8px;
  font-size: 12px;
}

.label-info, .badge-info {
  background-color: @color-label;
}

// label badges
.label {
  border: 1px solid @color-label - #111;
  .rounded-corners(0);
  font-weight: 200;
  font-size: 10px;
  padding: 2px 4px 0px 4px;
  margin-right: 0px;
  height: 16px;
  line-height: 16px;
  display: inline-block;
  white-space: nowrap;
  vertical-align: baseline;
  color: @color-font-white;
  padding-top: 0px;
  &.label-success {
    border: 1px solid @flat-mutedgreen - #333;
    background-color: @flat-mutedgreen - #222;
  }

  &.label-group {
    margin-right: -4px;
    margin-left: 0;
    padding: 2px 6px;

    &.remove {
      line-height: 14px;
      font-size: 14px;
      text-align: match-parent;
      padding: 2px 6px;
      margin-right: 1px;
      margin-top: 0px;
    }
  }
}

.label {
  &.btn {
    border: 0;
  }
}

.glyph {
  // default icon size
  line-height: 1;
  text-decoration: none;
  font-size: 16px;

  &.success {
    color: @color-font-success;
  }
  &.warning {
    color: @color-font-warning;
  }
}

a.logo {
  color: #fff;
  font-size: 96px;
  margin-top: -2px;
  text-decoration: none;

  .name {
    display: none;
  }
}

.spacer-right-10 {
  padding-right: 10px;
}

.spacer-bottom-12 {
  margin-bottom: 12px;
}

// *******************************
// The list tables we use on messages, contacts etc..
// *******************************

.search-details {
  float: left;
  padding-top:20px;
  margin-bottom:-10px;
}


.list-container {
  .scroll-x();
}

table.list-table {
  td.value-phone {
    width: 100px;
  }

  td.value-received {
    width: 50px;
    text-align: right;
  }

  td.value-icon {
    width: 20px;
    text-align: right;
    padding-right: 0px;
  }

  tr:hover td {
    color: #000;
  }

  tr td.checkbox {
    cursor: pointer;
    color: @color-font-lightgrey;
  }

  tr:hover td.checkbox {
    color: @color-font-lightgrey;
  }

  tr:hover td.checkbox:hover {
    color: @flat-blue;
  }
}

.empty-message {
  padding: 30px 20px;
  font-size: 16px;
  font-weight: normal;
  letter-spacing: .1em;
  p {
    padding-top: 0;
    margin-top: 0;
  }
}

// *******************************
// Frame styling
// *******************************

.logo {
  position: absolute;
  left: 0;
  top: 0;
  z-index: 100;
  padding-left: 30px;
  padding-top: 20px;
}

#top-menu {
  //border: 1px solid purple;
  position: absolute;
  width: auto;
  z-index: 1025;
  height: 60px;
  top: 38px;
  text-align: right;
  right: 20px;
  padding-right: 37px;

  // Main menu ring buttons
  li {
    border: 0px solid red;
    display: inline-block;
    position: relative;
    font-size: 40px;
    margin-left: 10px;
    z-index: 20;
    width: 55px;

    .custom-tooltip {
      position: absolute;
      left: -60px;
      top: 47px;
      display: block;
      text-align: center;
      width: 180px;
      padding: 20px;
      box-sizing: border-box;
      -ms-box-sizing: border-box;
      -moz-box-sizing: border-box;
      -webkit-box-sizing: border-box;
      -o-box-sizing: border-box;
      background-color: #ffffff;
      border-radius: 5px;
      -moz-border-radius: 5px;
      -webkit-border-radius: 5px;
      -ms-border-radius: 5px;
      -o-border-radius: 5px;
      box-shadow: 0 0 4px 0 rgba(0, 0, 0, 0.2);
      -moz-box-shadow: 0 0 4px 0 rgba(0, 0, 0, 0.2);
      -webkit-box-shadow: 0 0 4px 0 rgba(0, 0, 0, 0.2);
      -ms-box-shadow: 0 0 4px 0 rgba(0, 0, 0, 0.2);
      -o-box-shadow: 0 0 4px 0 rgba(0, 0, 0, 0.2);
      opacity: 0;
      -webkit-transition: all 0.3s linear 0s;
      -moz-transition: all 0.3s linear 0s;
      -ms-transition: all 0.3s linear 0s;
      -o-transition: all 0.3s linear 0s;
      transition: all 0.3s linear 0s;
      z-index: 10;
      visibility: hidden;

      &.active {
        opacity: 1;
        visibility: visible;
      }

      div.custom-tooltip-arrow {
        width: 0;
        height: 0;
        position: absolute;
        top: -6px;
        left: 82px;
        border-style: inset;
        border-width: 0 7px 7px 7px;
        border-color: transparent transparent #ffffff transparent;
        -webkit-transform:rotate(360deg)
      }

      span.custom-tooltip-icon {
        width: 100%;
        display: block;
        margin: 0 0 10px 0;
        text-align: center;

        .around {
          background-color: rgba(40, 159, 155, 0.15);
          padding: 12px;
          border-radius: 50%;
          display: inline-block;

          i {
            border: 2px solid rgba(40, 159, 155, 0.15);
            border-radius: 50%;
            width: 38px;
            height: 38px;
            background-color: #FFF;
            color: #289f9b;
          }

        }

      }

      span.custom-tooltip-title {
        width: 100%;
        display: block;
        margin: 0 0 10px 0;
        font-size: 18px;
        text-align: center;
        color: #289f9b;
      }

      div.custom-tooltip-separator {
        width: 90%;
        margin: 16px 5%;
        height: 1px;
        background-color: rgba(216, 216, 216, 0.5);
      }

      span.custom-tooltip-description {
        width: 100%;
        display: block;
        font-size: 13px;
        line-height: 120%;
        text-align: center;
        color: #555555;
      }

    }

    &.more {

      width: 5px;
      margin-left: 10px;
      padding-left: -5px;
      padding-right: -5px;

      a {
        width: 5px;
      }

      &:hover {
        .submenu {
          // display:block;
          // visibility: visible;
        }

        a.icon-more {
          &:before {
            content: "\e0be";
          }
          padding-bottom: 25px;
        }
      }
    }

    .submenu-container {
      position: absolute;
      top: 35px;
      left: -12px;
      width: 55px;
      padding: 10px 5px;
      padding-bottom: 40px;
      z-index: 2000;
      // border: 1px solid red;

      .submenu {
        position: relative;

        width: 50px;

        top: 10px;
        background: #fff;
        .drop-shadow(0, 1px, 1px, 3px, .1, 0);
        .rounded-corners(5px);
        border: 1px solid @color-navbar;
        //border: 1px solid green;

        &::before {
          position: absolute;
          top: -7px;
          left: 19px;
          display: inline-block;
          border-right: 7px solid transparent;
          border-bottom: 7px solid #CCC;
          border-left: 7px solid transparent;
          border-bottom-color: rgba(255, 255, 255, 1);
          content: '';
        }

        a {
          font-size: 28px;
          color: @color-navlink;
          padding-top: 5px;
          display: inline-block;
          width: 50px;
          height: 50px;
          // border: 1px solid red;
          position: relative;
          margin-bottom: 10px;
          margin-top: 10px;
          margin-left: 0px;

          .title {
            border: 0px solid green;
            color: @color-navbar;
            padding: 0px;
            width: 50px;
            margin: 0;
            margin-left: 0px;
            margin-top: 8px;
          }
        }

      }
    }

    .title {
      font-family: @primary-font;
      font-size: 12px;
      text-align: center;
      width: 60px;
      height: 10px;
      margin-top: 5px;
      color: @color-menu;
      border: 0px solid green;
    }

    .notification {
      position: absolute;
      padding: 3px 3px;
      font-family: @primary-font;
      font-size: 12px;
      background: @color-notification;
      color: @color-menu;
      line-height: 12px;
      left: 34px;
      top: -10px;
      text-align: center;
      border-radius: 2px;
      -moz-border-radius: 2px;
      box-shadow: 1px 1px 0px @color-bg-grey;
      text-shadow: 0px -1px 0px rgba(0, 0, 0, 0.8);

      border: 0px solid maroon;

      &.icon-warning {
        font-family: temba;
      }
    }

    a {
      color: @color-menu;
      text-decoration: none;
      text-transform: lowercase;
      display: inline-block;
      border: 0px solid black;
      height: 50px;
      width: 60px;
      text-align: center;

      &.icon-nav-messages {
        &.active:before {
          content: "\e085";
        }
        &:hover:before {
          content: "\e085";
        }
      }

      &.icon-nav-learn {
        &.active:before {
          content: "\e0b9";
        }
        &:hover:before {
          content: "\e0b9";
        }
      }

      &.icon-nav-docs {
        &.active:before {
          content: "\f15c";
        }

        &:hover:before {
          content: "\f15c";
        }
      }

      &.icon-nav-analytics {
        &.active:before {
          content: "\e087";
        }
        &:hover:before {
          content: "\e087";
        }
      }

      &.icon-more {
        &.active:before {
          content: "\e0be";
        }
        &:hover:before {
          content: "\e0be";
        }
      }

      &.icon-nav-orgs {
        &.active:before {
          content: "\e0ad";
        }
        &:hover:before {
          content: "\e0ad";
        }
      }

      &.icon-nav-flows {
        &.active:before {
          content: "\e08c";
        }
        &:hover:before {
          content: "\e08c";
        }
      }

      &.icon-nav-contacts {
        &.active:before {
          content: "\e081";
        }
        &:hover:before {
          content: "\e081";
        }
      }

      &.icon-nav-channels {
        &.active:before {
          content: "\e098";
        }
        &:hover:before {
          content: "\e098";
        }
      }

      &.icon-nav-home {
        &.active:before {
          content: "\e083";
        }
        &:hover:before {
          content: "\e083";
        }
      }

      &.icon-nav-login {
        &:hover:before {
          content: "\e090";
        }
        &.active:before {
          content: "\e090";
        }

      }

      &.icon-nav-channels {

        &:hover:before {
          content: "\e098";
        }
        &.active:before {
          content: "\e098";
        }
      }

      &.icon-nav-pricing {
        &:hover:before {
          content: "\e09e";
        }
        &.active:before {
          content: "\e09e";
        }
      }

      &.icon-nav-groups {
        &.active:before {
          content: "\e08e";
        }
        &:hover:before {
          content: "\e08e";
        }
      }

      &.icon-nav-dashboard {
        &.active:before {
          content: "\e0a3";
        }
        &:hover:before {
          content: "\e0a3";
        }
      }

      &.icon-nav-android {
        &.active:before {
          content: "\e089";
        }
        &:hover:before {
          content: "\e089";
        }
      }

      &.icon-nav-triggers {
        &.active:before {
          content: "\e0a5";
        }
        &:hover:before {
          content: "\e0a5";
        }
      }

      &.icon-nav-locations {
        &.active:before {
          content: "\e601";
        }
        &:hover:before {
          content: "\e601";
        }
      }

      &.icon-nav-campaigns {

        &:hover:before {
          content: "\e0bc";
        }
        &.active:before {
          content: "\e0bc";
        }
      }

      &.icon-nav-blog {
        &.active:before {
          content: "\e0b7";
        }
        &:hover:before {
          content: "\e0b7";
        }
      }

      &.icon-nav-logout {
        &.active:before {
          content: "\e0c8";
        }
        &:hover:before {
          content: "\e0c8";
        }
      }

      &.icon-nav-help-inverted {
        &.active:before {
          content: "\e90f";
        }
        &:hover:before {
          content: "\e90f";
        }
      }

      &.icon-nav-help {
        &.active:before {
          content: "\e90e";
        }
        &:hover:before {
          content: "\e90e";
        }
      }

      &.icon-nav-hand-inverted {
        &.active:before {
          content: "\e911";
        }
        &:hover:before {
          content: "\e911";
        }
      }

      &.icon-nav-hand {
        &.active:before {
          content: "\e911";
        }
        &:hover:before {
          content: "\e911";
        }
      }
    }
  }

  @media all and (max-width: 767px) {
    // border:1px solid green;
    text-align: right;
    left: 0;
    top: 110px;
    width: 100%;
    text-align: left;
    padding: 0;



    li {
      // border:1px solid pink;
      width: 25px;
      height: 25px;
      font-size: 24px;
      text-align: left;
      padding-bottom: 10px;
      margin: 0;
      margin-right: 10px;

      &.more {
        .submenu-container {
          text-transform: lowercase;
          left: -20px;
          top: 14px;
          .submenu {
            .drop-shadow(0);
            a {
              height: 22px;
              font-size: 24px;
            }
          }
        }
      }

      .notification {
        font-size: 8px;
        left: 15px;
        top: -8px;
        line-height: 8px;
        width: 12px;
        height: 12px;
        padding: 1px;
        padding-top: 3px;
        padding-bottom: 0px;
      }

      a {
        width: 25px;
        height: 25px;
        padding: 0;
        .title {
          display: none;
        }
      }
    }
  }
}

.nav-alert {
  a {
    color: #fff;
    &:hover {
      text-decoration: none;
      color: #f3f3f3;
    }
  }

  &.interrupted {
    background: rgb(178, 23, 26)
  }

  .icon-warning {
    margin-right: 1px;
  }

  position: absolute;
  top: 110px;
  right: 30px;
  display: none;
  text-align: center;
  float: right;
  color: #fff;
  background: rgba(0, 0, 0, .15);
  margin-top: -0px;
  height: 20px;
  padding: 1px 20px;
  .border-radius(3px, 3px, 0px, 0px);
  font-size: 11px;
  font-weight: 200;

  @media all and (max-width: 767px) {
    .rounded-corners(3px);
    margin-top: 10px;
    right: 50px;
    top: 25px;
    width: 170px;
    background: none;
    text-align: left;
    font-size: 12px;
    padding: 0;
  }
}

a.org-choose {
  padding: 5px;
  background: #eee;
  margin-bottom: 10px;
  display: block;
  color: #333;
  line-height: 50px;
  width: 500px;
  height: 50px;

  .name {
    margin-left: 50px;
  }

  .icon-home {
    margin-top: 10px;
    margin-left: 10px;
    font-size: 30px;
    float: left;
  }

  &:hover {
    color: #f5f5f5;
    text-decoration: none;
    background-color: @flat-blue;
  }
}

.org-header {

  z-index: 1039;
  position: absolute;
  top: -7px;
  right: 30px;
  text-align: center;
  float: right;
  background: rgba(0, 0, 0, .15);
  margin-top: -0px;
  padding-top: 6px;
  font-size: 11px;
  max-width: 180px;
  .rounded-corners(3px);

  cursor: pointer;
  color: #fff;
  text-decoration: none;
  &:hover {
    text-decoration: none;
    color: #f3f3f3;
  }

  .toggle {
    margin-top: 1px;
    padding: 0px 5px;
  }

  .icon-warning {
    color: @color-notification;
  }

  .org {
    line-height: 14px;
    padding: 3px 10px 5px;
    width: 160px;
  }

  .other-orgs {
    width: 180px;
    .account-details {
      padding: 5px 0px;
      border-bottom: 1px solid #ccc;

      a {
        color: @color-navbar;
      }

      margin: 0 10px 3px;

      .org {
        padding: 0;
      }
    }

    .org {

      a {
        color: @color-navbar;

        &:hover {
          color: @color-navbar - #222;
        }
      }
      max-width: 200px;
    }

    background: #fff;
    margin: -2px -10px -10px;
    text-align: left;
    border: 1px solid @color-navbar - #111;
  }

  &.expanded {
    .other-orgs {
      display: inline-block;
      .border-radius(0, 0, 3px, 3px);
    }
    .drop-shadow(0, 1px, 1px, 3px, .1, 0);
  }

}

#header {

  background-color: @color-navbar;
  padding-top: 32px;
  padding-bottom: 20px;
  margin-bottom: 30px;
  border: 0px solid pink;
  z-index: 0;
  position: relative;
  height: 80px;

  @media all and (max-width: 940px) and (min-width: 767px) {
    min-width: 940px;
  }

  @media all and (max-width: 767px) {
    margin-left: -20px;
    margin-right: -20px;
    padding-left: 20px;
    padding-right: 20px;
    height: 100px;
  }

  #menu-right-container {
    height: 60px;
    // border: 1px solid purple;
    position: absolute;
    width: 600px;
    right: 0px;

    top: 10px;
    right: 0px;
    overflow-x: hidden;

    #menu-right {
      float: right;
      border: 1px solid yellow;
      height: 60px;
      width: 600px;
    }
  }

  #menu-left {
    height: 70px;
    border: 0px solid yellow;
  }
}

#print-header {
  text-align: right;
  font-size: 32px;
  margin-right: 20px;
  color: #666;
  display: none;
}

.instructions {
  font-size: 16px;
  margin-bottom: 20px;
  color: #999;
  line-height: 25px;
  width: 80%;
}

.instructions {
  @media screen {
    display: gone;
  }
}

// *******************************
// Form styling
// *******************************

form.smartmin-form {
  .help-block {
    margin-top: 0px !important;
  }

  .uneditable-input {
    margin-bottom: 5px;
  }

  select {
    margin-bottom: 9px;
  }

  .select2-container {
    margin-bottom: 5px;
  }

  ul.errorlist {
    margin: 0;

    li {
      color: @color-alert-error;
    }
  }

  .alert-error {
    .rounded-corners(0px);
  }
}

form.smartmin-form.form-horizontal {
  ul.errorlist {
    margin-left: 150px;
  }
}

.sort-placeholder {
  border-top: 1px solid @flat-white - #111;
  border-bottom: 1px solid @flat-white - #111;
  background-color: @flat-white + #090909;
  width: 94%;

}

input[type='text'].search-query {
  .rounded-corners(12px);
  width: 200px;
  padding: 5px 15px;
  padding-top: 2;
  font-size: 14px;
  font-weight: 200;
}

// *******************************
// Main content styling
// *******************************

.top-bar {
  margin-top: 5px;
  border-top: 0px;
}

.top-form {
  margin-top: 15px;
}

// main page header icon
.title-icon {
  .glyph {
    margin-top: 22px;
    font-size: 56px;
    line-height: 0;
    color: #999;
    float: left;
  }

  .glyph.icon-bubble-notification {
    margin-top: 35px;
  }

  + .title-text {
    margin-left: 85px;
  }
}

.title-text {
  h2 {
    margin-bottom: 0px;
    margin-top: 0px;
  }

  h5 {
    margin-bottom: 0px;
    margin-top: 2px;
  }
}

#gear-container {

  height: 46px;
  display: inline-block;

  .gear-menu {

    .dropdown-menu {
      left: -96px;

      li > a {
        padding: 8px 8px;
        &:hover {

        }
      }
    }

    .btn {
      padding: 8px 20px;
    }

    .glyph {
      color: @color-button-font;
    }

    .caret {
      border-top-color: @color-button-font;
    }
  }
}

// the big help treatment
#big-help {
  font-size: 250px;
  color: @flat-darkwhite;
  margin-top: 20px;

  @media (max-width: 2000px) {
    font-size: 180px;
    height: 200px;
    margin-left: 25px;
  }

  @media (max-width: 768px) {
    font-size: 80px;
    height: 200px;
    margin-left: 25px;
    display: none;
  }

  &.icon-vcard {
    margin-top: -30px;
  }
}

.medium-help {
  color: #999;
  height: 90px;
  font-size: 72px;
}

.medium-glyph {
  line-height: 1;
  font-size: 18px;
  text-decoration: none;
}

.italics {
  font-style: italic;
}

// *******************************
// List views
// *******************************

#sidebar-nav {
  border: 1px solid #e6e6e6;
  .nav.nav-list:not(.level2) {
    .scroll-y();
    height: 450px;
    li {
      a {
        font-size: 13px;
      }
    }
  }
}

// buttons at the top of the list
.message-buttons {
  margin-bottom: 0px;
}

tr.checked {
  td {
    background-color: @color-selected;
    color: @color-selected-font;
  }
}

// *******************************
// Select2, Omnibox
// *******************************

#omni {

  #omni-select2 {
    margin-top: 30px;
  }

  #loading {
    font-size: 14px;
    border: 1px solid @color-bg-lightgrey;
    padding: 10px 0;
    color: @color-font-lightestgrey;
    margin-top: 30px;
    background-image: url('../images/loader-bars.gif');
    background-repeat: no-repeat;
    background-position: 97% 50%;

    &:after {
      content: 'Loading recipients..';
      padding-left: 10px;
    }
  }
}

.select2-container-multi .select2-choices .select2-search-field input.select2-active {
  background: #fff url('../images/loader-bars.gif?asdfasdf') no-repeat 100% !important;
  box-shadow: none;
}

.select2tag {
  width: 50%;
}

.select2-match {
  text-decoration: underline;
}

// the input box inside, which guides the height of the unselected
.select2-container-multi .select2-choices .select2-search-field input {
  margin: 0 0;
  font-family: sans-serif;
  font-size: 14px;
  height: 20px;
  width: 100%;
  padding: 8px 4px;
}

// the item buttons that are selected
.select2-container-multi .select2-choices .select2-search-choice {
  margin-top: 6px;
  margin-bottom: -2px;
  line-height: 14px;
  font-size: 14px;
  height: 16px;
  color: #333;
  cursor: default;
}

.select2-container-multi .select2-choices {
  position: static;
}

.select2-container .select2-choice .select2-arrow {
  .rounded-corners(0);
}

.select2-choices, .select2-results {
  .omni-option:before {
    font-family: temba;
    color: #999;
    font-size: 14px;
    margin-right: 5px;
  }

  .omni-group:before {
    content: "\e03c";
  }

  .omni-contact:before {
    content: "\e03b";
  }

  .omni-tel:before {
    content: "\e04a";
  }

  .omni-twitter:before {
    content: "\e007";
  }

  .omni-telegram:before {
    content: "\e900";
    padding-top: 5px;
  }
}

.select2-temba-field, .select2-temba-user-group-field {
  width: 520px;
  box-shadow: inset 0 1px 1px rgba(0, 0, 0, 0.075);
  border-radius: 0px;
  -webkit-border-radius: 0px;
  margin-bottom: 5px;
}

.controls .select2-temba-field input:focus {
  box-shadow: none !important;
}

.select2-no-search {
  .select2-search {
    display: none;
  }
}

.select2-container .select2-choice {
  border-radius: 0px;
  -webkit-border-radius: 0px;
  -moz-border-radius: 0px;
  padding: 3px 5px;
  background: #FFFFFF;
  overflow: inherit;
  font-weight: 200;

  div {
    width: 20px;
    padding: 2px 5px;
    border-radius: 0px;
    -webkit-border-radius: 0px;
    -moz-border-radius: 0px;
    background-color: @color-bg-lightgrey;
    background-image: none;
  }
}

.select2-container {
  font-size: 14px;
}

.select2-highlighted {
  .omni-option:before {
    color: #eee;
  }
}

.select2-container .select2-choice .select2-arrow b {
  margin-top: 3px;
  margin-left: 3px;
}

.select2-container .select2-choice .select2-arrow {
  width: 23px;
}

#send-message {
  label {
    margin-top: 0px;
    color: #666;
  }

  #counter {
    font-size: 12px;
    float: right;
  }

  #errors {
    margin-top: 10px;
  }

}

// *******************************
// Smartmin
// *******************************
.control-group.error .control-label, .control-group.error .help-block, .control-group.error .help-inline {
  color: var(--color-error);
}

.controls {
  input, textarea, select {
    margin-bottom: 0px !important;

    &:focus {
      border-color: var(--color-focus) !important;
      box-shadow: inset 0 1px 1px rgba(0, 0, 0, 0.075), 0 0 8px rgba(var(--focus-rgb), 0.6) !important;    
    }
  }
}

input:focus:invalid, textarea:focus:invalid, select:focus:invalid {
  // border-color: var(--color-error)!important;
  // color: var(--color-error) !important;
  color: var(--color-text) !important;
  border-color: var(--color-focus) !important;
  box-shadow: inset 0 1px 1px rgba(0, 0, 0, 0.075), 0 0 8px rgba(var(--focus-rgb), 0.6) !important;
}

.control-group.error .control-label {
  color: var(--color-error) !important;
}
  
.control-group.error  {
  input, select, texarea {
    border-color: var(--color-error);
    color: var(--color-error);
    &:focus, &.invalid:focus {
      border-color: var(--color-error) !important;
      color: var(--color-error) !important;
      box-shadow: inset 0 1px 1px rgba(var(--error-rgb), 0.075), 0 0 6px var(--color-error) !important;
    }
  }
}

form.smartmin-form .alert-error {
  background: rgba(255, 181, 181, .17);
  border: none;
  border-left: 6px solid var(--color-error);
  color: var(--color-error);
  padding: 10px;
  margin-bottom: 10px;
}

form.smartmin-form ul.errorlist {
  font-size: 12px;
}

form.smartmin-form ul.errorlist li {
  text-shadow: none;
  line-height: inherit;
}

.form-horizontal .form-actions {
  padding-left: 160px;
}

.form-actions {
  padding: 0px;
  margin-top: 0px;
}

// *******************************
// Modals
// *******************************
#modal-container {

  .smartmin-form-buttons, .form-actions {
    display: none;
  }

  .span12 {
    width: 100%;
    margin-left: 0;
  }

}

#active-modal .fetched-content {
  
}

.modal, .send-message {

  .span12 {
    width: 100%;
    margin-left: 0;
  }

  .smartmin-form-buttons, .form-actions {
    display: none;
  }

  .modal-header {
    padding: 10px 15px 8px 15px;
    border-bottom: 1px solid @color-bg-blue - #111;
    background: @color-alert-notice;
    color: @color-font-white;

    .title {
      color: @color-font-white;
    }

    #modal-title {
      color: @color-font-white;
      font-size: 22px;
      font-weight: 200;
      bottom: 15px;
      top: -2px;
      position: relative;
    }

    .glyph {
      color: @color-font-white;
      font-size: 23px;
      margin-right: 15px;

      &.icon-bubble-3 {
        margin-top: 4px;
      }
    }
  }

  .modal-body {

    padding: 20px;
<<<<<<< HEAD
    position: initial;
=======
    max-height: 350px;
>>>>>>> 9a488a60

    .details {
      color: #ccc;
      margin-top: 15px;
      font-size: 14px;
      font-style: italic;
    }

    #send-form {
      #counter {
        margin-right: 3px;
      }

      .error {
        padding-left: 5px;
        border: none;
      }

    }

    .control-group, .form-group {
      margin-bottom: 0;
    }

    .control-label {
      width: auto;
      text-align: left;
      display: block;
      float: none;
    }
    .controls, .form-control {
      display: block;
      margin-left: 0;
      float: none;
    }

    .help-block {
      color: @color-font-lightgrey !important;
      font-size: 12px !important;
      margin: 5px 0px 10px 0px !important;

      margin-block-start: 0;
      margin-block-end: 0;

      ul.errorlist {
        margin-top: 8px;
        li {
          color: var(--color-error) !important;
          padding: 3px 8px;
          border-left: 6px solid var(--color-error);
        }
      }
    }

    #modal-message {
      color: @flat-darkgrey;
    }
  }

  .modal-footer {
    .rounded-corners(0);
    background-color: @color-bg-lightgrey;
    border-top: 1px solid @color-font-lightestgrey;
    padding-top: 10px;

    .primary {
      float: right;
      margin-left: 10px;
    }

    .ussd-counter {
      float: left;
      margin: 12px 0 0;
      font-size: 13px;
      line-height: 18px;
    }
  }

  &.airtime-warning {
    .modal-header {
      background: @flat-grey + #333;
      border-bottom-color: @flat-grey + #111;
    }

    #modal-title {
      color: @flat-white;
      text-shadow: none;
    }

    .modal-footer {
      .primary {
        background: @flat-grey + #333;
        border-bottom-color: @flat-grey + #111;
      }
    }

  }

  &.alert {
    color: @color-font-black;
    padding: 0px;

    .modal-header {
      background: @color-alert-error;
      border-bottom: 1px solid @color-alert-error - #111;

      #modal-title {
        color: @flat-white;
        text-shadow: none;
      }

      .close {
        margin-right: 20px;
      }
    }

    .modal-footer {
      .primary {
        background: @color-alert-error;
        border: 1px solid @color-alert-error - #111;
      }
    }

    .glyph {
      color: @color-alert-error - #444;
    }

  }

  .error {
    color: @color-alert-error;
    font-size: 14px;
  }
}

.weight-200 {
  font-weight: 200;
}

.weight-100 {
  font-weight: 100;
}

// Styles used primarily in our API explorer

code {
  color: @color-bg-blue;
  padding: 1px 4px;
}

// style for the tooltip

div.tooltip.in {
  opacity: 1;
}

.header-margin {
  margin-left: 100px;
  margin-top: 4px;
}

// *******************************
// Time picker styling
// *******************************
.ui-timepicker-div .ui-widget-header {
  margin-bottom: 8px;
}

.ui-timepicker-div dl {
  text-align: left;
}

.ui-timepicker-div dl dt {
  width: 0px;
  margin-bottom: -25px;
  display: none;
}

.ui-timepicker-div dl dd {
  margin: 0 10px 10px 10px;
}

.ui-timepicker-div td {
  font-size: 90%;
}

.ui-tpicker-grid-label {
  background: none;
  border: none;
  margin: 0;
  padding: 0;
}

.ui-timepicker-rtl {
  direction: rtl;
}

.ui-timepicker-rtl dl {
  text-align: right;
}

.ui-corner-all {
  .rounded-corners(0);
}

#posterizer {
  display: none;
}

.loader-circles {
  background-image: url('../images/loader-circles.gif');
  width: 150px;
  height: 14px;
}

/*.btn-primary {
background: #997ad1;

&.hover {
background: #624e87;
}
}*/

// some surgery for IE
.ie {

  #big-help {
    font-size: 190px;
  }

  #header {
    a.charm {
      .glyph {
        position: absolute;
        font-size: 17px;
        margin-top: -21px;
      }
    }
  }

  .formax {
    .formax-container {
      .formax-form {

        margin-left: 60px;
        .category-input input {
          height: 25px;
        }

        .icon-link {
          margin-top: -4px;
        }

        #later-option {
          margin-top: -5px;
        }
        #start-datetime {
          margin-left: -5px;
          margin-top: 10px;
        }

      }
    }
  }

}

.select-row:hover {
  cursor: pointer;
}

.span9 .list-table {
  margin-top: 48px;
}

.modal-body {
  .row {
    margin-left: 0px;
  }

  input, textarea {
    width: 505px;
  }

  .select2-container {
    /* Headsup this is select2 the style for width is inline this is the only way for now. */
    // width: 520px !important;
    width: 520px;
    margin-bottom: 5px;
  }

  .loader {
    display: none;
    width: 270px;
    margin: 0 auto;
    padding: 30px 0;
  }
}

/*.empty-list
.icon.icon-feed
.message
%h2 Triggering your Flows
.details
*/

.empty-list {
  position: relative;
  .icon {
    position: absolute;
    font-size: 180px;
    color: @flat-white;
    left: 30px;
    top: 5px;
  }
  .message {
    position: absolute;
  }
}

/* Schedules UI */
#start-datetime {
  width: 400px;
  font-size: 14px;
  font-weight: 200;
  line-height: 20px;
  color: #999;
  background-color: transparent;
  border: 0px solid #999;
  cursor: text;
}

.weekly-repeat-options {
  .btn-group {
    z-index: 0;
    .btn {
      padding: 2px 8px;
    }
  }
}

#start-datetime-value {
  display: none;
}

#modal .repeat-peroid, .repeat-period {

  select {
    width: 100px;
    margin-top: 5px;
  }

  .control-label {
    float: left;
    text-align: left;
    margin-right: 5px;
    margin-top: 2px;
    width: 50px;
    display: block;
    font-size: 14px;
    font-weight: 200;
    line-height: 20px;
    color: #999;
  }
}

input[type='radio'] {
  margin-top: -5px;
  margin-right: 6px;
  margin-left: 6px;
}

#schedule-next-run > #start-datetime {
  color: #2E8BCC;

}

#start-datetime.hasDatepicker {
  &:focus {
    outline: none;
    text-shadow: none;
    box-shadow: none;
    -moz-box-shadow: none;
  }
}

#schedule-next-run > #start-datetime:hover {
  text-decoration: underline;
}

[data-handler=today] {
  display: none;
}

#id-schedule.fixed .formax-container {
  margin-left: 115px;
  margin-top: 15px;
}

#id-schedule .formax-container .formax-form input[value='Save'] {
  display: none;
}

.stop-button {
  margin-top: 20px
}

.fixed #form-buttons {
  border-top: 0px solid #ddd;
  margin-top: 20px;
  margin-left: -70px;
}

#schedule-options {
  font-size: 14px;
}

.schedule-options-label {
  display: initial;
  font-weight: 200;
}

.error {
  color: @color-font-white;
  background-color: @color-alert-error + #222;
  border: 1px solid @color-alert-error;
  text-shadow: none;
  width: 100%;

  ul.errorlist {
    margin: 0px;
  }
  &.control-group, &.form-group {
    // padding:0;
    color: @color-alert-error;
    background-color: #fff;
    border: 0;
    box-shadow: none;

    --focus-rgb: var(--error-rgb);
    --color-focus: var(--color-error);
    --widget-box-shadow-focused: inset 0 1px 1px rgba(0, 0, 0, 0.075), 0 0 8px rgba(var(--focus-rgb), 0.6);
    --color-widget-border: var(--color-error);
  }
}

.modal {
  .error {
    // padding:0;
    background-color: #fff;
    border: 1px solid @color-alert-error;

    &.control-group, &.form-group {
      // padding:0;
      background-color: #fff;
      border: 0;
      box-shadow: none;
    }
  }
}

.select2-container.error {
  background-color: #fff;
  padding: 0px;
}

.login {
  margin-top: 0px;

  width: 150px;

  padding: 3px 8px;
  margin: 0;

  &.TIER_249 {
    background: #EAE180;
  }

  &.TIER1 {

  }

  &.TIER_39 {
    background: #CB8D56;
    color: #fff;
  }

  &.FREE {
    background: #fff;
    color: @flat-blue;
  }

  &.TRIAL {
    background: #75AE82;
    color: #fff;
  }

}

// connect and disconnect in orgs
.disconnect-help {
  font-size: 16px;
  line-height: 20px;

  .account_details {
    padding: 15px 30px 0px 0px;

    .account_key {
      float: left;
      width: 140px;
      text-align: right;
      font-weight: 400;
    }

    .account_value {
      margin-left: 150px;
    }
  }
}

.org-button {
  width: 130px;
}

.glyph.notif-checkbox:before {
  content: "\e004";
}

.field-input.checked .glyph.notif-checkbox:before, .view_toggle.checked .glyph.notif-checkbox:before {
  content: "\e05a";
}

.field-input .help-block {
  padding-top: 4px !important;
}

.glyph.notif-checkbox {
  font-family: 'temba';
  speak: none;
  font-style: normal;
  font-weight: normal;
  line-height: 1;
  -webkit-font-smoothing: antialiased;
  float: left;
  margin-top: 6px;
  margin-right: 5px;
}

.font-checkbox {
  padding: 10px 0px 5px 0px;
  #checkbox-label {
    display: none;
  }
}

.help-block {
  label {
    color: #333 !important;
  }
}

.span9 {

  .table {
    td {
      border-top: 0;
      border-bottom: 1px solid #ddd;
    }

    tr:first-child {
      border-top: 1px solid #ddd;
    }
  }

  .object-list {
    margin-top: 14px;

    tbody {

      tr.new {
        td {
          font-weight: bold;
        }
      }

      td {

        &.checkbox {
          padding-left: 6px;
          color: #777;
          width: 10px;

          &:hover {
            color: #6885c7;
          }

          .glyph {
            margin-top: 3px;
          }
        }

        &.field_name {
          white-space: nowrap;
        }

        &.value-text {
          width: 75%;

          .value-labels {
            float: right;
            white-space: nowrap;
          }
        }

        &.value-name {
          width: 90%;
          .icon-phone {
            color: @color-font-lightgrey;
            font-size: 16px;
            margin-right: 5px;
            margin-top: -1px;
          }

          .icon-mobile {
            color: @color-font-lightgrey;
            font-size: 16px;
            margin-right: 5px;
          }
        }

        &.value-status {
          white-space: nowrap;
          text-align: right;
        }

        &.value-phone {
          a {
            &:hover {
              text-decoration: none;
            }

          }
        }

        &.value-received {
          text-align: right;
        }

        .last-triggered {
          font-size: 13px;
        }

        .count {
          font-size: 11px;
          margin-left: 5px;
        }
      }
    }
  }

  .list-buttons-container {
    height: 35px;
    visibility: hidden;

    .list-buttons {

      button {
        min-width: 70px;

        .glyph {
          margin-right: 3px;
        }

        .glyph.icon-excel {
          margin-left: -2px;
        }
      }
    }
  }
}

tr.object-row:hover {
  cursor: pointer;
}

tr.object-row {
  -webkit-touch-callout: none;
  -webkit-user-select: none;
  -khtml-user-select: none;
  -moz-user-select: none;
  -ms-user-select: none;
  user-select: none;
}

.glyph.label-checkbox:before {
  content: "\e004";
}

.glyph.object-row-checkbox:before {
  content: "\e004";
}

tr.checked td .glyph.object-row-checkbox:before {
  content: "\e05a";
}

.glyph.label-checkbox.checked:before {
  content: "\e05a";
}

.glyph.label-checkbox.partial:before {
  content: "\e003";
}

.glyph.label-checkebox.checked-child:before {
  content: "\e003";
}

.glyph.checked:before {
  content: "\e05a";
}

.glyph.object-row-checkbox, .glyph.label-checkbox {
  font-family: 'temba';
  speak: none;
  font-style: normal;
  font-weight: normal;
  line-height: 1;
  -webkit-font-smoothing: antialiased;
  float: left;
  margin-top: 6px;
  margin-right: 5px;
}

.form #number {
  width: 150px;
}

a:hover.clar-link {
  text-decoration: none;
}

// labels dropdown

.label-menu.dropdown-menu a {
  padding-left: 10px;
  padding-right: 10px;
}

.label-menu .glyph {
  user-select: none;
  -webkit-user-select: none;
  -moz-user-select: none;
  color: #999;
  font-size: 12px;
  margin-top: 2px;
  width: 12px;
}

li.level1 ul {
  display: none;
}

li.active ul {
  display: block;
}

ul.nav.level2 {
  display: none;
}

li.expanded ul.nav.level2 {
  display: block;
}

ul.level1 li.expanded ul {
  display: block;
}

.dropdown-submenu > a::after {
  margin-right: -5px;
}

.level2 li a {
  padding-left: 10px;
  margin-right: -30px;
}

// trigger list modal

.modal-body #stop-option, .modal-body #later-option {
  width: auto;
}

.modal-body .repeat-period .control-label {
  float: left;
  width: 55px;
}

.modal-body .repeat-period {
  margin-top: 10px;
}

.modal-body .instructions {
  margin-bottom: 0px;
}

span.label a {
  color: #fff;
  text-decoration: none;
  margin: 0px;
}

.label-responses {
  background-color: #aaa;
  border-color: #aaa;
}

// Styling to mimic iOS messaging client

.imsg {
  .rounded-corners(12px);
  margin: 0 10px 5px;
  padding: 8px 20px;
  position: relative;
  word-wrap: break-word;
  min-height: 15px;
}

.imsg.to {
  background-color: #2095FE;
  color: #fff;
  margin-left: 30px;
}

.imsg.from {
  background-color: #E5E4E9;
  color: #363636;
  margin-right: 30px;
}

.imsg.to + .message.to,
.imsg.from + .message.from {
  margin-top: -7px;
}

.imsg:before {
  border-color: #2095FE;
  border-radius: 50% 50% 50% 50%;
  border-style: solid;
  border-width: 0 20px;
  bottom: 0;
  clip: rect(20px, 35px, 42px, 0px);
  content: " ";
  height: 40px;
  position: absolute;
  right: -50px;
  width: 30px;
}

.imsg.from:before {
  border-color: #E5E4E9;
  left: -50px;
  -webkit-transform: rotateY(180deg);
  -moz-transform: rotateY(180deg);
  transform: rotateY(180deg);
}

// completion custom styles

.atwho-view {
  width: 280px;
  max-width: 300px;
  color: #555555;

  .atwho-view-ul {
    color: #555555;

    .cur {
      background: #efefef;
      color: #555555;

      small {
        color: #555555;
      }

    }
  }
}

.completion-dropdown {

  .option-name {
    font-size: 1em;
  }

  .option-example {
    display: none;
  }

  .option-display {
    display: none;
  }

  .display-labels {
    display: none;
  }

  .cur > & {
    .option-display {
      display: block;
    }
  }

  .cur:first-child:last-child > & {
    .option-example {
      display: block;
      margin-top: 5px;
    }

    .display-labels {
      display: block;
      font-size: 0.75em;

    }

    .option-display {
      display: block;
      margin-top: 5px;
    }

  }

}

#intercom-container .intercom-launcher {
  bottom: 60px;
  right: 12px;
}

.featherlight .featherlight-image {
  max-width: 100%;
  max-height: 500px;
  width: auto;
}

.image-preview {
  max-height: 200px;
}

.image-full {
  // max-width:800px;
}

.download-link {
  position: absolute;
  right: 50px;
  bottom: 15px;
  font-size: 30px;
  color: @color-font-white;
}

.video-js {
  min-width: 300px;
  @big-play-bg-color: #ff00b7;
  @big-play-bg-alpha: 1;
}

.download {
  margin-top: 5px;
  padding: 5px;
  background: @color-font-lightestgrey;

  .icon {
    margin-right: 5px;
    margin-top: 2px;
  }

}

.select2-hidden-accessible {
  display: none;
}

.wrapped {
  /* forces wrapping of messages with no spaces, see http://stackoverflow.com/questions/26292408/ */
  max-width: 0;
  word-wrap: break-word; /* IE 10 */
  overflow-wrap: break-word;
}

#indicator {
  .loader {
    height: 1px;
    width: 100%;
    position: relative;
    overflow: hidden;
    background-color: #ddd;
    &:before {
      display: block;
      position: absolute;
      content: "";
      left: -200px;
      width: 200px;
      height: 1px;
      background-color: #2980b9;
      animation: loading 2s linear infinite;
    }
  }
}

@keyframes loading {
  from {
    left: -200px;
    width: 30%;
  }
  50% {
    width: 30%;
  }
  70% {
    width: 70%;
  }
  80% {
    left: 50%;
  }
  95% {
    left: 120%;
  }
  to {
    left: 100%;
  }
}

.nobreak {
  white-space: nowrap;
}

.breaks {
  overflow-wrap: break-word;
  word-wrap: break-word;

  -ms-word-break: break-all;
  word-break: break-word;

  -ms-hyphens: auto;
  -moz-hyphens: auto;
  -webkit-hyphens: auto;
  hyphens: auto;
}

@-moz-keyframes rotate {
  100% {
    -moz-transform: rotate(180deg);
  }
}

@-webkit-keyframes rotate {
  100% {
    -webkit-transform: rotate(180deg);
  }
}

@keyframes rotate {
  100% {
    -webkit-transform: rotate(180deg);
    transform: rotate(180deg);
  }
}

.greyed {
  color: rgba(0,0,0,.4);
}

.box-sizing {
    -webkit-box-sizing: border-box; /* Safari/Chrome, other WebKit */
    -moz-box-sizing: border-box;    /* Firefox, other Gecko */
    box-sizing: border-box          /* Opera/IE 8+ */
}

/* Message Bubble Colors */
.queued {
  color: @color-status-queued
}
.queued_instantly {
  color: @color-status-queued-instantly
}
.pending {
  color: @color-status-pending
}
.pending_instantly{
  color: @color-status-pending-instantly
}
.sent {
  color: @color-status-sent
}
.delivered {
  color: @color-status-delivered
}
.handled {
  color: @color-status-handled
}
.errored {
  color: @color-status-errored
}
.failed {
  color: @color-status-failed
}

/* Message table stylings */
.glyph {

  &.green {
    color: @color-status-green;
  }

  &.orange {
    color: @color-status-orange;
  }

  &.red {
    color: @color-status-red;
  }

  &.grey {
    color: @color-status-grey;
  }

  &.blue {
    color: @color-status-blue;
  }

  &.primary {
    color: @color-primary;
  }
}

[class^="icon-"], [class*=" icon-"] {
  transition: transform 400ms;
  -webkit-transition: -webkit-transform 400ms;
}

img.image-full.featherlight-inner {
  max-height: 80%;
}
// *****************************************************
// NOTE NOTE NOTE NOTE!!
//
// This file exists only to carry over non-less styles
// Do not add to this file, ultimately everything here
// needs to be moved into a page's extra-less block
// or should be converted into a master style in the
// main style.less file.
//
// *****************************************************<|MERGE_RESOLUTION|>--- conflicted
+++ resolved
@@ -684,6 +684,7 @@
 
 .search-details {
   float: left;
+  width: 650px;
   padding-top:20px;
   margin-bottom:-10px;
 }
@@ -1910,7 +1911,7 @@
 
     &:focus {
       border-color: var(--color-focus) !important;
-      box-shadow: inset 0 1px 1px rgba(0, 0, 0, 0.075), 0 0 8px rgba(var(--focus-rgb), 0.6) !important;    
+      box-shadow: inset 0 1px 1px rgba(0, 0, 0, 0.075), 0 0 8px rgba(var(--focus-rgb), 0.6) !important;
     }
   }
 }
@@ -1926,7 +1927,7 @@
 .control-group.error .control-label {
   color: var(--color-error) !important;
 }
-  
+
 .control-group.error  {
   input, select, texarea {
     border-color: var(--color-error);
@@ -1983,7 +1984,7 @@
 }
 
 #active-modal .fetched-content {
-  
+
 }
 
 .modal, .send-message {
@@ -2030,11 +2031,8 @@
   .modal-body {
 
     padding: 20px;
-<<<<<<< HEAD
     position: initial;
-=======
     max-height: 350px;
->>>>>>> 9a488a60
 
     .details {
       color: #ccc;
