--- conflicted
+++ resolved
@@ -131,18 +131,13 @@
  */
 document.addEventListener('temba-refresh-begin', function () {
     var checkedIds = getCheckedIds().length > 0;
-<<<<<<< HEAD
     var openedModals = false;
-    var modals = document.querySelectorAll('rp-modax, rp-modax');
-=======
-    let openedModals = false;
     var modals = document.querySelectorAll('temba-modax');
     var activeElement = document.activeElement.tagName;
     var openMenu = !!document.querySelector('.gear-menu.open');
     var selection = !!window.getSelection().toString();
 
     var focused = activeElement == 'TEMBA-TEXTINPUT';
->>>>>>> e341e9e1
 
     for (var modal in modals) {
         if (modal.open) {
