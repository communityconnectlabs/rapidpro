--- conflicted
+++ resolved
@@ -730,7 +730,6 @@
 .icon-vk:before {
   content: "\e900";
 }
-<<<<<<< HEAD
 .icon-nav-hand-inverted:before {
   content: "\e915";
 }
@@ -745,7 +744,7 @@
 }
 .icon-bubble-double-check:before {
   content: "\e919";
-=======
+}
 .icon-shopping-bag:before {
   content: "\e917";
 }
@@ -760,5 +759,4 @@
 }
 .icon-two-factor:before {
   content: "\e91c";
->>>>>>> e341e9e1
 }