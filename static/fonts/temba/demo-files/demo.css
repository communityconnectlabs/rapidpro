--- conflicted
+++ resolved
@@ -149,12 +149,9 @@
 .fs1 {
   font-size: 32px;
 }
-<<<<<<< HEAD
-=======
 .fs2 {
   font-size: 24px;
 }
 .fs3 {
   font-size: 16px;
-}
->>>>>>> e341e9e1
+}