-load smartmin i18n humanize temba compress

-compress css inline
  {% lessblock %}
    :plain

      #menu {
        display: flex;
        position: absolute;
        top: 40px;
        right: 20px;

        .submenu {
          display: flex;
          flex-direction: column;
          padding-top: 15px;

          a {
            width: 28px;
            margin: auto;
            .circle {
              color: var(--color-primary-dark);
              border-color: var(--color-primary-dark);
              height: 28px;
              width: 28px;
              border-width: 2px;

              div {
                height: 14px;
                width: 14px;
                font-size: 14px;
              }
            }

            .title {
              color: var(--color-primary-dark);
              margin-bottom: 10px;
              font-size: 11px;
              
            }

            &:hover {
              .circle {
                background: var(--color-primary-dark);
                color: #fff;
              }
            }
          }
        }

        .more {
          .icon-menu-4 {
            width: 15px;
            margin-left: 0px;
            margin-right: 20px;
            font-size: 36px;
            color: var(--color-nav-unselected);
          }
        }
      
        a {
          width: 75px;
          display: flex;
          flex-direction: column;
          align-items: center;
          text-decoration: none;
          border: 0px solid red;
          text-align: center;

          &:hover, &.active{
            text-decoration: none;
            .circle {
              background: var(--color-nav-selected-bg);
              color: var(--color-nav-selected-text);
            }
          }

          .title {
            font-size: 12px;
            letter-spacing: 0.05em;
            margin-top: 3px;
            font-weight: 400;
            color: var(--color-nav-unselected);
          }

          .circle {

            div {
              border: 0px solid red;
              width: 18px;
              height: 20px;
              text-align: center;
              margin: 0;
            }

            .icon-3 {
              font-size: 17px;
              width: 16px;
              height: 20px;
            }

            .icon-2 {
              font-size: 15px;
              width: 14px;
              height: 12px;
            }

            .icon-1 {
              font-size: 14px;
              width: 14px;
              height: 14px;
            }

            width: 32px;
            height: 32px;
            display: flex;
            flex-direction: row;
            justify-content: center;
            align-items: center;
            font-size:19px;
            background: transparent;
            color: var(--color-nav-unselected);
            border-radius: 50%;
            border: 3px solid var(--color-nav-unselected);
            transition: all 150ms linear;
          }
        }
      }
  {% endlessblock %}

#menu
  -if org_perms.msgs.msg_inbox and not request.user.is_superuser
<<<<<<< HEAD
    %li.nav-messages
      %a.icon-nav-messages{href:"{% url 'msgs.msg_inbox' %}", class:"{% active request 'inbox|outbox|broadcast|call|msg/filter|msg/flow|msg/archived|failed' %}"}
        .title
          -trans "messages"
      %div.custom-tooltip
        %div.custom-tooltip-arrow
        %span.custom-tooltip-icon
          %div.around
            %i.icon-nav-messages-inverted
        %span.custom-tooltip-title
          -trans "Messages"
        %div.custom-tooltip-separator
        %span.custom-tooltip-description
          -trans "Manage your inbox of inbound and outbound messages."

  -if org_perms.contacts.contact_list and not request.user.is_superuser
    %li.nav-contacts
      %a.icon-nav-contacts{href:"{% url 'contacts.contact_list' %}", class:"{% active request 'contact|imports' %}"}
        .title
          -trans "contacts"
      %div.custom-tooltip
        %div.custom-tooltip-arrow
        %span.custom-tooltip-icon
          %div.around
            %i.icon-nav-contacts-inverted
        %span.custom-tooltip-title
          -trans "Contacts"
        %div.custom-tooltip-separator
        %span.custom-tooltip-description
          -trans "Create and manage your contacts and groups."

  -if org_perms.flows.flow_list and not request.user.is_superuser
    %li.nav-flows
      %a.icon-nav-flows{href:"{% url 'flows.flow_list' %}", class:"{% active request '(?<!msg)/flow' %}"}
        .title
          -trans "flows"
      %div.custom-tooltip
        %div.custom-tooltip-arrow
        %span.custom-tooltip-icon
          %div.around
            %i.icon-nav-flows-inverted
        %span.custom-tooltip-title
          -trans "Flows"
        %div.custom-tooltip-separator
        %span.custom-tooltip-description
          -trans "Create and launch flows. Also check the results and progress of your flows."

  -if org_perms.campaigns.campaign_list and not request.user.is_superuser
    %li.nav-campaigns
      %a.icon-nav-campaigns{href:"{% url 'campaigns.campaign_list' %}", class:"{% active request 'campaign' %}"}
        .title
          -trans "campaigns"
      %div.custom-tooltip
        %div.custom-tooltip-arrow
        %span.custom-tooltip-icon
          %div.around
            %i.icon-nav-campaigns-inverted
        %span.custom-tooltip-title
          -trans "Campaigns"
        %div.custom-tooltip-separator
        %span.custom-tooltip-description
          -trans "Create a series of flows that automatically launch."

  -if org_perms.triggers.trigger_list and not request.user.is_superuser
    %li.nav-triggers
      %a.icon-nav-triggers{href:"{% url 'triggers.trigger_list' %}", class:"{% active request 'trigger' %}"}
        .title
          -trans "triggers"
      %div.custom-tooltip
        %div.custom-tooltip-arrow
        %span.custom-tooltip-icon
          %div.around
            %i.icon-nav-triggers-inverted
        %span.custom-tooltip-title
          -trans "Triggers"
        %div.custom-tooltip-separator
        %span.custom-tooltip-description
          -trans "Create triggers throughout messaging flows."

  -if org_perms.links.link_list and not request.user.is_superuser
    %li.nav-trackable-links
      %a.icon-nav-hand{href:"{% url 'links.link_list' %}", class:"{% active request 'link' %}"}
        .title
          -trans "trackable links"
      %div.custom-tooltip
        %div.custom-tooltip-arrow
        %span.custom-tooltip-icon
          %div.around
            %i.icon-nav-hand-inverted
        %span.custom-tooltip-title
          -trans "Trackable Links"
        %div.custom-tooltip-separator
        %span.custom-tooltip-description
          -trans "Track your links and know how many clicks you get"

  -if org_perms.channels.channel_list or request.user.is_superuser
    -if not has_outgoing_channel and org_perms.channels.channel_claim
      %li.nav-channels
        %a.icon-nav-channels{href:"{% url 'channels.channel_list' %}", class:"{% active request 'channels' %}"}
          .title
            -trans "channels"
        %div.custom-tooltip
          %div.custom-tooltip-arrow
          %span.custom-tooltip-icon
            %div.around
              %i.icon-nav-channels-inverted
          %span.custom-tooltip-title
            -trans "Channels"
          %div.custom-tooltip-separator
          %span.custom-tooltip-description
            -trans "Connect to channels to send messages."

  %li.nav-help
    %a.icon-nav-help{href:"https://help.communityconnectlabs.com/support/home", class:"{% active request 'help' %}", target:"_blank"}
      .title
        -trans "help"
    %div.custom-tooltip
      %div.custom-tooltip-arrow
      %span.custom-tooltip-icon
        %div.around
          %i.icon-nav-help-inverted
      %span.custom-tooltip-title
        -trans "Help"
      %div.custom-tooltip-separator
      %span.custom-tooltip-description
        -trans "Stuck? Check our knowledge base or submit a help ticket for assistance."

  -if request.user.is_superuser or perms.auth.user_list
    -if not user_org
      %li.nav-groups
        %a.icon-nav-groups{href:"{% url 'orgs.user_list' %}", class:"{% active request 'users' %}"}
          .title
            -trans "users"
        %div.custom-tooltip
          %div.custom-tooltip-arrow
          %span.custom-tooltip-icon
            %div.around
              %i.icon-nav-channels-inverted
          %span.custom-tooltip-title
            -trans "Users"
          %div.custom-tooltip-separator
          %span.custom-tooltip-description
            -trans "Use this tab to manage users"

  -if request.user.is_superuser or perms.orgs.org_manage
    -if not user_org
      %li.nav-orgs
        %a.icon-nav-orgs{href:"{% url 'orgs.org_manage' %}?search=Nyaruka", class:"{% active request 'org' %}"}
          .title
            -trans "orgs"
        %div.custom-tooltip
          %div.custom-tooltip-arrow
          %span.custom-tooltip-icon
            %div.around
              %i.icon-nav-channels-inverted
          %span.custom-tooltip-title
            -trans "Orgs"
          %div.custom-tooltip-separator
          %span.custom-tooltip-description
            -trans "Use this tab to manage orgs"

  -if request.user.is_superuser or perms.orgs.org_dashboard
    %li.nav-dashboard
      %a.icon-nav-dashboard{href:"{% url 'dashboard.dashboard_home' %}", class:"{% active request 'dashboard(?!/flows)' %}"}
=======
    %a{href:"{% url 'msgs.msg_inbox' %}", class:"{% active request 'inbox|outbox|broadcast|call|msg/filter|msg/flow|msg/archived|failed' %}"}
      .circle
        .icon-bubble-3.icon-2
      .title 
        -trans "messages"

  -if org_perms.contacts.contact_list and not request.user.is_superuser
    %a{href:"{% url 'contacts.contact_list' %}", class:"{% active request 'contact|imports' %}"}
      .circle
        .icon-contact
      .title 
        -trans "contacts"

  -if org_perms.flows.flow_list and not request.user.is_superuser
    %a{href:"{% url 'flows.flow_list' %}", class:"{% active request '(?<!msg)/flow' %}"}
      .circle
        .icon-flow.icon-3
      .title 
        -trans "flows"

  -if org_perms.campaigns.campaign_list and not request.user.is_superuser
    %a{href:"{% url 'campaigns.campaign_list' %}", class:"{% active request 'campaign' %}"}
      .circle
        .icon-campaign
      .title
        -trans "campaigns"

  -if org_perms.triggers.trigger_list and not request.user.is_superuser
    %a{href:"{% url 'triggers.trigger_list' %}", class:"{% active request 'trigger' %}"}
      .circle
        .icon-feed
      .title
        -trans "triggers"

  -if org_perms.tickets.ticket_open and not request.user.is_superuser and user_org and user_org.has_ticketer
    %a{href:"{% url 'tickets.ticket_open' %}", class:"{% active request 'ticket' %}"}
      .circle
        .icon-ticket
      .title
        -trans "tickets"

  -if org_perms.channels.channel_list or request.user.is_superuser
    -if not has_outgoing_channel and org_perms.channels.channel_claim
      %a{href:"{% url 'channels.channel_list' %}", class:"{% active request 'channels' %}"}
        .circle
          .icon-phone
        .title
          -trans "channels"

  -if request.user.is_superuser or perms.auth.user_list
    -if not user_org
      %a{href:"{% url 'orgs.user_list' %}", class:"{% active request 'users' %}"}
        .circle
          .icon-users-2.icon-3
        .title
          -trans "users"

  -if request.user.is_superuser or perms.orgs.org_manage
    -if not user_org
      %a{href:"{% url 'orgs.org_manage' %}", class:"{% active request 'org' %}"}
        .circle
          .icon-office.icon-2
>>>>>>> e341e9e1
        .title
          -trans "workspaces"

  -if request.user.is_superuser or perms.apks.apk_list
    %a{href:"{% url 'apks.apk_list' %}", class:"{% active request 'apk' %}"}
      .circle
        .icon-channel-android
      .title
        -trans "android"

  -if request.user.is_superuser or perms.orgs.org_dashboard
    %a{href:"{% url 'dashboard.dashboard_home' %}", class:"{% active request 'dashboard(?!/flows)' %}"}
      .circle
        .icon-bars-3.icon-1
      .title
        -trans "dashboard"

  -if not request.user.is_anonymous
    .more
      %a.icon-menu-4{href:""}
      .submenu-container.hide
        .submenu

          -block loggedin-submenu

          -if request.user.is_superuser or perms.auth.user_list
            -if user_org
              %a{href:"{% url 'orgs.user_list' %}", class:"{% active request 'users' %}"}
                .circle
                  .icon-users-2
                .title
                  -trans "users"

          -if request.user.is_superuser or perms.orgs.org_manage
            -if user_org
              %a{href:"{% url 'orgs.org_manage' %}", class:"{% active request 'org' %}"}
                .circle
                  .icon-office
                .title
                  -trans "orgs"

          -if perms.orgs.org_service and user_org
            %a.posterize{href:"{% url 'orgs.org_service' %}"}
              .circle
                .icon-exit
              .title
                -trans "end"
          -else
            %a(href="{% url 'users.user_logout' %}?next=/users/login")
              .circle
                .icon-exit
              .title.whitespace-no-wrap
                -trans "sign out"
  -else
    -block temba-login

    %a{href:"{% ssl_brand_url 'users.user_check_login' %}"}
      .circle
        .icon-user
      .title
        -trans "sign in"

-if user_org and user_org.has_low_credits and not user.is_superuser
  -if user_org.get_credits_remaining <= 0
    .nav-alert.interrupted
      %a{href:'{% url "orgs.topup_list" %}'}
        {% blocktrans %}You are out of credits, add more to resume your service{% endblocktrans %}
  -else
    .nav-alert
      %a{href:'{% url "orgs.topup_list" %}'}
        {% blocktrans count credits=user_org.get_credits_remaining %}You have {{ credits }} credit remaining, add credits to prevent interruption{%plural%}You have {{ credits }} credits remaining, add credits to prevent interruption{% endblocktrans %}</a>

-elif user_org and user_org.has_expiring_credits and not user.is_superuser
  .nav-alert
    -blocktrans trimmed
      Your active credits will expire soon, add credits to prevent interruption.

-elif unsent_msgs or delayed_syncevents
  .nav-alert
    %a{href:'{% url "orgs.org_home" %}'}
      .icon-warning
      -trans "Your phone is having difficulty relaying messages"<|MERGE_RESOLUTION|>--- conflicted
+++ resolved
@@ -130,172 +130,6 @@
 
 #menu
   -if org_perms.msgs.msg_inbox and not request.user.is_superuser
-<<<<<<< HEAD
-    %li.nav-messages
-      %a.icon-nav-messages{href:"{% url 'msgs.msg_inbox' %}", class:"{% active request 'inbox|outbox|broadcast|call|msg/filter|msg/flow|msg/archived|failed' %}"}
-        .title
-          -trans "messages"
-      %div.custom-tooltip
-        %div.custom-tooltip-arrow
-        %span.custom-tooltip-icon
-          %div.around
-            %i.icon-nav-messages-inverted
-        %span.custom-tooltip-title
-          -trans "Messages"
-        %div.custom-tooltip-separator
-        %span.custom-tooltip-description
-          -trans "Manage your inbox of inbound and outbound messages."
-
-  -if org_perms.contacts.contact_list and not request.user.is_superuser
-    %li.nav-contacts
-      %a.icon-nav-contacts{href:"{% url 'contacts.contact_list' %}", class:"{% active request 'contact|imports' %}"}
-        .title
-          -trans "contacts"
-      %div.custom-tooltip
-        %div.custom-tooltip-arrow
-        %span.custom-tooltip-icon
-          %div.around
-            %i.icon-nav-contacts-inverted
-        %span.custom-tooltip-title
-          -trans "Contacts"
-        %div.custom-tooltip-separator
-        %span.custom-tooltip-description
-          -trans "Create and manage your contacts and groups."
-
-  -if org_perms.flows.flow_list and not request.user.is_superuser
-    %li.nav-flows
-      %a.icon-nav-flows{href:"{% url 'flows.flow_list' %}", class:"{% active request '(?<!msg)/flow' %}"}
-        .title
-          -trans "flows"
-      %div.custom-tooltip
-        %div.custom-tooltip-arrow
-        %span.custom-tooltip-icon
-          %div.around
-            %i.icon-nav-flows-inverted
-        %span.custom-tooltip-title
-          -trans "Flows"
-        %div.custom-tooltip-separator
-        %span.custom-tooltip-description
-          -trans "Create and launch flows. Also check the results and progress of your flows."
-
-  -if org_perms.campaigns.campaign_list and not request.user.is_superuser
-    %li.nav-campaigns
-      %a.icon-nav-campaigns{href:"{% url 'campaigns.campaign_list' %}", class:"{% active request 'campaign' %}"}
-        .title
-          -trans "campaigns"
-      %div.custom-tooltip
-        %div.custom-tooltip-arrow
-        %span.custom-tooltip-icon
-          %div.around
-            %i.icon-nav-campaigns-inverted
-        %span.custom-tooltip-title
-          -trans "Campaigns"
-        %div.custom-tooltip-separator
-        %span.custom-tooltip-description
-          -trans "Create a series of flows that automatically launch."
-
-  -if org_perms.triggers.trigger_list and not request.user.is_superuser
-    %li.nav-triggers
-      %a.icon-nav-triggers{href:"{% url 'triggers.trigger_list' %}", class:"{% active request 'trigger' %}"}
-        .title
-          -trans "triggers"
-      %div.custom-tooltip
-        %div.custom-tooltip-arrow
-        %span.custom-tooltip-icon
-          %div.around
-            %i.icon-nav-triggers-inverted
-        %span.custom-tooltip-title
-          -trans "Triggers"
-        %div.custom-tooltip-separator
-        %span.custom-tooltip-description
-          -trans "Create triggers throughout messaging flows."
-
-  -if org_perms.links.link_list and not request.user.is_superuser
-    %li.nav-trackable-links
-      %a.icon-nav-hand{href:"{% url 'links.link_list' %}", class:"{% active request 'link' %}"}
-        .title
-          -trans "trackable links"
-      %div.custom-tooltip
-        %div.custom-tooltip-arrow
-        %span.custom-tooltip-icon
-          %div.around
-            %i.icon-nav-hand-inverted
-        %span.custom-tooltip-title
-          -trans "Trackable Links"
-        %div.custom-tooltip-separator
-        %span.custom-tooltip-description
-          -trans "Track your links and know how many clicks you get"
-
-  -if org_perms.channels.channel_list or request.user.is_superuser
-    -if not has_outgoing_channel and org_perms.channels.channel_claim
-      %li.nav-channels
-        %a.icon-nav-channels{href:"{% url 'channels.channel_list' %}", class:"{% active request 'channels' %}"}
-          .title
-            -trans "channels"
-        %div.custom-tooltip
-          %div.custom-tooltip-arrow
-          %span.custom-tooltip-icon
-            %div.around
-              %i.icon-nav-channels-inverted
-          %span.custom-tooltip-title
-            -trans "Channels"
-          %div.custom-tooltip-separator
-          %span.custom-tooltip-description
-            -trans "Connect to channels to send messages."
-
-  %li.nav-help
-    %a.icon-nav-help{href:"https://help.communityconnectlabs.com/support/home", class:"{% active request 'help' %}", target:"_blank"}
-      .title
-        -trans "help"
-    %div.custom-tooltip
-      %div.custom-tooltip-arrow
-      %span.custom-tooltip-icon
-        %div.around
-          %i.icon-nav-help-inverted
-      %span.custom-tooltip-title
-        -trans "Help"
-      %div.custom-tooltip-separator
-      %span.custom-tooltip-description
-        -trans "Stuck? Check our knowledge base or submit a help ticket for assistance."
-
-  -if request.user.is_superuser or perms.auth.user_list
-    -if not user_org
-      %li.nav-groups
-        %a.icon-nav-groups{href:"{% url 'orgs.user_list' %}", class:"{% active request 'users' %}"}
-          .title
-            -trans "users"
-        %div.custom-tooltip
-          %div.custom-tooltip-arrow
-          %span.custom-tooltip-icon
-            %div.around
-              %i.icon-nav-channels-inverted
-          %span.custom-tooltip-title
-            -trans "Users"
-          %div.custom-tooltip-separator
-          %span.custom-tooltip-description
-            -trans "Use this tab to manage users"
-
-  -if request.user.is_superuser or perms.orgs.org_manage
-    -if not user_org
-      %li.nav-orgs
-        %a.icon-nav-orgs{href:"{% url 'orgs.org_manage' %}?search=Nyaruka", class:"{% active request 'org' %}"}
-          .title
-            -trans "orgs"
-        %div.custom-tooltip
-          %div.custom-tooltip-arrow
-          %span.custom-tooltip-icon
-            %div.around
-              %i.icon-nav-channels-inverted
-          %span.custom-tooltip-title
-            -trans "Orgs"
-          %div.custom-tooltip-separator
-          %span.custom-tooltip-description
-            -trans "Use this tab to manage orgs"
-
-  -if request.user.is_superuser or perms.orgs.org_dashboard
-    %li.nav-dashboard
-      %a.icon-nav-dashboard{href:"{% url 'dashboard.dashboard_home' %}", class:"{% active request 'dashboard(?!/flows)' %}"}
-=======
     %a{href:"{% url 'msgs.msg_inbox' %}", class:"{% active request 'inbox|outbox|broadcast|call|msg/filter|msg/flow|msg/archived|failed' %}"}
       .circle
         .icon-bubble-3.icon-2
@@ -358,7 +192,6 @@
       %a{href:"{% url 'orgs.org_manage' %}", class:"{% active request 'org' %}"}
         .circle
           .icon-office.icon-2
->>>>>>> e341e9e1
         .title
           -trans "workspaces"
 
