--- conflicted
+++ resolved
@@ -167,7 +167,6 @@
       .title
         -trans "triggers"
 
-<<<<<<< HEAD
   -if org_perms.links.link_list and not request.user.is_superuser
     %a{href:"{% url 'links.link_list' %}", class:"{% active request 'link' %}"}
       .circle
@@ -175,12 +174,8 @@
       .title
         -trans "trackable links"
 
-  -if org_perms.tickets.ticket_open and not request.user.is_superuser and user_org and user_org.has_ticketer
-    %a{href:"{% url 'tickets.ticket_open' %}", class:"{% active request 'ticket' %}"}
-=======
   -if org_perms.tickets.ticket_list and not request.user.is_superuser
     %a{href:"{% url 'tickets.ticket_list' %}", class:"{% active request 'ticket' %}"}
->>>>>>> 1c0bd9d5
       .circle
         .icon-ticket
       .title
