--- conflicted
+++ resolved
@@ -47,11 +47,7 @@
 <body>
 
 <div class="logo">
-<<<<<<< HEAD
-<img src="/sitestatic/{{ brand.logo }}"/>
-=======
 <img src="{{STATIC_URL}}{{ brand.logo }}"/>
->>>>>>> 9145c8b3
 </div>
 <div style="text-align: center;">
 <h3>
