-extends "smartmin/list.html"
-load smartmin sms temba compress contacts i18n humanize

-block extra-style
  {{block.super}}
  :css
    temba-button {
      display: block;
    }

    .table-container {
      overflow-x: auto;
      max-width: calc(100vw - 330px);
      box-shadow: 0 1px 3px 0 rgba(0, 0, 0, 0.1), 0 1px 2px 0 rgba(0, 0, 0, 0.06);
      border-radius: 0.5rem;
      margin: 0 2.5px;
    }

-block page-title
  {{title}}

-block title-icon
  %span.title-icon
    .glyph.icon-inbox

-block page-top

-block content

  #numeric-form.hide
    %form
      %label
        -trans "Numeric Value:"
      %input#number{type:"text"}
    .error

  #pjax
    -block pjax
      -if org_perms.msgs.msg_update
        %temba-dialog#delete-confirmation.hide(header='{{ _("Delete Selected Messages")|escapejs }}' primaryButtonName='{{ _("Delete")|escapejs }}' destructive='true')
          .p-6
            -trans "Are you sure you want to delete the selected messages? This cannot be undone."

      .lp-frame
        .left
          .flex.flex-col
            -if org_perms.msgs.broadcast_send
              .w-64.mr-5
                %temba-modax#send-message-modal{ header:'{% trans "Send Message" %}', endpoint:"{% url 'msgs.broadcast_send' %}" }
                  .button-primary.block(onclick="handleSendMessageClicked()")
                    -trans "Send Message"

            .lp-nav.upper
              - for folder in folders
                .lp-nav-item{'class': '{% if request.path == folder.url %}font-normal{% endif %}' }
                  .name{onclick:"goto(event)", href:'{{folder.url}}'}
                    {{folder.label}}
                  .count{onclick:"goto(event)", href:'{{folder.url}}'}
                    {{ folder.count | intcomma }}

            -if labels
              .lp-nav.lower
                .font-normal.uppercase.text-xs.text-gray-500.pb-1
                  - trans "Labels"
                .inner-scroll
                  -for node in labels
                    -if node.obj.is_folder
                      .lp-nav-item{ class:'{% if current_label.id == node.obj.id %}font-normal{% endif %}' }
                        .name{onclick:"goto(event)", 'href':'{% url "msgs.msg_filter" node.obj.uuid %}'}
                          {{ node.obj.name }}
                        -if node.children
                          .count.-mr-1.text-gray-400
                            -if current_label.id == node.obj.id or current_label.folder_id == node.obj.id
                              .glyph.icon-arrow-down-2{onclick:"goto(event)", 'href':'{% url "msgs.msg_filter" node.obj.uuid %}'}
                            -else
                              .glyph.icon-arrow-right-8{onclick:"goto(event)", 'href':'{% url "msgs.msg_filter" node.obj.uuid %}'}

                      -if current_label.id == node.obj.id or current_label.folder_id == node.obj.id
                        .pl-2.mt-1.level2.font-light
                          -for child in node.children
                            .lp-nav-item{ class:'{% if current_label.id == child.obj.id %}font-normal{% endif %}' }
                              .name{onclick:"goto(event)",  href:"{% url 'msgs.msg_filter' child.obj.uuid %}" }
                                {{ child.obj.name }}
                              .count{onclick:"goto(event)", href:"{% url 'msgs.msg_filter' child.obj.uuid %}" }
                                {{ child.count | intcomma }}
                  -for node in labels
                    -if not node.obj.is_folder
                      .lp-nav-item{ class:'{% if current_label.id == node.obj.id %}font-normal{% endif %}' }
                        .name{onclick:"goto(event)", href:"{% url 'msgs.msg_filter' node.obj.uuid %}", class:'{% if current_label.id == node.obj.id %}font-normal active{% endif %}' }
                          {{ node.obj.name }} 
                        .count{onclick:"goto(event)", href:"{% url 'msgs.msg_filter' node.obj.uuid %}", class:'{% if current_label.id == node.obj.id %}font-normal active{% endif %}' }
                          {{ node.count | intcomma }}

            .flex-grow
              -if org_perms.msgs.label_create
                %temba-modax#create-label-modal{ header:'{% trans "Create Label" %}', endpoint:"{% url 'msgs.label_create' %}", "-temba-loaded": "handleCreateLabelModalLoaded", "-temba-submitted": "handleCreateLabelModalSubmitted"}
                  .button-light.block.mt-3
                    - trans "Create Label"
                  
              -if org_perms.msgs.label_create_folder
                %temba-modax{ header:'{% trans "Create Folder" %}', endpoint:"{% url 'msgs.label_create_folder' %}"}
                  .button-light.block.mt-3
                    -trans "Create Folder"

        -if has_messages
          .right
            .flex.w-full.items-end.mb-4
              -block action-buttons
                -if org_perms.msgs.msg_update
                  .action-buttons.list-buttons-container.h-full.mr-2.flex-grow
                    .list-buttons.flex.items-center.-mx-2.h-full
                      - if 'unlabel' in actions
                        .button-action.object-btn-unlabel
                          .glyph.icon-box
                          -trans "Remove Label"

                      - if 'archive' in actions
                        .button-action(onclick='runActionOnObjectRows("archive")')
                          .-mt-1.mr-2.glyph.icon-box
                          -trans "Archive"

                      - if 'restore' in actions
                        .button-action(onclick='runActionOnObjectRows("restore")')
                          .-mt-1.mr-2.glyph.icon-download
                          -trans "Restore"

                      - if 'delete' in actions
                        .button-action(onclick='onDeleteClicked()')
                          .-mt-1.mr-2.glyph.icon-remove
                          -trans "Delete"

                      - if 'resend' in actions
                        .button-action(onclick='runActionOnObjectRows("resend")')
                          .mt-1.mr-2.glyph.icon-loop.text-sm
                          -trans "Resend"

                      - if 'label' in actions
                        .btn-group
                          .button-action.dropdown-toggle{data-toggle:"dropdown"}
                            .-mt-1.mr-2.glyph.icon-tag{style:"width:16px"}
                            -trans "Label"

                          %ul.dropdown-menu.label-menu.rounded-lg.border-none.px-4.py-3
                            -for node in labels
                              -if node.obj.is_folder and node.children
                                %li.dropdown-submenu
                                  .lbl-menu.cursor-pointer(href='#' onclick='labelObjectRows({{node.obj.id}})' data-id='{{node.obj.id}}')
                                    .flex.items-center.py-1.hover-linked
                                      .icon-arrow-right-8.text-2xl.-ml-1.-mt-1.mr-1
                                      .name.px-2
                                        {{ node.obj.name }}
                                  %ul.dropdown-menu.label-menu.border-none
                                    - for child in node.children
                                      %li
                                        .lbl-menu.object-btn-label.px-4(href='#' onclick='labelObjectRows({{child.obj.id}})' data-id='{{child.obj.id}}')
                                          .flex.items-center.py-1.hover-linked
                                            .glyph.message-label.label-checkbox
                                            .name.px-1
                                              {{ child.obj.name }}
                            -for node in labels
                              -if not node.obj.is_folder
                                %li
                                  .lbl-menu(href='#' onclick='labelObjectRows({{node.obj.id}})' data-id='{{node.obj.id}}')
                                    .flex.items-center.py-1.hover-linked
                                      .glyph.message-label.label-checkbox
                                      .name.px-1
                                        {{ node.obj.name }}

                            - if org_perms.msgs.label_create
                              - if labels
                                %li.separator.-mx-4.border-b.my-3
                              %li
                                .lbl-menu.add-label.linked{onclick:"handleAddLabelClicked()"}
                                  -trans "New Label..."
              .flex-grow.ml-2.items-center
                -block title-text
                  .page-title.leading-tight
                    {{title}}
              .gear-links
                -include "gear_links_include.haml"

            %form#search-form.mb-4(method="get")
              %temba-textinput.w-full(placeholder='{% trans "Search" %}' name="search" value="{{search}}")

<<<<<<< HEAD
            .table-container
              -block message-list
                %table.list.object-list.lined{class: '{% if org_perms.msgs.msg_update or org_perms.msgs.broadcast_send %}selectable{% endif %}'}
                  %tbody
                    -for object in object_list
                      %tr.sms.object-row{id: 'id-row-{{object.id}}', data-object-id:'{{ object.id }}',
                                    data-sender-id:'{{object.contact.id}}', data-sender-uuid:'{{object.contact.uuid}}', onrowclick:'handleRowClick("{{object.contact.uuid}}")'}
                        -if actions
                          - if org_perms.msgs.msg_update or org_perms.msgs.broadcast_send
                            %td.checkbox.sms.object-row-check
                              %temba-checkbox{onclick:"handleRowSelection(this)"}
                        %td.whitespace-nowrap
                          {{ object.contact|short_name:user_org }}
                        %td.w-full
                          .flex.flex-wrap.flex-end.items-center.justify-end
                            .flex-grow.inline
                              {% get_value object 'text' %}
                            .labels.flex.items-center.flex-wrap
                              -if 'label' in actions
                                -for label in object.labels.all
                                  .lbl.linked.ml-2{onclick:"goto(event, this)", href:"{% url 'msgs.msg_filter' label.uuid %}", data-id: '{{label.id}}'}
                                    {{label.name}}

                          -if object.attachments
                            .value-attachments{ style:"margin-top: 5px" }
                              - for attachment in object.attachments
                                {% attachment_button attachment %}

                        %td
                          .flex.w-full.items-end.justify-end.pr-4
                            .time.whitespace-nowrap
                              {% short_datetime object.created_on %}

                            -if show_channel_logs and not user_org.is_anon or perms.contacts.contact_break_anon
                              .inline-block.text-gray-400.linked.ml-3
                                {% channel_log_link object %}

                    -if not object_list
                      %tr.empty_list
                        %td{ colspan:'99' }
                          -trans "No messages"

            - block paginator
              -block search-details
                .flex.mx-4.mt-3.mb-16
                  .text-gray-700
                    -if not paginator or paginator.num_pages <= 1
                      -if search
                        -blocktrans trimmed with results_count=paginator.count|intcomma count cc=paginator.count
                          Found {{ results_count }} message in last 90 days matching <i>{{search}}</i>.
                          -plural
                            Found {{ results_count }} messages in last 90 days matching <i>{{search}}</i>.
                      -else
                        -if start_date
                          -blocktrans trimmed with results_count=paginator.count|intcomma count cc=paginator.count
                            {{ results_count }} message since {{ start_date}}.
                            -plural
                              {{ results_count }} messages since {{ start_date}}.

                    - else
                      -if search
                        -blocktrans trimmed with results_count=paginator.count|intcomma start=page_obj.start_index|intcomma end=page_obj.end_index|intcomma count cc=paginator.count
                          Found {{ results_count }} message in last 90 days matching <i>{{search}}</i>.
                          -plural
                            {{ start }} - {{ end }} of {{ results_count }} results for <i>{{search}}</i> since {{start_date}}.
                      -else
                        -if start_date
                          -blocktrans trimmed with results_count=paginator.count|intcomma start=page_obj.start_index|intcomma end=page_obj.end_index|intcomma count cc=paginator.count
                            {{ results_count }} message since {{ start_date}}.
                            -plural
                              {{ start }} - {{ end }} of {{ results_count }} messages since {{ start_date}}.

                  .flex-grow
                    -include "includes/pages.html"
=======
            -block message-list
              %table.list.object-list.lined{class: '{% if org_perms.msgs.msg_update or org_perms.msgs.broadcast_send %}selectable{% endif %}'}
                %tbody
                  -for object in object_list
                    %tr.sms.object-row{id: 'id-row-{{object.id}}', data-object-id:'{{ object.id }}',
                                  data-sender-id:'{{object.contact.id}}', data-sender-uuid:'{{object.contact.uuid}}', onclick:'handleRowClicked(event)'}
                      -if actions
                        - if org_perms.msgs.msg_update or org_perms.msgs.broadcast_send
                          %td.checkbox.sms.object-row-check
                            %temba-checkbox{onclick:"handleRowSelection(this)"}
                      %td.whitespace-nowrap
                        {{ object.contact|name_or_urn:user_org|truncatechars:20 }}
                      %td.w-full
                        .flex.flex-wrap.flex-end.items-center.justify-end
                          .flex-grow.inline
                            {% get_value object 'text' %}
                          .labels.flex.items-center.flex-wrap
                            -if 'label' in actions
                              -for label in object.labels.all
                                .lbl.linked.ml-2{onclick:"goto(event, this)", href:"{% url 'msgs.msg_filter' label.uuid %}", data-id: '{{label.id}}'}                                
                                  {{label.name}}

                        -if object.attachments
                          .value-attachments{ style:"margin-top: 5px" }
                            - for attachment in object.attachments
                              {% attachment_button attachment %}

                      %td
                        .flex.w-full.items-end.justify-end.pr-4
                          .time.whitespace-nowrap
                            -block message_time
                              {% short_datetime object.created_on %}

                          -if show_channel_logs and not user_org.is_anon or perms.contacts.contact_break_anon
                            .inline-block.text-gray-400.linked.ml-3
                              {% channel_log_link object %}

                  -if not object_list
                    %tr.empty_list
                      %td{ colspan:'99' }
                        -trans "No messages"

            - block paginator
              -if object_list.count
                -block search-details
                  .flex.m-4
                    .text-gray-700
                      -if not paginator or paginator.num_pages <= 1                        
                        -if search
                          -blocktrans trimmed with results_count=paginator.count|intcomma count cc=paginator.count
                            Found {{ results_count }} message in last 90 days matching <i>{{search}}</i>.
                            -plural
                              Found {{ results_count }} messages in last 90 days matching <i>{{search}}</i>.
                        -else
                          -if start_date
                            -blocktrans trimmed with results_count=paginator.count|intcomma count cc=paginator.count
                              {{ results_count }} message since {{ start_date}}.
                              -plural
                                {{ results_count }} messages since {{ start_date}}.

                      - else

                        -if search
                          -blocktrans trimmed with results_count=paginator.count|intcomma start=page_obj.start_index|intcomma end=page_obj.end_index|intcomma count cc=paginator.count 
                            Found {{ results_count }} message in last 90 days matching <i>{{search}}</i>.
                            -plural
                              {{ start }} - {{ end }} of {{ results_count }} results for <i>{{search}}</i> since {{start_date}}.
                        -else
                          -if start_date
                            -blocktrans trimmed with results_count=paginator.count|intcomma start=page_obj.start_index|intcomma end=page_obj.end_index|intcomma count cc=paginator.count 
                              {{ results_count }} message since {{ start_date}}.
                              -plural
                                {{ start }} - {{ end }} of {{ results_count }} messages since {{ start_date}}.
                                  
                    .flex-grow
                      -include "includes/pages.html"
>>>>>>> 4c0b0a92
        -else
          -include "msgs/empty_include.html"

-block extra-script
  {{ block.super }}
  :javascript

    function handleRowClicked(event) {

      if (event.target.tagName == "TEMBA-CHECKBOX") {
        return;
      }

      var row = event.target.closest("tr");
      var uuid = row.getAttribute("data-sender-uuid");

      {% if is_spa %}
      fetchURL("/contact/read/" + uuid + "/");
      {% else %}
      gotoLink("/contact/read/" + uuid + "/");
      {% endif %}
    }

    {% if org_perms.msgs.msg_update %}
    let doNotContactDialog = document.createElement("temba-dialog");
    let dialogBody = document.createElement("div");
    doNotContactDialog.id = "do-not-contact-dialog";
    doNotContactDialog.header = gettext("Out of Business Hours Warning");
    doNotContactDialog.primaryButtonName = "Confirm";
    doNotContactDialog.destructive = true;
    dialogBody.className = "body";
    dialogBody.innerHTML = `<p style="margin: 20px;">${gettext("You are trying to send a message out of compliance hours (8AM - 9PM). Are you sure you want to continue?")}</p>`;
    doNotContactDialog.body = dialogBody;
    document.body.append(doNotContactDialog);

    let doNotContact = "{{ user_org.do_not_contact }}" === "True";
    if (doNotContact) {
      let sendModal = document.querySelector("#send-message-modal");
      let sendModalSubmit = sendModal.submit.bind(sendModal);
      doNotContactDialog.addEventListener("temba-button-clicked", function(event) {
        if (!event.detail.button.secondary) {
          doNotContactDialog.open = false;
          sendModalSubmit();
        }
      });
      sendModal.submit = () => {
        doNotContactDialog.open = true;
      }
    }

    function onDeleteClicked(){
        var deleteConfirmation = document.querySelector("#delete-confirmation");
        deleteConfirmation.classList.remove("hide");
        deleteConfirmation.open = true;

        deleteConfirmation.addEventListener("temba-button-clicked", function(event){
          if (!event.detail.button.secondary) {
            runActionOnObjectRows("delete");
          }
          deleteConfirmation.open = false;
        });
      }

    function handleCreateLabelModalLoaded(event) {
      lastChecked = getCheckedIds();
      var body = event.detail.body;
      body.querySelector("#id_messages").value = lastChecked.join();
    }

    function handleCreateLabelModalSubmitted(event) {
      refresh(function() { recheckIds(); }, true);
    }

    function handleSendMessageClicked() {
      var sendEndpoint = "{% url 'msgs.broadcast_send' %}";
      var sendModal = document.querySelector("#send-message-modal");
      var msgIds = getCheckedIds();
      if (msgIds.length > 0) {
        sendModal.setAttribute("endpoint", sendEndpoint + '?m=' + msgIds);
      } else {
        sendModal.setAttribute("endpoint", sendEndpoint);
      }
    }
    {% endif %}

    function handleAddLabelClicked() {
      document.getElementById("create-label-modal").open = true;
    }<|MERGE_RESOLUTION|>--- conflicted
+++ resolved
@@ -182,20 +182,19 @@
             %form#search-form.mb-4(method="get")
               %temba-textinput.w-full(placeholder='{% trans "Search" %}' name="search" value="{{search}}")
 
-<<<<<<< HEAD
             .table-container
               -block message-list
                 %table.list.object-list.lined{class: '{% if org_perms.msgs.msg_update or org_perms.msgs.broadcast_send %}selectable{% endif %}'}
                   %tbody
                     -for object in object_list
                       %tr.sms.object-row{id: 'id-row-{{object.id}}', data-object-id:'{{ object.id }}',
-                                    data-sender-id:'{{object.contact.id}}', data-sender-uuid:'{{object.contact.uuid}}', onrowclick:'handleRowClick("{{object.contact.uuid}}")'}
+                                    data-sender-id:'{{object.contact.id}}', data-sender-uuid:'{{object.contact.uuid}}', onclick:'handleRowClicked(event)'}
                         -if actions
                           - if org_perms.msgs.msg_update or org_perms.msgs.broadcast_send
                             %td.checkbox.sms.object-row-check
                               %temba-checkbox{onclick:"handleRowSelection(this)"}
                         %td.whitespace-nowrap
-                          {{ object.contact|short_name:user_org }}
+                          {{ object.contact|name_or_urn:user_org|truncatechars:20 }}
                         %td.w-full
                           .flex.flex-wrap.flex-end.items-center.justify-end
                             .flex-grow.inline
@@ -214,6 +213,7 @@
                         %td
                           .flex.w-full.items-end.justify-end.pr-4
                             .time.whitespace-nowrap
+                              -block message_time
                               {% short_datetime object.created_on %}
 
                             -if show_channel_logs and not user_org.is_anon or perms.contacts.contact_break_anon
@@ -227,7 +227,7 @@
 
             - block paginator
               -block search-details
-                .flex.mx-4.mt-3.mb-16
+                .flex.m-4
                   .text-gray-700
                     -if not paginator or paginator.num_pages <= 1
                       -if search
@@ -257,84 +257,6 @@
 
                   .flex-grow
                     -include "includes/pages.html"
-=======
-            -block message-list
-              %table.list.object-list.lined{class: '{% if org_perms.msgs.msg_update or org_perms.msgs.broadcast_send %}selectable{% endif %}'}
-                %tbody
-                  -for object in object_list
-                    %tr.sms.object-row{id: 'id-row-{{object.id}}', data-object-id:'{{ object.id }}',
-                                  data-sender-id:'{{object.contact.id}}', data-sender-uuid:'{{object.contact.uuid}}', onclick:'handleRowClicked(event)'}
-                      -if actions
-                        - if org_perms.msgs.msg_update or org_perms.msgs.broadcast_send
-                          %td.checkbox.sms.object-row-check
-                            %temba-checkbox{onclick:"handleRowSelection(this)"}
-                      %td.whitespace-nowrap
-                        {{ object.contact|name_or_urn:user_org|truncatechars:20 }}
-                      %td.w-full
-                        .flex.flex-wrap.flex-end.items-center.justify-end
-                          .flex-grow.inline
-                            {% get_value object 'text' %}
-                          .labels.flex.items-center.flex-wrap
-                            -if 'label' in actions
-                              -for label in object.labels.all
-                                .lbl.linked.ml-2{onclick:"goto(event, this)", href:"{% url 'msgs.msg_filter' label.uuid %}", data-id: '{{label.id}}'}                                
-                                  {{label.name}}
-
-                        -if object.attachments
-                          .value-attachments{ style:"margin-top: 5px" }
-                            - for attachment in object.attachments
-                              {% attachment_button attachment %}
-
-                      %td
-                        .flex.w-full.items-end.justify-end.pr-4
-                          .time.whitespace-nowrap
-                            -block message_time
-                              {% short_datetime object.created_on %}
-
-                          -if show_channel_logs and not user_org.is_anon or perms.contacts.contact_break_anon
-                            .inline-block.text-gray-400.linked.ml-3
-                              {% channel_log_link object %}
-
-                  -if not object_list
-                    %tr.empty_list
-                      %td{ colspan:'99' }
-                        -trans "No messages"
-
-            - block paginator
-              -if object_list.count
-                -block search-details
-                  .flex.m-4
-                    .text-gray-700
-                      -if not paginator or paginator.num_pages <= 1                        
-                        -if search
-                          -blocktrans trimmed with results_count=paginator.count|intcomma count cc=paginator.count
-                            Found {{ results_count }} message in last 90 days matching <i>{{search}}</i>.
-                            -plural
-                              Found {{ results_count }} messages in last 90 days matching <i>{{search}}</i>.
-                        -else
-                          -if start_date
-                            -blocktrans trimmed with results_count=paginator.count|intcomma count cc=paginator.count
-                              {{ results_count }} message since {{ start_date}}.
-                              -plural
-                                {{ results_count }} messages since {{ start_date}}.
-
-                      - else
-
-                        -if search
-                          -blocktrans trimmed with results_count=paginator.count|intcomma start=page_obj.start_index|intcomma end=page_obj.end_index|intcomma count cc=paginator.count 
-                            Found {{ results_count }} message in last 90 days matching <i>{{search}}</i>.
-                            -plural
-                              {{ start }} - {{ end }} of {{ results_count }} results for <i>{{search}}</i> since {{start_date}}.
-                        -else
-                          -if start_date
-                            -blocktrans trimmed with results_count=paginator.count|intcomma start=page_obj.start_index|intcomma end=page_obj.end_index|intcomma count cc=paginator.count 
-                              {{ results_count }} message since {{ start_date}}.
-                              -plural
-                                {{ start }} - {{ end }} of {{ results_count }} messages since {{ start_date}}.
-                                  
-                    .flex-grow
-                      -include "includes/pages.html"
->>>>>>> 4c0b0a92
         -else
           -include "msgs/empty_include.html"
 
