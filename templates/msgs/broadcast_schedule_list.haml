--- conflicted
+++ resolved
@@ -12,23 +12,8 @@
     %tbody
       -for object in object_list
         %tr.select-row.cursor-pointer{class:'{% cycle row1 row1 %}', onclick:'document.location="{% url "msgs.broadcast_schedule_read" object.id %}"'}
-
-<<<<<<< HEAD
           %td.value-contacts.field_phone
-            -with recipient_counts=object.get_recipient_counts
-              -if recipient_counts.recipients > 0
-                -blocktrans trimmed with count_comma=recipient_counts.recipients|intcomma count counter=recipient_counts.recipients
-                  {{ count_comma }} recipient
-                  -plural
-                    {{ count_comma }} recipients
-              -else
-                -blocktrans trimmed with group_count=recipient_counts.groups contact_count=recipient_counts.contacts urn_count=recipient_counts.urns
-                  {{ group_count }} groups, {{ contact_count }} contacts, {{ urn_count }} urns
-=======
-            %td.value-contacts.field_phone
-              -include "includes/recipients.haml" with groups=object.groups.all contacts=object.contacts.all urns=object.raw_urns
->>>>>>> 98c4dcd4
-
+            -include "includes/recipients.haml" with groups=object.groups.all contacts=object.contacts.all urns=object.raw_urns
           %td.value-text.field_text
             {{ object.get_default_text }}
           %td.value-next
