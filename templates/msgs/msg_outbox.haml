--- conflicted
+++ resolved
@@ -53,23 +53,7 @@
           %td{ colspan:'99' }
             -trans "No matching messages."
 
-<<<<<<< HEAD
 -block paginator
   -if object_list.count
     .paginator
-      -include "includes/pagination.haml"
-
--block extra-style
-  {{ block.super }}
-
-
-  :css
-    .table.list-table tr.broadcast:hover td, .table.list-table tr.broadcast td {
-      color: #aaa
-    }
-=======
-  -block paginator
-    -if object_list.count
-      .paginator
-        -include "smartmin/sidebar_pagination.haml"
->>>>>>> 98c4dcd4
+      -include "includes/pagination.haml"