--- conflicted
+++ resolved
@@ -69,13 +69,8 @@
     -compress js
       %script{src:"{{ STATIC_URL }}js/temba.js"}
       %script{src:"{{ STATIC_URL }}js/labels.js"}
-<<<<<<< HEAD
       %script{src:"{{ STATIC_URL }}js/formax.js"}
 
-=======
-      
-    
->>>>>>> 4c0b0a92
     -include "includes/frame_top.html"
 
     -if not COMPONENTS_DEV_MODE
@@ -178,18 +173,11 @@
 
 
 
-<<<<<<< HEAD
-    %a#big-logo.logo.icon-logo{href:"{% if request.session.org_id %}{% url 'orgs.org_home' %}{% elif not request.user.is_authenticated %}/{% endif %}", title:"{{brand.name}}"}
-      %img{src:'{{ STATIC_URL }}brands/rapidpro/cc-logo.png'}
-=======
       #header
         &nbsp;
 
->>>>>>> 4c0b0a92
-
-      %a#big-logo.logo.icon-logo{href:"{% if user.is_authenticated %}{% url 'msgs.msg_inbox' %}{% else %}/{% endif %}", title:"{{brand.name}}", class:"hover:no-underline"}
-        .name
-          {{brand.name}}
+      %a#big-logo.logo.icon-logo{href:"{% if request.session.org_id %}{% url 'orgs.org_home' %}{% elif not request.user.is_authenticated %}/{% endif %}", title:"{{brand.name}}"}
+        %img{src:'{{ STATIC_URL }}brands/rapidpro/cc-logo.png'}
 
       -block nav
         -include 'includes/nav.html'
@@ -324,7 +312,7 @@
 
     -block refresh-fn
       :javascript
-        function refresh(onSuccess, forceReload){  
+        function refresh(onSuccess, forceReload){
           var url = params;
           {% if page_obj %}
             url += "page={{page_obj.number}}";
@@ -336,7 +324,7 @@
 
           url += '&ts=' + new Date().getTime() + "&refresh=" + refreshTimeout;
 
-          document.dispatchEvent(new Event("temba-refresh-begin"));  
+          document.dispatchEvent(new Event("temba-refresh-begin"));
           fetchPJAXContent(url, '#pjax', {
               onSuccess: function() {
                 if (onSuccess) {
