--- conflicted
+++ resolved
@@ -69,7 +69,7 @@
       %script{src:"{{ STATIC_URL }}js/temba.js"}
       %script{src:"{{ STATIC_URL }}js/labels.js"}
       %script{src:"{{ STATIC_URL }}js/formax.js"}
-    
+
     -include "includes/frame_top.html"
 
     -if not COMPONENTS_DEV_MODE
@@ -138,11 +138,11 @@
     <script type="module">
       import '../out-tsc/temba-modules.js';
     </script>
-  -else 
+  -else
     -include "components-body.html"
-  
+
   -block temba-store
-
+    
     -if user.is_authenticated
       %temba-store(
         completion="/mr/docs/{{ LANGUAGE_CODE }}/editor.json"
@@ -151,17 +151,6 @@
 
   .flex.flex-col.h-full
     <!-- Header -->
-<<<<<<< HEAD
-    #header
-      &nbsp;
-
-    %a#big-logo.logo.icon-logo{href:"{% if request.session.org_id %}{% url 'orgs.org_home' %}{% elif not request.user.is_authenticated %}/{% endif %}", title:"{{brand.name}}"}
-      %img{src:'{{ STATIC_URL }}brands/rapidpro/cc-logo.png'}
-
-    -block nav
-      -include 'includes/nav.html'
-=======
->>>>>>> 1c0bd9d5
 
     -if user_org
       .org-header.self-end
@@ -218,7 +207,7 @@
                 .flex.flex-col.mr-5.leading-tight
                   .page-title
                     -block title
-
+                      
                   .page-subtitle
                     -block subtitle
 
@@ -275,7 +264,7 @@
       }
 
       function removalConfirmation(removal, buttonName) {
-
+  
         var modal = document.querySelector("#general-delete-confirmation");
         modal.classList.remove("hidden");
 
