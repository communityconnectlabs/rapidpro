<temba-completion 
  {% include "django/forms/widgets/attrs.html" %}  
  name="{{widget.name}}"
<<<<<<< HEAD
  value="{% if widget.value %}{{widget.value}}{%endif%}"
  
  completionsEndpoint="/mr/docs/completion.json"
  functionsEndpoint="/mr/docs/functions.json"
  fieldsEndpoint="/api/v2/fields.json"
  globalsEndpoint="/api/v2/globals.json"
=======
  value="{% if widget.value %}{{widget.value}}{%endif%}"  
>>>>>>> e341e9e1
  textarea>
</temba-completion><|MERGE_RESOLUTION|>--- conflicted
+++ resolved
@@ -1,15 +1,6 @@
 <temba-completion 
   {% include "django/forms/widgets/attrs.html" %}  
   name="{{widget.name}}"
-<<<<<<< HEAD
-  value="{% if widget.value %}{{widget.value}}{%endif%}"
-  
-  completionsEndpoint="/mr/docs/completion.json"
-  functionsEndpoint="/mr/docs/functions.json"
-  fieldsEndpoint="/api/v2/fields.json"
-  globalsEndpoint="/api/v2/globals.json"
-=======
   value="{% if widget.value %}{{widget.value}}{%endif%}"  
->>>>>>> e341e9e1
   textarea>
 </temba-completion>