-load i18n json
<temba-contact-search 
  name="{{widget.name}}"
  placeholder="{% trans 'Enter a query'%}"
  query="{% if widget.value %}{{widget.value}}{%endif%}"
  error="{{widget.error}}"
  matches-text="{% trans 'Found ${count} for ${query}'%}"
  {% include "django/forms/widgets/attrs.html" %}
>
<<<<<<< HEAD
</temba-contact-search>

-# Show errors separately as temba-contact-search displays only searching errors
.errors.mt-3
  - for error in widget.attrs.errors|json_loads
    .alert-error.mb-2
      = error
=======
  <temba-checkbox 
    name="not_seen_since_days" 
    label='{{_("Skip inactive contacts")|escapejs}}'
    help_text='{{_("Only include contacts who have sent a message in the last 90 days.")|escapejs}}'
  ></temba-checkbox>

  <temba-checkbox 
    name="in_a_flow" 
    label='{{_("Skip contacts currently in a flow")|escapejs}}'
    help_text='{{_("Avoid interrupting a contact who is already in a flow.")|escapejs}}'
  ></temba-checkbox>

  <temba-checkbox 
    name="started_previously"
    label='{{_("Skip repeat contacts")|escapejs}}'
    help_text='{{_("Avoid restarting a contact who has been in this flow in the last 90 days.")|escapejs}}'
  ></temba-checkbox>

</temba-contact-search>
>>>>>>> 6b0fbde4
<|MERGE_RESOLUTION|>--- conflicted
+++ resolved
@@ -7,15 +7,6 @@
   matches-text="{% trans 'Found ${count} for ${query}'%}"
   {% include "django/forms/widgets/attrs.html" %}
 >
-<<<<<<< HEAD
-</temba-contact-search>
-
--# Show errors separately as temba-contact-search displays only searching errors
-.errors.mt-3
-  - for error in widget.attrs.errors|json_loads
-    .alert-error.mb-2
-      = error
-=======
   <temba-checkbox 
     name="not_seen_since_days" 
     label='{{_("Skip inactive contacts")|escapejs}}'
@@ -35,4 +26,9 @@
   ></temba-checkbox>
 
 </temba-contact-search>
->>>>>>> 6b0fbde4
+
+-# Show errors separately as temba-contact-search displays only searching errors
+.errors.mt-3
+  - for error in widget.attrs.errors|json_loads
+    .alert-error.mb-2
+      = error