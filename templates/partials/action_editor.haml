-load i18n


.modal-header.title
  %span{ng-model:"config",data-icon:"show",class:"modal-title action-name"}><
.modal-body
  %p
    -blocktrans
      When somebody arrives at this point in your flow
  %select{ng-change:"updateActionForm(config)", ng-model:"config", ng-options:"action as action.verbose_name for action in actionConfigs | filter:validActionFilter",style:"height:34px",class:"action-type",select2:""}
  <ng-form name="action_editor">
    %span{ng-if:'config.type == "reply"'}
<<<<<<< HEAD
      %span{auto-complete:"",msg:"action.msg",type:"sms",data-message:"message"}
      %button{ng-click:'saveMessage(message, "reply")',class:"submit hide"}
    %span{ng-if:'config.type == "end_ussd"'}
      %span{auto-complete:"",msg:"action.msg",type:"ussd",data-message:"message"}
      %button{ng-click:'saveMessage(message, "end_ussd")',class:"submit hide"}
=======
      %span{auto-complete:"",sms:"action.msg",data-message:"message"}
      .media{ng-hide:'action.uploading'}

        .icon-attachment.add-attachment{ng-show:'!action._media', ng-file-select:'onFileSelect($files, actionset, action);', ng-click:'$event.stopPropagation();' }

        .tag-button{ng-show:'action._media', ng-click:'clickShowActionMedia(action); $event.stopPropagation();'}
          .viewer-button{ng-class:'{"icon-videocam": action._media.type == "video", "icon-photo": action._media.type=="image", "icon-arrow-right-8": action._media.type=="audio"}'}
          .summary
            [[action._media.type]] attachment
          .remove
            %a{href:'javascript:void(0);', ng-click:'removeAttachment(); $event.stopPropagation();'}
              .icon-close

      %button{ng-click:'saveMessage(message, "reply")',class:"submit hide"}


>>>>>>> 599f86e0
    %span{ng-if:'config.type == "say"'}
      %span{show-counter:"false",auto-complete:"",msg:"action.msg",data-message:"message"}
      %button{ng-click:'saveMessage(message, "say")',class:"submit hide"}

    %span{ng-if:'config.type == "play"'}

      %h4
        Previous Recording
      %input{ng-model:"action.url", name:"value", auto-complete:"", flow:"[[flowId]]", ng-required:"true", type:"text", placeholder:'@flow.recording'}
      .help-text
        Enter a variable that contains a recording the contact has previously recording. For example, @flow.voicemail or @contact.short_bio.
      %button{ng-click:"savePlay()",class:"submit hide"}


    %span{ng-if:'config.type == "send"'}
      %input{ng-model:"omnibox", name:"omnibox", contacts:"action.contacts", variables:"action.variables", required:"", omnibox:'{"types":"gc", "completions":true}', groups:"action.groups", type:"hidden"}
<<<<<<< HEAD
      %span{msg:"action.msg",data-message:"message"}
=======
      %span{sms:"action.msg", data-message:"message"}

>>>>>>> 599f86e0
      %button{ng-click:"saveSend(action_editor.omnibox.selected, message)",class:"submit hide"}
        -trans "Ok"

    %div{ng-if:'config.type == "channel"'}
      %p{class:"description"}
        -blocktrans
          Choose the preferred channel for this contact.
      %select{ng-model:"action.channel",style:"height:34px",name:"channel",ng-options:"channel.uuid as channel.name for channel in channels", required:"", class:"channel", select2:""}
      %button{ng-click:"saveChannel(action_editor.channel)", class:"submit hide"}
        -trans "Ok"

    %div{ng-if:'config.type == "add_label"'}
      %p{class:"description"}
        -blocktrans
          Choose one or more labels below.
      %input{ng-model:"action.labels", name:"msg_labels", select-label:"", required:"", type:"hidden"}
      %button{ng-click:"saveLabels(action_editor.msg_labels.selected)", class:"submit hide"}
        -trans "Ok"

    %div{ng-if:'config.type == "add_group" || config.type == "del_group"'}
      %p{class:"description", ng-if:'!checked'}
        -blocktrans
          Choose one or more groups below.
        %input{ng-model:"omnibox",name:"omnibox",required:"",omnibox:'{"types":"s", "arbitraryAdd":true, "completions":true, "allowExtra": true}',groups:"action.groups",type:"hidden"}
      %p{class:"description", ng-show:'config.type == "del_group"'}
        -blocktrans
          %input{id: "all_groups", name:"all_groups", type:"checkbox", ng-model:"checked", ng-checked:"checked", ng-init:'checked=action.groups.length == 0 && config.type == "del_group"'}
          %label{for:"all_groups"} Remove from All Groups
      %button{ng-click:"saveGroups(config.type, action_editor.omnibox.selected, checked)", class:"submit hide"}
        -trans "Ok"

    %div{ng-if:'config.type == "lang"'}
      %p{class:"description"}
        -blocktrans
          Set the preferred language for the contact.

      %select{ng-model:"action.lang",style:"height:34px",name:"lang",ng-options:"lang.iso_code as lang.name for lang in languages", required:"", class:"language", select2:""}
      %button{ng-click:"saveLanguage(action_editor.lang)",class:"submit hide"}
        -trans "Ok"

    %div{ng-if:'config.type == "save"'}
      .label
        -trans "Save to field"
      %input{ng-model:"field",name:"field",text:"[[action.label]]", select-static:"[[updateContactFields]]",required:"",key:"[[action.field]]",type:"hidden"}
      .help-text
        -blocktrans
          Select an existing field, or type a name to create a new field.
      .label
        -trans "Value"
      %input{ng-model:"action.value",name:"value",auto-complete:"",flow:"[[flowId]]",ng-required:"true",type:"text"}
      .help-text
        -blocktrans
          The value to store can be any text you like. You can also reference other
          values that have been collected up to this point by typing @flow.
      %button{ng-click:"saveUpdateContact(action_editor.field.selected, action.value)",class:"submit hide"}
        -trans "Ok"

    %div{ng-if:'config.type == "email"'}
      .label
        -trans "To"
      %input{ng-model:"action.emails",select-email:"",name:"to",placeholder:"Enter email addresses",required:"",type:"hidden"}
      .label
        -trans "Subject"
      %input{ng-model:"action.subject",name:"subject",auto-complete:"",flow:"[[flowId]]",ng-required:"true",type:"text"}
      .label
        -trans "Message"
      %textarea{ng-model:"action.msg",auto-complete:"",flow:"[[flowId]]",name:"body",ng-required:"true"}
      %button{ng-click:"saveEmail(action_editor.to.selected)",class:"submit hide"}
        -trans "Ok"

    %div{ng-if:'config.type == "trigger-flow"'}
      %p{class:"description"}
        -blocktrans
          This action starts the contacts you specify down a flow.
          The flow variables collected up to this point will be available in @extra.
      %input{ng-model:"omnibox", name:"omnibox", required:"", variables:"action.variables", omnibox:'{"types":"gc", "completions":true}', contacts:"action.contacts", groups:"action.groups", type:"hidden"}
      %input{ng-model:"action.flow",search:"true",init-text:"[[action.flow.name]]",name:"flow",placeholder:"Select the flow to start",required:"",init-id:"[[action.flow.uuid]]",select-server:"/flow/?_format=select2",type:"hidden"}
      %button{ng-click:"saveStartFlow(action_editor.flow.selected, action_editor.omnibox.selected)",class:"submit hide"}
        -trans "Ok"

    %div{ng-if:'config.type == "flow"'}
      %p{class:"description"}
        -blocktrans
          This action redirects contacts to a new flow. When they start that flow, they will exit this one.
      %input{ng-model:"action.flow",search:"true",init-text:"[[action.flow.name]]",name:"flow",placeholder:"Select the flow to start",required:"",init-id:"[[action.flow.uuid]]",select-server:"/flow/?_format=select2",type:"hidden"}
      %button{ng-click:"saveStartFlow(action_editor.flow.selected)",class:"submit hide"}
        -trans "Ok"

    %div{ng-if:'config.type == "api"'}
      %p{class:"description"}
        -blocktrans
          Using a Webhook you can fetch data from an external
          database and use it in this flow.
          Enter the URL to call out to at this point in the flow.

      %select{ng-model:"action.action",ng-options:"method for method in methods",style:"height:34px;width:95px",class:"method",select2:""}
      %input{ng-model:"action.webhook",name:"url",placeholder:"http://yourwebsite.com/endpoint",auto-complete:"",flow:"[[flowId]]",ng-required:"true",type:"url",class:"url"}
      .help-text
        -blocktrans
          We'll include the message text along with data specified
          in the
          %a{href:"/webhooks/webhook/#flow"}<
            Webhook Flow Event API
          .

      .help-text
        -blocktrans
          This step will be identified as [[action.uuid]]

      %p{class:"description response"}
        -blocktrans
          If your server responds with JSON, each property will be
          added to the flow.

      .code
        &#x7B;
        %br
        &nbsp;&nbsp;product: "Solar charging kit",
        %br
        &nbsp;&nbsp;stock_level: 32
        %br
        &#x7D;

      .help-text
        -blocktrans
          In this example @extra.product and @extra.stock_level
          would be added for all future steps.

      %button{ng-click:"saveWebhook(action.action, action.webhook)",class:"submit hide"}
        -trans "Ok"
    </ng-form>
.modal-footer
  %button{ng-click:"cancel()",class:"btn btn-secondary",tabindex:"2"}
    -trans "Cancel"
  %button{ng-disabled:"action_editor.$invalid",ng-click:"ok()",class:"btn btn-primary",ng-model:"message"}
    -trans "Ok"<|MERGE_RESOLUTION|>--- conflicted
+++ resolved
@@ -10,14 +10,9 @@
   %select{ng-change:"updateActionForm(config)", ng-model:"config", ng-options:"action as action.verbose_name for action in actionConfigs | filter:validActionFilter",style:"height:34px",class:"action-type",select2:""}
   <ng-form name="action_editor">
     %span{ng-if:'config.type == "reply"'}
-<<<<<<< HEAD
       %span{auto-complete:"",msg:"action.msg",type:"sms",data-message:"message"}
       %button{ng-click:'saveMessage(message, "reply")',class:"submit hide"}
-    %span{ng-if:'config.type == "end_ussd"'}
-      %span{auto-complete:"",msg:"action.msg",type:"ussd",data-message:"message"}
-      %button{ng-click:'saveMessage(message, "end_ussd")',class:"submit hide"}
-=======
-      %span{auto-complete:"",sms:"action.msg",data-message:"message"}
+      %span{auto-complete:"",sms:"action.msg",type:"sms",data-message:"message"}
       .media{ng-hide:'action.uploading'}
 
         .icon-attachment.add-attachment{ng-show:'!action._media', ng-file-select:'onFileSelect($files, actionset, action);', ng-click:'$event.stopPropagation();' }
@@ -31,9 +26,10 @@
               .icon-close
 
       %button{ng-click:'saveMessage(message, "reply")',class:"submit hide"}
+    %span{ng-if:'config.type == "end_ussd"'}
+      %span{auto-complete:"",msg:"action.msg",type:"ussd",data-message:"message"}
+      %button{ng-click:'saveMessage(message, "end_ussd")',class:"submit hide"}
 
-
->>>>>>> 599f86e0
     %span{ng-if:'config.type == "say"'}
       %span{show-counter:"false",auto-complete:"",msg:"action.msg",data-message:"message"}
       %button{ng-click:'saveMessage(message, "say")',class:"submit hide"}
@@ -50,12 +46,7 @@
 
     %span{ng-if:'config.type == "send"'}
       %input{ng-model:"omnibox", name:"omnibox", contacts:"action.contacts", variables:"action.variables", required:"", omnibox:'{"types":"gc", "completions":true}', groups:"action.groups", type:"hidden"}
-<<<<<<< HEAD
-      %span{msg:"action.msg",data-message:"message"}
-=======
-      %span{sms:"action.msg", data-message:"message"}
-
->>>>>>> 599f86e0
+      %span{msg:"action.msg", data-message:"message"}
       %button{ng-click:"saveSend(action_editor.omnibox.selected, message)",class:"submit hide"}
         -trans "Ok"
 
