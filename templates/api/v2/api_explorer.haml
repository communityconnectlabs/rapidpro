--- conflicted
+++ resolved
@@ -22,7 +22,7 @@
         %li.pull-right(style="color: #666")
           API Token: {{ request.user.api_token }}
       -else
-        %li.pull-right 
+        %li.pull-right
           -trans "Log in to get your API Token"
 
   .flex.justify-between.items-center.pb-1.mb-4(style="position: relative;")
@@ -198,10 +198,6 @@
       margin-right: 15px;
     }
 
-<<<<<<< HEAD
-    table.list tr td:first-child {
-      width: 14rem;
-=======
     .method-put {
       background-color: var(--color-button-primary);
       color: #eee;
@@ -212,9 +208,8 @@
       margin-right: 5px;
     }
 
-    td.field.field-required {
-      color: black;
->>>>>>> 7d2853b0
+    table.list tr td:first-child {
+      width: 14rem;
     }
 
     .result {
