--- conflicted
+++ resolved
@@ -48,43 +48,6 @@
     }
 
 -block pre-form
-<<<<<<< HEAD
-  .mb-4.flex.org_users
-    -if org.administrators.all
-      .mb-3.org_users_block
-        .cap-label
-          Administrators
-
-        -for user in org.administrators.all
-          %a{href:'{% url "users.user_update" user.id %}'}
-            {{user.email}}
-
-    -if org.editors.all
-      .mb-3.org_users_block
-        .cap-label
-          Editors
-
-        -for user in org.editors.all
-          %a{href:'{% url "users.user_update" user.id %}'}
-            {{user.email}}
-
-    -if org.viewers.all
-      .mb-3.org_users_block
-        .cap-label
-          Viewers
-
-        -for user in org.viewers.all
-          %a{href:'{% url "users.user_update" user.id %}'}
-            {{user.email}}
-
-    -if org.surveyors.all
-      .mb-3.org_users_block
-        .cap-label
-          Surveyors
-
-        -for user in org.surveyors.all
-          %a{href:'{% url "users.user_update" user.id %}'}
-=======
   .mb-4.grid.grid-cols-3.gap-4
     -for user_role in users_roles
       .mb-2
@@ -92,5 +55,4 @@
           {{user_role.role_display}}
         -for user in user_role.users
           %a{href:'{% url "orgs.user_update" user.id %}'}
->>>>>>> 6b0fbde4
             {{user.email}}