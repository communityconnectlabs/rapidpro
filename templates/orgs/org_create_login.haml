--- conflicted
+++ resolved
@@ -58,59 +58,6 @@
             %input.button-primary{type:"submit", value:"Login"}
 
 
-<<<<<<< HEAD
-      .create_login-part
-        %h3
-          .glyph.icon-user.part-icon.create_login-part-icon
-          %span.part-text#create_login-part-text
-            -trans "Create new account"
-
-      %form#create_login-form.form-horizontal.smartmin-form{method:"post", encrypt:"multipart/form-data"}
-        -if form.non_field_errors
-          .alert.alert-error.form-errors
-            {{ form.non_field_errors }}
-
-        -block fields
-          %fieldset
-            -for field in fields
-              -render_field field
-
-
-        -csrf_token
-
-        -block form-buttons
-          .form-actions
-            %input.btn.btn-primary{type:"submit", value:"{{submit_button_name}}"}
-            %a.btn{onclick:"javascript:history.go(-1)"}
-              -trans "Cancel"
-
-    %li
-      .login-part
-        %h3
-          .glyph.icon-user.part-icon.login-part-icon
-          %span.part-text#login-part-text
-              -trans "Sign in"
-
-      %form#login-form.form-horizontal{method:"post", action:"{% url 'users.user_login' %}?next={% url 'orgs.org_join' secret %}"}
-        %fieldset
-          .control-group
-            %label.control-label{for:"username"}
-              -trans "Email Address"
-            .input.controls
-              %input{id:"id_username", type:"text", name:"username", maxlength:"255"}
-
-          .control-group
-            %label.control-label{for:"password"}
-              -trans "Password"
-            .input.controls
-              %input{type:"password", name:"password", id:"id_password"}
-
-        -csrf_token
-        .form-actions
-          %input.btn.btn-primary{type:"submit", value:"Login"}
-
-=======
->>>>>>> e341e9e1
 -block extra-script
   {{ block.super }}
   :javascript
