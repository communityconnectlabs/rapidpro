--- conflicted
+++ resolved
@@ -3,25 +3,9 @@
 
 -block title
   {{title}}
-<<<<<<< HEAD
   .subtitle
     -block subtitle
       {{block.super}}
-
--block content
-  .flex.w-full.mb-4
-    .flex-grow.ml-1
-      -blocktrans trimmed with name=org.name
-        You have been invited to join {{name}}.
-      </br>
-      -trans "Please click Join to accept the invitation."
-
-  .flex.w-full.mb-4
-    .flex-grow.ml-1
-      %form.mb-4{method:"post", encrypt:"multipart/form-data"}
-        -csrf_token
-        %input.button-primary{type:"submit", value:"{{submit_button_name}}"}
-=======
 
 -block content
   .formax
@@ -40,5 +24,4 @@
               .control-group
                 %temba-textinput#id_password(type="password" name="password" label="{% trans 'Password' %}" placeholder="{% trans 'Your password, at least eight letters please' %}" password)
             -csrf_token
-            %input.button-primary{type:"submit", value:"Login"}
->>>>>>> 98c4dcd4
+            %input.button-primary{type:"submit", value:"Login"}