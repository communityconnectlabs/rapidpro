--- conflicted
+++ resolved
@@ -47,7 +47,6 @@
     -if form.password.errors
       .alert-error.mt-4
         {{form.password.errors}}
-<<<<<<< HEAD
 
     -if not no_recaptcha
       #recaptcha{style:"margin: 10px 0"}
@@ -58,7 +57,7 @@
           %a(href="javascript:changePhoneNumberProcess();")
             Change phone number?
         -else
-          %a(href="/users/user/forget/")
+          %a(href="/user/forget/")
             Forgot your password?
 
       %div(class='mt-6 w-6/12')
@@ -87,18 +86,4 @@
         grecaptcha.render('recaptcha', {
           'sitekey': '{{ recaptcha_site_key }}'
         });
-      });
-=======
-    .mt-2.text-right
-      %a(href="/user/forget/")
-        Forgot your password?
-
-    .mt-6
-      %input.button-primary(type="submit" value='{{_("Sign In")}}')
-
-  .mt-6
-    -blocktrans trimmed
-      Don't have an account yet?
-    %a(href="/org/signup")
-      -trans "Sign up"
->>>>>>> 1c0bd9d5
+      });