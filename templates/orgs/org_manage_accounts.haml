--- conflicted
+++ resolved
@@ -2,89 +2,6 @@
 - load smartmin temba compress
 - load i18n
 
-<<<<<<< HEAD
--block page-title
-  -trans "Manage Accounts"
-  \- {{user_org.name|capfirst}}
-
--block extra-less
-  -compress css inline
-    {% lessblock %}
-      :plain
-
-        #id-channel {
-          a {
-            text-decoration:none;
-            &:hover {
-              text-decoration:none;
-            }
-          }
-        }
-
-        tr.invites-title th {
-          border: none
-        }
-
-        tr.invite td {
-          color: #ddd;
-
-          &.invite-remove {
-            color: #999999;
-          }
-        }
-
-        .glyph.level-checkbox:before {
-          content: "\e004";
-        }
-
-        td.check.checked .glyph.level-checkbox:before {
-          content: "\e05a";
-        }
-
-        .glyph.level-checkbox.checked:before {
-          content: "\e05a";
-        }
-
-        .glyph.level-checkbox {
-          font-family: 'temba';
-          speak: none;
-          font-style: normal;
-          font-weight: normal;
-          line-height: 1;
-          -webkit-font-smoothing: antialiased;
-          margin-top: 6px;
-          margin-right: 5px;
-          margin-top:2px;
-        }
-
-        .formax-form .table th, .table td {
-          border: 0px;
-        }
-
-        td.permission, th.permission {
-          text-align:center;
-        }
-
-        th.permission {
-          width:80px;
-        }
-
-        td.form {
-          border-top: 1px solid #eee;
-        }
-
-        #plan-form ul.errorlist li {
-          color: #fff;
-        }
-
-        .deactivated {
-          td {
-            color: tomato;
-            opacity: 0.5;
-          }
-        }
-    {% endlessblock %}
-=======
 -block title
   -if parent
     {{org.name}}
@@ -92,7 +9,6 @@
     {{user_org.name|capfirst}}
 -block subtitle
   -trans "Manage Logins"
->>>>>>> e341e9e1
 
 -block extra-style
   {{block.super}}
@@ -123,7 +39,7 @@
         %td.alert.alert-error{colspan: 6}
           -trans "You must have at least one administator"
       - for user in org_users
-        %tr(class="{% if user.is_active %}{% else %}deactivated{% endif %}")
+        %tr
           %td
             {{user.email}}
             - if user.first_name or user.last_name
@@ -145,15 +61,8 @@
 
       -for invite in invites
         %tr.invite
-<<<<<<< HEAD
-          %td
-            {{invite.email}}
-            %a.resend-invite{"data-email": '{{invite.email}}', "data-user-group": '{{invite.user_group}}', "href": '{% url "orgs.org_send_invite" %}?id={{invite.id}}'}
-              - trans "Resend Invite"
-=======
           %td.opacity-50
             {{invite.email}} (Invite Sent)
->>>>>>> e341e9e1
           %td.permission
             .flex.justify-center.opacity-25.pointer-events-none
               -if invite.user_group == "A"
@@ -280,38 +189,4 @@
         }
 
       });
-<<<<<<< HEAD
-    });
-
-    $(document).ready(function() {
-      $("#id_invite_emails").select2({
-        containerCssClass: 'select2-temba-field',
-        tags: [],
-        selectOnBlur: true,
-        placeholder: '{% trans "Enter emails of people to invite" %}',
-      });
-
-      $("#id_invite_group").select2({
-        containerCssClass: 'select2-temba-user-group-field',
-        minimumResultsForSearch: -1,
-        width:'300px',
-      });
-    });
-
-    $(".resend-invite").live('click', function(evt){
-      evt.preventDefault();
-
-      let href = $(this).attr('href');
-      let modal = new Modax(gettext('Resend Invite'), href);
-      let onActions = {
-        onSuccess: function(data) {
-          document.location.reload(true);
-        },
-        onFormLoaded: function() { }
-      }
-
-      modal.setListeners(onActions);
-      modal.show();
-=======
->>>>>>> e341e9e1
     });