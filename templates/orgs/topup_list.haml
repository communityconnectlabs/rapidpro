-extends "smartmin/read.html"

-load humanize
-load smartmin
-load i18n

-block table-buttons

-block title
  -trans "Top Ups"

-block content
  -with user_org.get_credits_remaining as credits
    -if credits < 0
      .alert-warning
        -trans "Your service is interrupted. You have"
        {{ credits|intcomma }}
        -trans "credits."

    -else
      -if credits < 500
        .alert-warning
          -trans "You have"
          {{ credits|intcomma }}
          -trans "credits remaining. Your service will be suspended when they are all used."
      -else
        .alert-warning
          -trans "You have"
          {{ credits|intcomma }}
          -trans "credits remaining. Your service will be suspended when they are all used."

  -for topup in object_list
<<<<<<< HEAD
    .topup{ class:"{% if credits_expiration %}{% if topup.expires_on < now %}expired{% elif topup.expires_on < expiration_period %}expiring{% endif %}{% endif %}" }
      .topup-price
        {{ topup.get_price_display }}
=======
    .mt-4.border.rounded.p-4
      .flex.font-normal.mb-4.text-xl
        .flex-1
          {{ topup.get_used|intcomma }} {% trans "of" %} {{ topup.credits|intcomma }} {% trans "Credits Used" %}
>>>>>>> e341e9e1


<<<<<<< HEAD
      -if credits_expiration
        .topup-expires
          -if topup.expires_on < now
            -trans "Expired on "
            {{ topup.expires_on }}
          -else
            -trans "Expires on "
            {{ topup.expires_on }}
=======
        .flex-1.text-right
          {{ topup.get_price_display }}
>>>>>>> e341e9e1

      .flex.mb-4
        .flex-1
          -if topup.expires_on < now
            -trans "Expired on "
            {{ topup.expires_on }}
          -else
            -trans "Expires on "
            {{ topup.expires_on }}

        .flex-1.text-right
          -if topup.price|default_if_none:0 > 5
            %a{ href:"{% url 'orgs.topup_read' topup.id %}" }
              -trans "Added on"
              {{ topup.created_on }}
              -trans " by "
              {{ topup.created_by.first_name }} {{ topup.created_by.last_name }}

      %div.italic
        -if topup.comment
          {{ topup.comment }}
        -else
          -if topup.price|default_if_none:-1 == -1
            -blocktrans trimmed with brand.name as brand
              Thank you for supporting {{ brand }}.

          -elif topup.price == 0
            -blocktrans trimmed with brand.name as brand
              Complementary credits, thanks for trying {{ brand }}.<|MERGE_RESOLUTION|>--- conflicted
+++ resolved
@@ -30,31 +30,14 @@
           -trans "credits remaining. Your service will be suspended when they are all used."
 
   -for topup in object_list
-<<<<<<< HEAD
-    .topup{ class:"{% if credits_expiration %}{% if topup.expires_on < now %}expired{% elif topup.expires_on < expiration_period %}expiring{% endif %}{% endif %}" }
-      .topup-price
-        {{ topup.get_price_display }}
-=======
     .mt-4.border.rounded.p-4
       .flex.font-normal.mb-4.text-xl
         .flex-1
           {{ topup.get_used|intcomma }} {% trans "of" %} {{ topup.credits|intcomma }} {% trans "Credits Used" %}
->>>>>>> e341e9e1
 
 
-<<<<<<< HEAD
-      -if credits_expiration
-        .topup-expires
-          -if topup.expires_on < now
-            -trans "Expired on "
-            {{ topup.expires_on }}
-          -else
-            -trans "Expires on "
-            {{ topup.expires_on }}
-=======
         .flex-1.text-right
           {{ topup.get_price_display }}
->>>>>>> e341e9e1
 
       .flex.mb-4
         .flex-1
