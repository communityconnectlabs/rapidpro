-extends 'smartmin/form.html'
-load smartmin humanize
-load i18n

-block fields
  {% render_field 'name' %}

<<<<<<< HEAD
  .field.formax-vertical
    {% render_field 'timezone' %}

  .field.formax-vertical
    {% render_field 'date_format' %}
=======
  {% render_field 'timezone' %}

  {% render_field 'date_format' %}
>>>>>>> e341e9e1

-block post-form

-block summary
  .flex.items-center
    .text.flex-grow.mr-4
      -blocktrans trimmed with org=object.name
        Your workspace is <b>{{org}}</b>

      -blocktrans trimmed with timezone=object.timezone
        which is in the <b>{{timezone}}</b> timezone.

      -if object.is_multi_org and sub_orgs
        .mt-4
          {% blocktrans count sub_orgs|length as org_count%}
            You have <b>{{org_count}}</b> child workspaces.
          {% plural %}
            You have <b>{{org_count}}</b> child workspaces.
          {% endblocktrans%}


    .buttons
      -if object.is_multi_org
        .button-light(onclick="goto(event)" href='{% url "orgs.org_sub_orgs" %}')
          -trans "Manage Workspaces"


<|MERGE_RESOLUTION|>--- conflicted
+++ resolved
@@ -5,17 +5,9 @@
 -block fields
   {% render_field 'name' %}
 
-<<<<<<< HEAD
-  .field.formax-vertical
-    {% render_field 'timezone' %}
-
-  .field.formax-vertical
-    {% render_field 'date_format' %}
-=======
   {% render_field 'timezone' %}
 
   {% render_field 'date_format' %}
->>>>>>> e341e9e1
 
 -block post-form
 
