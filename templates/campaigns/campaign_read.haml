-extends "smartmin/read.html"
-load smartmin sms temba compress humanize i18n

-block page-title
  {{object.name}}
  -if object.is_archived
    -trans "(Archived)"

-block title
  {{object.name}}

-block subtitle
  .flex.flex-col
    .summary
      -if object.group.is_active
        .lbl-group.linked(onclick="goto(event)" href="{% url 'contacts.contact_filter' object.group.uuid %}")
          {{object.group.name}}
      -else
        -trans "No group assigned to this campaign"

-block post-title
  -if object.is_archived
    .labels
      .lbl.linked{onclick:"goto(event)", href:"{%url 'campaigns.campaign_archived' %}"}
        -trans "Archived"

-block content
  -if not object.events.all
    %table.list
      %body
        %tr.empty_list
          %td
            -trans "No events in this campaign yet."

  -else
    %table.list
      -for event in object.get_sorted_events
        -ifchanged
          %tr
            %th{colspan:99}
              {{event.relative_to}}

        %tr.campaign-event{valign:'center', data-event-id:'{{event.pk}}'}

          %td.whitespace-no-wrap
            %a{href:"{% url 'campaigns.campaignevent_read' event.pk %}"}
              -if event.offset == 0
                ON
              -else
                {{event.abs_offset|intcomma}}
              -if event.offset != 0
                {{event.single_unit_display|lower}}{{event.abs_offset|pluralize:"s"}}
                  -if event.offset < 0
                    -trans "before"
                  -else
                    -trans "after"
              {{ event.relative_to }}

          %td.w-full
            -if event.event_type == 'M'
              .message
                .text
                  {{event.get_message}}
            -else
              .start-flow
                Start the
                %a.href{ href: "{% url 'flows.flow_editor' event.flow.uuid %}" }= event.flow.name
<<<<<<< HEAD
                flow.
                -if event.extra
                  |
                  -trans "Contains flow parameters"

        -if not forloop.last
          %tr.break
            %td{colspan:2}

-block extra-less
  -compress css
    {% lessblock %}
      :plain

        @row-color: @flat-white;
        @row-text: #999;

        .events h3 {
          margin-top:15px;
          padding-bottom:0px;
          margin-bottom:10px;
        }

        .break {
          height:15px;
        }

        .events {
          width: 100%;
        }

        .campaign-event {

          border: 2px solid @row-color;

          .time-badge {
            min-width:200px;
            border: 0px solid green;
            color: @row-text;
            padding: 10px;
            background: @row-color;

            .offset {
              display: inline-block;
              border: 0px solid red;
              font-size: 42px;
              font-weight:600;
              line-height: 42px;
            }

            .unit {
              border: 0px solid orange;
              margin-left: 5px;
              display: inline-block;
              font-weight:100;
              letter-spacing: .1em;
            }

            .direction {

            }

            .date {
              font-size: 12px;
              letter-spacing: .1em;
              color: @row-text;
            }
          }

          .details {
            border: 0px solid green;
            font-size:15px;
            line-height:17px;
            color: #666;
            padding:15px;
            width:100%;

            .start-flow {
              border:0px solid green;
              margin-top:-5px;
            }

            .message {
              border: 0px solid green;

              .text {
                position:relative;
                z-index:1;
                letter-spacing:.1em;
                top:-10px;
                left:14px;
                right:-14px;
                margin-right:25px;
              }

              .icon-left-quote {
                position:relative;
                z-index:0;
                top:-5px;
                font-size:28px;
                color: #eee;
                margin-right:4px;
              }


            }

          }

          &:hover {
            cursor: pointer;
            border-color: @flat-white - #111;
            .details {
              background: #fefefe;
            }

            .time-badge {
              background: @flat-white - #111;
            }
          }

        }
    {% endlessblock %}

-block extra-script
  {{ block.super }}

  :javascript

    $(".campaign-event").on('click', function() {
      var id = $(this).data('event-id');
      document.location.href = '/campaignevent/read/' + id;
    });

    {% if org_perms.campaigns.campaignevent_create %}
      $(".add-event").live('click', function(){
        var modal = new Modax('Add Event','{% url "campaigns.campaignevent_create" %}?campaign={{ object.id }}');
        modal.setIcon('icon-instant');
        modal.setRedirectOnSuccess(true);
        modal.setListeners({
          onFormLoaded: function() {
            $('#id_message').focus()
          },
          onPrimary: function() {
            var form = modal.ele.find('form');
            var error = validateFlowParams(form);
            if (error) {
              modal.focusFirstInput();
              var divForm = $('.modal-body').find('input.invalid');
              $('.modal-body').scrollTop(divForm[0].offsetTop - 10);
            } else {
              modal.submit();
            }
          }
        }, false);
        modal.setRedirectOnSuccess(true);
        modal.show();
      });
    {% endif %}
=======
                flow.
>>>>>>> e341e9e1
<|MERGE_RESOLUTION|>--- conflicted
+++ resolved
@@ -65,7 +65,6 @@
               .start-flow
                 Start the
                 %a.href{ href: "{% url 'flows.flow_editor' event.flow.uuid %}" }= event.flow.name
-<<<<<<< HEAD
                 flow.
                 -if event.extra
                   |
@@ -224,7 +223,4 @@
         modal.setRedirectOnSuccess(true);
         modal.show();
       });
-    {% endif %}
-=======
-                flow.
->>>>>>> e341e9e1
+    {% endif %}