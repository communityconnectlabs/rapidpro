-extends "smartmin/read.html"
-load smartmin sms temba compress humanize i18n

-block page-title
  {{object.name}}
  -if object.is_archived
    -trans "(Archived)"

-block title
  {{object.name}}

-block subtitle
  .flex.flex-col
    .summary
      -if object.group.is_active
        .lbl-group.linked(onclick="goto(event)" href="{% url 'contacts.contact_filter' object.group.uuid %}")
          {{object.group.name}}
      -else
        -trans "No group assigned to this campaign"

-block post-title
  -if object.is_archived
    .labels
      .lbl.linked{onclick:"goto(event)", href:"{%url 'campaigns.campaign_archived' %}"}
        -trans "Archived"

-block content
  -if not object.events.all
    %table.list
      %body
        %tr.empty_list
          %td
            -trans "No events in this campaign yet."

  -else
    %table.list
      -for event in object.get_sorted_events
        -ifchanged
          %tr
            %th{colspan:99}
              {{event.relative_to}}

        %tr.campaign-event{valign:'center', data-event-id:'{{event.pk}}'}

          %td.whitespace-no-wrap
            %a{href:"{% url 'campaigns.campaignevent_read' event.pk %}"}
              -if event.offset == 0
                ON
              -else
                {{event.abs_offset|intcomma}}
              -if event.offset != 0
                {{event.single_unit_display|lower}}{{event.abs_offset|pluralize:"s"}}
                  -if event.offset < 0
                    -trans "before"
                  -else
                    -trans "after"
              {{ event.relative_to }}

          %td.w-full
            -if event.event_type == 'M'
              .message
                .text
                  {{event.get_message}}
            -else
              .start-flow
                Start the
                %a.href{ href: "{% url 'flows.flow_editor' event.flow.uuid %}" }= event.flow.name
                flow.

-block extra-script
  {{ block.super }}
<<<<<<< HEAD
=======

  :javascript

    $(".campaign-event").on('click', function() {
      var id = $(this).data('event-id');
      document.location.href = '/campaignevent/read/' + id;
    });

    {% if org_perms.campaigns.campaignevent_create %}
      $(".add-event").live('click', function(){
        var modal = new Modax('{{_("Add Event")|escapejs }}','{% url "campaigns.campaignevent_create" %}?campaign={{ object.id }}');
        modal.setIcon('icon-instant');
        modal.setListeners({ onFormLoaded: function() { $('#id_message').focus() }});
        modal.setRedirectOnSuccess(true);
        modal.show();
      });
    {% endif %}
>>>>>>> 1fdf9691
<|MERGE_RESOLUTION|>--- conflicted
+++ resolved
@@ -65,27 +65,4 @@
               .start-flow
                 Start the
                 %a.href{ href: "{% url 'flows.flow_editor' event.flow.uuid %}" }= event.flow.name
-                flow.
-
--block extra-script
-  {{ block.super }}
-<<<<<<< HEAD
-=======
-
-  :javascript
-
-    $(".campaign-event").on('click', function() {
-      var id = $(this).data('event-id');
-      document.location.href = '/campaignevent/read/' + id;
-    });
-
-    {% if org_perms.campaigns.campaignevent_create %}
-      $(".add-event").live('click', function(){
-        var modal = new Modax('{{_("Add Event")|escapejs }}','{% url "campaigns.campaignevent_create" %}?campaign={{ object.id }}');
-        modal.setIcon('icon-instant');
-        modal.setListeners({ onFormLoaded: function() { $('#id_message').focus() }});
-        modal.setRedirectOnSuccess(true);
-        modal.show();
-      });
-    {% endif %}
->>>>>>> 1fdf9691
+                flow.