-extends "smartmin/list.html"
-load smartmin sms temba compress i18n humanize

-block extra-style
  :css
    temba-button {
      display: block;
    }

-block page-title
  -trans "Campaigns"

-block title-icon
  .title-icon
    %span.glyph.icon-instant

-block page-top

-block content
    #pjax
      -block pjax

        .lp-frame

          .left

            .flex.flex-col
              -if org_perms.flows.flow_create
                .w-64.mr-5
                  %temba-modax{ header:"Create Campaign", endpoint:"/campaign/create/" }
                    .button-primary
                      -trans "Create Campaign"
              
              .lp-nav.upper
                -for folder in folders
                  .lp-nav-item{'class': '{% if folder.url == request_url %}font-normal{% endif %}' }
                    .name{onclick:"goto(event)", href:'{{folder.url}}'}
                      {{folder.label}}
                    .count{onclick:"goto(event)", href:'{{folder.url}}'}
                      {{ folder.count | intcomma }}

          .right

            .flex.w-full.items-end.mb-4
              -block action-buttons
                -if org_perms.campaigns.campaign_update
                  .action-buttons.list-buttons-container.h-full.mr-2.flex-grow
                    .list-buttons.flex.items-center.-mx-2.h-full
                      -if 'restore' in actions
                        .button-action.object-btn-restore
                          .-mt-1.mr-2.glyph.icon-checkmark
                          -trans "Activate"

                      -if 'archive' in actions
                        .button-action.object-btn-archive
                          .-mt-1.mr-2.glyph.icon-box
                          -trans "Archive"

              .flex-grow.ml-2.items-center
                -block title-text
                  .page-title.leading-tight
                    {{title}}
              .gear-links
                -include "gear_links_include.haml"

            %form#search-form.mb-4{method:"get", action:"{% url 'campaigns.campaign_list'%}"}
              %temba-textinput{onsubmit:'document.querySelector("#search-form").submit();', type:'text', placeholder:'{% trans "Search" %}', name:"search", value:"{{search}}"}

            %table.list.lined{class:"{% if org_perms.campaigns.campaign_update%}selectable{%endif%}" }
              <tbody>
              {% for obj in object_list %}
                %tr.campaign.object-row.select-row{ data-object-id: "{{ obj.id }}"}
                  - if org_perms.campaigns.campaign_update
                    %td.campaign.checkbox.object-row-checkbox
                      .glyph.icon-checkbox-unchecked.flow-checkbox.object-row-checkbox
                  %td.w-full{onclick:"handleRowSelection(this)"}
                    %span.hover-linked{onclick:'goto(event)', href:"{% url 'campaigns.campaign_read' obj.id%}"}
                      {{obj.name}}

                  %td.whitespace-no-wrap{onclick:"handleRowSelection(this)"}
                    %span.linked{onclick:'goto(event)', href:"{% url 'contacts.contact_filter' obj.group.uuid%}"}
                      {{ obj.group.name }}

<<<<<<< HEAD
                  %td.whitespace-no-wrap{onclick:"handleRowSelection(this)"}
                    {{ obj.get_events|length }} event{{ obj.get_events|length|pluralize }}

                {% empty %}
                <tr class="empty_list">
                  <td>
                    .p-6
                      -trans "No matching campaigns"
                  </td>
                </tr>
              {% endfor %}

              {% block extra-rows %}
              {% endblock extra-rows %}
              </tbody>

            
            .flex.flex-col.mx-4.mt-3.mb-16
              .flex.flex-wrap
                .text-gray-700
                  -include "includes/results_count.html"
                .flex-grow
                  -include "includes/pages.html"
=======
                    %td
                      .pull-right
                        {{ obj.get_events|length }} event{{ obj.get_events|length|pluralize }}

                  {% empty %}
                  <tr class="empty_list">
                    <td colspan=3>No matching campaigns.</td>
                  </tr>
                {% endfor %}

                {% block extra-rows %}
                {% endblock extra-rows %}
                </tbody>

              - block paginator
                - if object_list.count
                  .paginator
                    - include "smartmin/sidebar_pagination.haml"

-block extra-script
  {{ block.super }}

  :javascript
    $('.object-row').live('mouseover', function(){
      url = '/campaign/read/' + $(this).data('object-id') + '/';

      $(this).find('td').not(':first-child').each(function(){
        $(this).attr('onClick', "document.location.href=url;");
      });
    });

    {% if org_perms.campaigns.campaign_update %}
      $(document).on('click', '.update-campaign', function(e){
         var modal = new Modax('{{_("Update Campaign")|escapejs }}', '/campaign/update/' + $(this).data("object-id") + '/');
         modal.setIcon('icon-feed');
         modal.setRedirectOnSuccess(true);
         modal.show();
      });
    {% endif %}
>>>>>>> 1fdf9691
<|MERGE_RESOLUTION|>--- conflicted
+++ resolved
@@ -81,7 +81,6 @@
                     %span.linked{onclick:'goto(event)', href:"{% url 'contacts.contact_filter' obj.group.uuid%}"}
                       {{ obj.group.name }}
 
-<<<<<<< HEAD
                   %td.whitespace-no-wrap{onclick:"handleRowSelection(this)"}
                     {{ obj.get_events|length }} event{{ obj.get_events|length|pluralize }}
 
@@ -97,52 +96,10 @@
               {% block extra-rows %}
               {% endblock extra-rows %}
               </tbody>
-
             
             .flex.flex-col.mx-4.mt-3.mb-16
               .flex.flex-wrap
                 .text-gray-700
                   -include "includes/results_count.html"
                 .flex-grow
-                  -include "includes/pages.html"
-=======
-                    %td
-                      .pull-right
-                        {{ obj.get_events|length }} event{{ obj.get_events|length|pluralize }}
-
-                  {% empty %}
-                  <tr class="empty_list">
-                    <td colspan=3>No matching campaigns.</td>
-                  </tr>
-                {% endfor %}
-
-                {% block extra-rows %}
-                {% endblock extra-rows %}
-                </tbody>
-
-              - block paginator
-                - if object_list.count
-                  .paginator
-                    - include "smartmin/sidebar_pagination.haml"
-
--block extra-script
-  {{ block.super }}
-
-  :javascript
-    $('.object-row').live('mouseover', function(){
-      url = '/campaign/read/' + $(this).data('object-id') + '/';
-
-      $(this).find('td').not(':first-child').each(function(){
-        $(this).attr('onClick', "document.location.href=url;");
-      });
-    });
-
-    {% if org_perms.campaigns.campaign_update %}
-      $(document).on('click', '.update-campaign', function(e){
-         var modal = new Modax('{{_("Update Campaign")|escapejs }}', '/campaign/update/' + $(this).data("object-id") + '/');
-         modal.setIcon('icon-feed');
-         modal.setRedirectOnSuccess(true);
-         modal.show();
-      });
-    {% endif %}
->>>>>>> 1fdf9691
+                  -include "includes/pages.html"