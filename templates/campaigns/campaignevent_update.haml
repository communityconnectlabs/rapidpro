-extends "smartmin/form.html"

-load smartmin temba i18n

-block extra-script
  {{ block.super }}
  :javascript


-block modal-script
  {{ block.super }}
  %script{src:"{{ STATIC_URL }}js/flow-parameters.js"}

  :javascript
    var modax = document.querySelector("#event-add, #event-update, temba-modax#gear-modax");
    var body = modax.shadowRoot.querySelector(".modax-body");
    var languageLinks = body.querySelectorAll(".show_language");
    var deliveryHourOptions = body.querySelector("#send-at");
    var flowSelect = body.querySelector("temba-select[name='flow_to_start']");
    var modeSelect = body.querySelector("temba-select[name='flow_start_mode']");
    var unitSelect = body.querySelector("temba-select[name='unit']");
    var eventTypeSelect = body.querySelector("temba-select[name='event_type']");
    var flowSection = body.querySelector("#flow-section");
    var messageSection = body.querySelector("#message-section");

    var display = 'block';
    for (var link of languageLinks) {
      link.addEventListener('click', function(event) {
        for (var section of body.querySelectorAll(".language")) {
          section.style.display = 'none';
        }
        body.querySelector("." + event.target.dataset.iso).style.display = 'block';
      });

      body.querySelector("." + link.dataset.iso).style.display = display;
      display = 'none';
    }
    
    flowSelect.addEventListener('change', function(event) {
      var option = event.target.values[0];
      var isBackground = option.type == "B";
      
      if (isBackground) {
        body.querySelector("#event-flow-start-mode").classList.add("hide");
        flowSelect.infoText = "{{background_warning|escapejs}}";
      } else {
        body.querySelector("#event-flow-start-mode").classList.remove("hide");
        flowSelect.infoText = "";
      }
    });

    eventTypeSelect.addEventListener('change', function(event){
      var type = event.target.values[0].value;
      if (type == 'F') {
        flowSection.style.display = 'block';
        messageSection.style.display = 'none';
      } else {
        flowSection.style.display = 'none';
        messageSection.style.display = 'block';
      }
    });

    // whenever our units update, update the hour visibility
    unitSelect.addEventListener('change', function(event) {

      var selectedUnit = event.target.values[0].value;
      if (selectedUnit == "W" || selectedUnit == "D") {
        deliveryHourOptions.style.display = 'flex';
      } else {
        deliveryHourOptions.style.display = 'none';
      }
    });

    // set our initial values according to the form
    {% if form.event_type.value == 'F' %}
      flowSection.style.display = 'block';
      messageSection.style.display = 'none';
    {% else %}
      flowSection.style.display = 'none';
      messageSection.style.display = 'block';
    {% endif %}

    {% if form.unit.value == 'M' or form.unit.value == 'D' %}
      deliveryHourOptions.style.display = 'flex';
    {% else %}
      deliveryHourOptions.style.display = 'none';
    {% endif %}

    body.querySelector("#id_flow_to_start").addEventListener("change", function (event) {
      var selectedFlow = event.target.values[0].value;
      var flowId = (selectedFlow !== '' ? parseInt(selectedFlow) : null);
      if (flowId) {
        var api_url = "{% url 'flows.flow_flow_parameters' %}?flow_id=" + flowId;
        $.getJSON(api_url).done(function(data) {
          buildTriggerFlowParams(data.results, [], 'update', body);
        });
      } else {
        buildTriggerFlowParams([], [], 'update', body);
      }
    });

    var flowField = body.querySelector("#id_flow_to_start");
    setTimeout(() => {
      if (!flowField.values[0]) {
        return;
      }
      var idFlowVal = flowField.values[0].value;
      {% if flow_parameters_fields and flow_parameters_values %}
          var flowParamsFields = "{{ flow_parameters_fields }}".split("|");
          var flowParamsValues = "{{ flow_parameters_values }}".split("|");
          _requestAndBuildFlowParams(idFlowVal, flowParamsFields, flowParamsValues);
      {% else %}
        _requestAndBuildFlowParams(idFlowVal);
      {% endif %}
    }, 100)

    {% if flow_parameters_fields and flow_parameters_values %}
      var container = body.querySelector("#embed-container-update");
      var flowParamsFields = "{{ flow_parameters_fields }}".split("|");
      var flowParamsValues = "{{ flow_parameters_values }}".split("|");
      buildTriggerFlowParams(flowParamsFields, flowParamsValues, 'update', body);
    {% endif %}

    function _requestAndBuildFlowParams(flowId, fields, values) {
      if (flowId) {
        var api_url = "{% url 'flows.flow_flow_parameters' %}?flow_id=" + flowId;
        $.getJSON(api_url).done(function(data) {
          if (fields && values) {
            buildTriggerFlowParams(data.results, values, 'update', body);
          } else {
            buildTriggerFlowParams(data.results, [], 'update', body);
          }
        });
      } else {
        buildTriggerFlowParams([], [], 'update', body);
      }
    }

-block modal-extra-style
  {{ block.super }}

  :css
    #languages{
      position: relative;
      text-align: right;
    }

    #schedule-section {
      display: flex;
    }
    
    #message-section {
      display: none;
    }

    #flow-section {
      display: none;
      padding-top:5px;
    }

    #field-offset {
      margin-right: 8px;
      width: 54px;
    }

    #field-unit {
      margin-right: 8px;
    }

    #field-direction {
      margin-right: 8px;
    }

    #field-relative {
      flex-grow: 1;
      padding-top: 20px;
    }

    #field-hour {
      flex-grow: 1;
    }

    #event-flow-start-mode.hide {
      opacity: 0;
      max-height: 0;
      pointer-events: none;
      margin-bottom:0;
      overflow:hidden;
    }

    #event-flow-start-mode {
      opacity: 1;
    }
    
    #background-flow-message {
      opacity: 1;
      transition: margin 200ms ease-in-out;
      margin-bottom: 16px;
      margin-top: -2em;
      padding: 0.5em 1em;
      background: #f3f3f3;
      padding-top: 1.5em;
      border-radius: var(--curvature);
      font-size: .9em;
      color: rgba(0,0,0,.5);
      box-shadow: inset 0px 0px 4px rgb(0 0 0 / 10%)
    }

    #background-flow-message.hide {
      opacity: 0;
      max-height: 0;
      margin-bottom: 0px;
      margin-top: -4em;
      margin-bottom: 2em;
      pointer-events: none;

    }


    .start-mode-help {
      display: inline-block;
      margin-bottom: 6px;
    }

    temba-completion {
      margin: 10px 0px 20px 0px;
      --textarea-height: 125px;
    }

    a {
      color: rgb(var(--primary-rgb));
      cursor: pointer;
      text-decoration: none;
    }

    a:hover {
      text-decoration: underline;
    }

    .embedded-data-update {
      margin: 0 0 5px 4px;
      font-weight: 400;
      font-size: 13px;
      letter-spacing: 0.05em;
      line-height: normal;
      color: rgb(119, 119, 119);
    }

    .embed-row {
      display: flex;
    }

<<<<<<< HEAD
    .embed-field-update, .embed-value-update {
      width: 49%;
      margin: 0 5px 5px 0;
    }

    .embed-field-update > input, .embed-value-update > input {
      width: calc(100% - 18px);
      font-size: 13px;
      padding: 9px;
      border-radius: var(--curvature-widget);;
      border: 1px solid var(--color-widget-border);
      color: var(--color-widget-text);
      outline: none;
    }

    .embed-field-update > input:read-only {
      background: #eee;
    }

    .embed-value-update > input:focus {
      background: var(--color-widget-bg-focused);
      border-color: var(--color-focus);
      box-shadow: var(--widget-box-shadow-focused);
=======
    temba-completion {
      margin: 10px 0px 20px 0px;
      --textarea-height: 125px;
>>>>>>> 9145c8b3
    }

    .hidden {
      display: none;
    }



-block fields

  -render_field 'event_type'

  #message-section

    #languages

      -if form.languages|length > 1
        -for field in form.languages
          {%if forloop.counter0 > 0%} | {% endif %}
          -if field.language.name
            %a.show_language{data-iso:"{{field.language.iso_code}}", href:"javascript:void(0);"}><
              {{field.language.name}}

    -for field in form.languages
      .language{class:'{{field.language.iso_code}} {%if forloop.counter0 > 0%}hide{%endif%}'}
        -render_field field.language.iso_code
        -with dialog_query="#event-add, #event-update" field_name=field.language.iso_code
          -include "utils/forms/segments_counter.haml"

    #event-message-start-mode
      -render_field 'message_start_mode'

  #flow-section
    -render_field 'flow_to_start'
<<<<<<< HEAD

    #event-flow-start-mode
=======
    
    #event-flow-start-mode(class="{% if form.initial.flow_to_start.flow_type == 'B' %}hide{%endif%}")
      .start-mode-help
        -trans "If the contact is already active in a flow"
>>>>>>> 9145c8b3
      -render_field 'flow_start_mode'

  #schedule-section
    #field-offset
      -render_field 'offset'
    #field-unit
      -render_field 'unit'
    #field-direction
      -render_field 'direction'
    #field-relative
      -render_field 'relative_to'

  #send-at.hide
    #field-hour
      -render_field 'delivery_hour'

  #flow-params-section
    %h5.embedded-data-update.hidden
      -trans "Flow Parameters"
    #embedded-data-update.hidden
      #embed-container-update
<|MERGE_RESOLUTION|>--- conflicted
+++ resolved
@@ -35,11 +35,11 @@
       body.querySelector("." + link.dataset.iso).style.display = display;
       display = 'none';
     }
-    
+
     flowSelect.addEventListener('change', function(event) {
       var option = event.target.values[0];
       var isBackground = option.type == "B";
-      
+
       if (isBackground) {
         body.querySelector("#event-flow-start-mode").classList.add("hide");
         flowSelect.infoText = "{{background_warning|escapejs}}";
@@ -191,7 +191,7 @@
     #event-flow-start-mode {
       opacity: 1;
     }
-    
+
     #background-flow-message {
       opacity: 1;
       transition: margin 200ms ease-in-out;
@@ -250,7 +250,6 @@
       display: flex;
     }
 
-<<<<<<< HEAD
     .embed-field-update, .embed-value-update {
       width: 49%;
       margin: 0 5px 5px 0;
@@ -274,11 +273,6 @@
       background: var(--color-widget-bg-focused);
       border-color: var(--color-focus);
       box-shadow: var(--widget-box-shadow-focused);
-=======
-    temba-completion {
-      margin: 10px 0px 20px 0px;
-      --textarea-height: 125px;
->>>>>>> 9145c8b3
     }
 
     .hidden {
@@ -313,15 +307,8 @@
 
   #flow-section
     -render_field 'flow_to_start'
-<<<<<<< HEAD
-
-    #event-flow-start-mode
-=======
-    
+
     #event-flow-start-mode(class="{% if form.initial.flow_to_start.flow_type == 'B' %}hide{%endif%}")
-      .start-mode-help
-        -trans "If the contact is already active in a flow"
->>>>>>> 9145c8b3
       -render_field 'flow_start_mode'
 
   #schedule-section
