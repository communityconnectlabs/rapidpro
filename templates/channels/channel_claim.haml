--- conflicted
+++ resolved
@@ -607,7 +607,25 @@
                     for free. Your users will need an Android, Windows or iOS device and a Telegram account to send
                     and receive messages.
 
-<<<<<<< HEAD
+      -if org_perms.channels.channel_claim_viber
+        .claim-row.viber-channel
+          .row
+            .span3
+              %a.btn.btn-primary.btn-primary-muted.btn-claim{href:"{% url 'channels.channel_create_viber' %}"}
+                .btn-container
+                  .claim-glyph.icon-viber
+                  %p.claim-text
+                    -trans "Viber"
+
+            .span9
+              .claim-description
+                %div
+                  -blocktrans
+                    Add a <a href="http://viber.com/en/">Viber</a> bot to send and receive messages to Viber users
+                    for free. Your users will need an Android, Windows or iOS device and a Viber account to send
+                    and receive messages.
+
+
       -if org_perms.channels.channel_claim_line
         .claim-row.twitter-channel
           .row
@@ -617,34 +635,15 @@
                   .claim-glyph.icon-line
                   %p.claim-text
                     -trans "LINE"
-=======
-      -if org_perms.channels.channel_claim_viber
-        .claim-row.viber-channel
-          .row
-            .span3
-              %a.btn.btn-primary.btn-primary-muted.btn-claim{href:"{% url 'channels.channel_create_viber' %}"}
-                .btn-container
-                  .claim-glyph.icon-viber
-                  %p.claim-text
-                    -trans "Viber"
->>>>>>> 2e4f9292
 
             .span9
               .claim-description
                 %div
                   -blocktrans
-<<<<<<< HEAD
                     Add a <a href="https://line.me">LINE</a> bot to send and receive messages to LINE users
                     for free. Your users will need an Android, Windows or iOS device and a LINE account to send
                     and receive messages.
 
-=======
-                    Add a <a href="http://viber.com/en/">Viber</a> bot to send and receive messages to Viber users
-                    for free. Your users will need an Android, Windows or iOS device and a Viber account to send
-                    and receive messages.
-
-
->>>>>>> 2e4f9292
 -block form-buttons
 
 -block extra-script
