--- conflicted
+++ resolved
@@ -239,11 +239,7 @@
                 %a.nexmo-account{href:"#"}
                   -trans "Nexmo Account."
 
-<<<<<<< HEAD
-    .claim-row.plivo-channel{class:"{% if recommended_channel == 'plivo' %}recommended{% endif %}"}
-=======
     .claim-row.plivo-channel{class:"{% if recommended_channel == 'PL' %}recommended{% endif %}"}
->>>>>>> bd279f09
       .recommendation.hide
         %h3
           -trans "Recommendation"
@@ -264,25 +260,6 @@
                 <a href="http://plivo.com" target="_blank">Plivo</a> provides local connectivity in a number of countries, connect
                 your Plivo Account and get a dedicated number in a few minutes.
 
-<<<<<<< HEAD
-=======
-    .claim-row.kannel-channel
-      .row
-        .span3
-          %a.btn.btn-primary.btn-primary-muted.btn-claim{href:"{% url 'channels.channel_claim_kannel' %}"}
-            .btn-container
-              .claim-glyph.icon-channel-kannel
-              %p.claim-text
-                -trans "Kannel"
-
-        .span9
-          .claim-description
-            %div
-              -blocktrans
-                Connect your <a href="http://www.kannel.org/" target="_blank">Kannel</a> instance, we'll walk you through
-                the steps necessary to get your SMSC connection working in a few minutes.
-
->>>>>>> bd279f09
     .claim-row.twiml-channel
       .row
         .span3
