--- conflicted
+++ resolved
@@ -106,45 +106,6 @@
                   Another great option is to connect
                   a <a href="http://nexmo.com" target="_blank">Nexmo</a> Account and get a dedicated number in a few minutes.
 
-<<<<<<< HEAD
-=======
-    .claim-row.plivo-channel{class:"{% if recommended_channel == 'PL' %}recommended{% endif %}"}
-      .recommendation.hide
-        %h3
-          -trans "Recommendation"
-        -blocktrans
-          We recommend using a Plivo number in your country, select this option to purchase a number or use one you already have.
-      .row
-        .span3
-          %a.btn.btn-primary.btn-primary-muted.btn-claim.connect-plivo{href:"#"}
-            .btn-container
-              .claim-glyph.icon-channel-plivo
-              %p.claim-text
-                -trans "Plivo Number"
-
-        .span9
-          .claim-description
-            %div
-              -blocktrans
-                <a href="http://plivo.com" target="_blank">Plivo</a> provides local connectivity in a number of countries, connect
-                your Plivo Account and get a dedicated number in a few minutes.
-
-    .claim-row.twiml-channel
-      .row
-        .span3
-          %a.btn.btn-primary.btn-primary-muted.btn-claim{href:"{% url 'channels.channel_claim_twiml_api' %}"}
-            .btn-container
-              .claim-glyph.icon-channel-twilio
-              %p.claim-text
-                -trans "TwiML API"
-
-        .span9
-          .claim-description
-            %div
-              -blocktrans
-                Connect to a service that speaks TwiML. You can use this to connect to TwiML compatible services outside of Twilio.
-
->>>>>>> ab943787
     -if False
       .claim-row.verboice-channel
         .recommendation.hide
@@ -183,10 +144,6 @@
 
     %h3
       -trans "Social Network Channels"
-<<<<<<< HEAD
-
-    -for ch_type in channel_types.SOCIAL_MEDIA
-=======
 
     -for ch_type in channel_types.SOCIAL_MEDIA
       .claim-row{class:"{% if user_org.get_recommended_channel == ch_type.code %}recommended{% endif %}"}
@@ -207,7 +164,6 @@
       -trans "API Channels"
 
     -for ch_type in channel_types.API
->>>>>>> ab943787
       .claim-row{class:"{% if user_org.get_recommended_channel == ch_type.code %}recommended{% endif %}"}
         .recommendation.hide
           %h3
@@ -222,15 +178,9 @@
             .claim-description
               %div= ch_type.get_claim_blurb
     %h3
-<<<<<<< HEAD
-      -trans "API Channels"
-
-    -for ch_type in channel_types.API
-=======
       -trans "USSD Channels"
 
     -for ch_type in channel_types.USSD
->>>>>>> ab943787
       .claim-row{class:"{% if user_org.get_recommended_channel == ch_type.code %}recommended{% endif %}"}
         .recommendation.hide
           %h3
