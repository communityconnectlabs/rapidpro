--- conflicted
+++ resolved
@@ -2,8 +2,6 @@
 {% load i18n %}
 
 {% block body %}
-<<<<<<< HEAD
-=======
 
   {% if channel.channel_type == 'A' %}
     <p>
@@ -43,19 +41,22 @@
       {% endblocktrans %}
     </p>
 
->>>>>>> 6b0fbde4
     <p>
       {% blocktrans trimmed with channel_type=channel.get_channel_type_name %}
-        Please check on your {{ channel_type }} to make sure it has sufficient credit and can send text messages.
-        There are messages that have failed to send in your account.
+        Please check on your {{ channel_type }} to make sure it has sufficient credit and can send text messages.  Currently your {{ channel_type }} has <strong>{{ unsent_count }}</strong>
+        messages which haven't sent in over an hour.
       {% endblocktrans %}
     </p>
+
+
+  {% endif  %}
     <p>
-      {% trans "Go to" %}
+      {% blocktrans trimmed with channel_name=channel.get_name %}
+        You can check the current status of your {{ channel_name }} by visiting its
+      {% endblocktrans %}
       <a href="{{ branding.link }}/channels/channel/read/{{ channel.uuid }}/">
-        {% trans "status page" %}
+        {% trans "status page." %}
       </a>
-      {% trans "to see more detail in the failure logs." %}
     </p>
 
     <p>{% trans "Thanks!" %}</p>
