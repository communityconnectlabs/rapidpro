--- conflicted
+++ resolved
@@ -572,7 +572,32 @@
     %code
       {{ channel.secret }}
 
-<<<<<<< HEAD
+  -elif object.channel_type == 'VI'
+    %h4
+      -blocktrans
+        Your Viber channel is connected, if need the IP addresses, status and receive endpoints are listed below.
+
+    %hr
+
+    %h4
+      -trans "IP Addresses"
+
+    -for ip_address in ip_addresses
+      %code= ip_address
+
+    %h4
+      -trans "Status URL"
+
+    %code
+      https://{{ domain }}{% url 'handlers.viber_handler' 'status' object.uuid %}
+
+    %h4
+      -trans "Receive URL"
+
+    %code
+      https://{{ domain }}{% url 'handlers.viber_handler' 'receive' object.uuid %}
+
+
   -elif object.channel_type == 'LN'
     %h4
       -blocktrans
@@ -584,33 +609,6 @@
 
     %code
       https://{{ domain }}{% url 'handlers.line_handler' object.uuid %}
-=======
-  -elif object.channel_type == 'VI'
-    %h4
-      -blocktrans
-        Your Viber channel is connected, if need the IP addresses, status and receive endpoints are listed below.
-
-    %hr
-
-    %h4
-      -trans "IP Addresses"
-
-    -for ip_address in ip_addresses
-      %code= ip_address
-
-    %h4
-      -trans "Status URL"
-
-    %code
-      https://{{ domain }}{% url 'handlers.viber_handler' 'status' object.uuid %}
-
-    %h4
-      -trans "Receive URL"
-
-    %code
-      https://{{ domain }}{% url 'handlers.viber_handler' 'receive' object.uuid %}
-
->>>>>>> 2e4f9292
 
   -elif object.channel_type == 'GL'
     %h4
