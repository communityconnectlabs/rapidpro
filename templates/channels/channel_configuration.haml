-extends "smartmin/read.haml"
-load i18n channels

-block title
  {{ object.get_channel_type_display }} Configuration

-block subtitle
  {{ object.get_address_display }}

  -if object.get_country_display
    .text-base
      {{ object.get_country_display }}

-block content
  -if configuration_template
    {{ configuration_template }}

  -elif configuration_blurb
    {{configuration_blurb}}

  -for url in configuration_urls
    .card.mt-6
      .title
        {{url.label}}
      .code.inline-block.mt-3
        {{url.url}}       

      .my-4
        {{url.description}}

  -if show_public_addresses
    .mt-6.card
      .title
        -trans "IP Addresses"
      .mt-2
        -trans "Additionally you will need to make sure the following IP addresses are whitelisted"
      .mt-2
        -for ip_address in ip_addresses
          .code.inline.mr-1= ip_address

-block extra-script
  {{ block.super }}
  <script src="{{ STATIC_URL }}rest_framework/js/prettify-min.js"></script>
  :javascript
    $("pre.wch-channel code").each(function(){
      var html = $(this).html();
      var pattern = html.match(/\s*\n[\t\s]*/);
      $(this).html(html.replace(new RegExp(pattern, "g"),'\n'));
    });

    $(function(){
      prettyPrint();
<<<<<<< HEAD
    });

    function copyWCHCode() {
      var el = $("pre.wch-channel code");
      var copyArea = document.getElementById("code-field");
      copyArea.value = el[0].innerText.trim();
      copyArea.select();
      copyArea.setSelectionRange(0, 99999);
      document.execCommand('copy');
      alert("{% trans 'The code has been copied to clipboard' %}");
    }

-block extra-style
  <link rel="stylesheet" type="text/css" href="{{ STATIC_URL }}rest_framework/css/prettify.css"/>
  :css
    textarea#code-field {
      height: 0px;
      width: 0px;
      opacity: 0;
    }

    pre.wch-channel {
      padding: 5px;
      margin: 5px 0;
    }

    .config-value {
      float: left;
      padding-top: 10px;
      padding-bottom: 10px;
      padding-right: 20px;
      height: 10px;
    }

    .config-value .name {
      font-weight: normal;
      float: left;
    }

    .config-value .value {
      float: left;
      padding-left: 5px;
    }

    pre.prettyprint {
      margin-top: 0px;
      margin-bottom: 0px;

      font-family: monospace;
      font-size: inherit;
      white-space: pre;
      line-height: 110%;

      -webkit-border-radius: 0px;
      -moz-border-radius: 0px;
      border-radius: 0px;
    }

    .important {
      background-color: #efefef;
      border: 1px solid #ccc;
      padding: 10px 10px 0px 10px;
      margin-bottom: 10px;
    }

    .device .number {
      padding-left:5px;
    }

    .title .number {
      font-size:20px;
    }

    ol.line-steps li {
      margin-top: 10px;
      list-style: decimal;
    }

    .info {
      margin-bottom: 20px;
    }
=======
    });
>>>>>>> e341e9e1
<|MERGE_RESOLUTION|>--- conflicted
+++ resolved
@@ -23,7 +23,7 @@
       .title
         {{url.label}}
       .code.inline-block.mt-3
-        {{url.url}}       
+        {{url.url}}
 
       .my-4
         {{url.description}}
@@ -50,7 +50,6 @@
 
     $(function(){
       prettyPrint();
-<<<<<<< HEAD
     });
 
     function copyWCHCode() {
@@ -131,7 +130,4 @@
 
     .info {
       margin-bottom: 20px;
-    }
-=======
-    });
->>>>>>> e341e9e1
+    }