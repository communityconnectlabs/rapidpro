-extends "smartmin/update.html"
-load i18n

-block title

  %h2
    {{ title }}

-block form-buttons
  .form-actions
    %input.btn.btn-primary{type:"submit", value:"{{ submit_button_name }}"}
    %a.btn{onclick:"javascript:history.go(-1)"}
<<<<<<< HEAD
      -trans "Cancel"

  {% if object.channel_type == "WCH" %}
  #ccl-web-surveyor
  {% endif %}

-block extra-style
  :css
    .form-group {
      margin-bottom:15px;
    }
    
    #id_welcome_message {
        min-height: 100px;
    }

    .welcome-message-languages a {
      display: inline-block;
      margin: 2px 0;
      padding: 0 10px;
      border-right: 1px solid #569D9B;
    }

    .ref-welcome-message-languages, .ref-input-placeholder-languages {
      max-width: 380px;
    }

    .ref-welcome-message-languages a, .ref-input-placeholder-languages a {
      padding: 0 10px 0 0;
      display: inline-block;
    }

    .ref-welcome-message-languages a:last-child, .ref-input-placeholder-languages a:last-child {
      border-right: none;
    }

    .ref-welcome-message-languages a.active, .ref-input-placeholder-languages a.active {
      color: #000000;
    }

    #s2id_id_google_font .select2-search-choice-close {
      left: 10px;
      right: auto;
      top: 9px;
    }

    #s2id_id_google_font.select2-allowclear .select2-chosen {
      margin-right: 0;
      margin-left: 25px;
    }

    .custom-collapsed-menu {
      margin: 0 0 20px 0;
    }

    .custom-collapsed-menu .collapsed-title {
      font-size: 16px;
      margin: 0 0 10px 0;
      display: block;
      font-weight: 700;
      text-decoration: none;
      color: #666;
    }

    .custom-collapsed-menu .collapsed-title:hover {
      text-decoration: none;
      color: #569D9B;
    }

    .custom-collapsed-menu.active .custom-collapsed-menu-fields {
      display: block;
    }

    .custom-collapsed-menu .custom-collapsed-menu-fields {
      display: none;
    }

    .ccl-tooltip {
      margin: 2px 0 0 10px;
      font-size: 15px;
    }

{% block extra-script %}
<script src="{{ STATIC_URL }}js/jscolor.js"></script>
{% if object.channel_type == "WCH" %}
<script src="{{ widget_compiled_file }}" type="text/javascript"></script>
{% endif %}
:javascript
  function buildWebChat(welcomeMsgDict, inputTextDict) {
    var title = $("#id_title").val();
    var icon = "{{ object.config.logo }}";
    var welcomeMessage = $("#id_welcome_message_default").val();
    var inputTextPlaceholderValue = $("#id_inputtext_placeholder_default").val();
    var widgetBackgroundColor = "#" + $("#id_widget_bg_color").val();
    var chatHeaderBackgroundColor = "#" + $("#id_chat_header_bg_color").val();
    var chatHeaderTextColor = "#" + $("#id_chat_header_text_color").val();
    var automatedChatBackgroundColor = "#" + $("#id_automated_chat_bg").val();
    var automatedChatTextColor = "#" + $("#id_automated_chat_txt").val();
    var userChatBackgroundColor = "#" + $("#id_user_chat_bg").val();
    var userChatTextColor = "#" + $("#id_user_chat_txt").val();
    var logoStyle = $("#id_logo_style").val();
    var chatButtonHeight = parseInt($("#id_chat_button_height").val());
    var sidePadding = parseInt($("#id_side_padding").val());
    var bottomPadding = parseInt($("#id_bottom_padding").val());
    var sideOfScreen = $("#id_side_of_screen").val();
    var googleFont = $("#id_google_font").val();
    var welcomeMessageQuickReplies = $("#id_welcome_msg_quick_replies").val();
    welcomeMessageQuickReplies = welcomeMessageQuickReplies !== "" ? welcomeMessageQuickReplies.split(",") : [];

    window.renderSurveyor({
      socketUrl: '{{ websocket_url }}',
      channelUUID: '{{ object.uuid }}',
      title: title,
      autoOpen: true,
      hostApi: 'https://{{ hostname }}',
      icon: icon,
      welcomeMessage: welcomeMessage,
      welcomeMessageI18n: welcomeMsgDict,
      inputTextPlaceholder: inputTextPlaceholderValue,
      inputTextPlaceholderI18n: inputTextDict,
      welcomeMessageQuickReplies: welcomeMessageQuickReplies,
      theme: {
        widgetBackgroundColor: widgetBackgroundColor,
        chatHeaderBackgroundColor: chatHeaderBackgroundColor,
        chatHeaderTextColor: chatHeaderTextColor,
        automatedChatBackgroundColor: automatedChatBackgroundColor,
        automatedChatTextColor: automatedChatTextColor,
        userChatBackgroundColor: userChatBackgroundColor,
        userChatTextColor: userChatTextColor,
        logoStyle: logoStyle,
        chatButtonHeight: chatButtonHeight,
        sidePadding: sidePadding,
        bottomPadding: bottomPadding,
        sideOfScreen: sideOfScreen,
        googleFont: googleFont
      },
      meta: {
        icon: {
          width: {{ wch_logo_size.width }},
          height: {{ wch_logo_size.height }}
        }
      }
    }, 'ccl-web-surveyor');
  }
  (function($) {
    // change the value of the first option to be empty so that select2 placeholder works
    $('#id_country').children(":first").remove();

    $('#id_country').select2({
      // add this class the select2 if you want to look similar with other fields
      containerCssClass: 'select2-temba-field',
      placeholder: "{% trans 'Select a Country' %}"
    });

    useFontCheckbox("#id_allow_international");

    $('#id_google_font').select2({
      width: '370px',
      containerCssClass: 'select2-temba-field',
      placeholder: "{% trans 'Select a Google Font' %}",
      allowClear: true,
      minimumInputLength: 2
    });

    $('#id_theme').select2({
      width: '370px',
      containerCssClass: 'select2-temba-field',
      placeholder: "{% trans 'Select a theme' %}"
    });

    $('#id_logo_style').select2({
      width: '120px',
      containerCssClass: 'select2-temba-field',
      minimumResultsForSearch: Infinity
    });

    $('#id_auto_open').select2({
      width: '100px',
      containerCssClass: 'select2-temba-field',
      minimumResultsForSearch: Infinity
    });

    $('#id_side_of_screen').select2({
      width: '100px',
      containerCssClass: 'select2-temba-field',
      minimumResultsForSearch: Infinity
    });

    function updateFormActionAndSubmit() {
      $("#id_action_type").val("update_and_reload");
      $(".smartmin-form").submit();
    }

    function reformatWebChatUpdatePage() {

      // Position and Size

      $(".smartmin-form fieldset").prepend(`
        <div class='custom-collapsed-menu position-and-size'>
          <a href='javascript:;' class='collapsed-title'>
            <i class='icon-arrow-right-8'></i>
            Position and Size
          </a>
          <div class='custom-collapsed-menu-fields'></div>
        </div>
      `);

      $('.control-group.field_chat_button_height').appendTo('.custom-collapsed-menu.position-and-size .custom-collapsed-menu-fields');
      $('.control-group.field_side_padding').appendTo('.custom-collapsed-menu.position-and-size .custom-collapsed-menu-fields');
      $('.control-group.field_bottom_padding').appendTo('.custom-collapsed-menu.position-and-size .custom-collapsed-menu-fields');
      $('.control-group.field_side_of_screen').appendTo('.custom-collapsed-menu.position-and-size .custom-collapsed-menu-fields');
      $('.control-group.field_auto_open').appendTo('.custom-collapsed-menu.position-and-size .custom-collapsed-menu-fields');

      // Look and Feel

      $(".smartmin-form fieldset").prepend(`
        <div class='custom-collapsed-menu look-and-feel'>
          <a href='javascript:;' class='collapsed-title'>
            <i class='icon-arrow-right-8'></i>
            Look and Feel
          </a>
          <div class='custom-collapsed-menu-fields'></div>
        </div>
      `);

      $('.control-group.field_theme').appendTo('.custom-collapsed-menu.look-and-feel .custom-collapsed-menu-fields');
      $('.control-group.field_widget_bg_color').appendTo('.custom-collapsed-menu.look-and-feel .custom-collapsed-menu-fields');
      $('.control-group.field_chat_header_bg_color').appendTo('.custom-collapsed-menu.look-and-feel .custom-collapsed-menu-fields');
      $('.control-group.field_chat_header_text_color').appendTo('.custom-collapsed-menu.look-and-feel .custom-collapsed-menu-fields');
      $('.control-group.field_automated_chat_bg').appendTo('.custom-collapsed-menu.look-and-feel .custom-collapsed-menu-fields');
      $('.control-group.field_automated_chat_txt').appendTo('.custom-collapsed-menu.look-and-feel .custom-collapsed-menu-fields');
      $('.control-group.field_user_chat_bg').appendTo('.custom-collapsed-menu.look-and-feel .custom-collapsed-menu-fields');
      $('.control-group.field_user_chat_txt').appendTo('.custom-collapsed-menu.look-and-feel .custom-collapsed-menu-fields');
      $('.control-group.field_google_font').appendTo('.custom-collapsed-menu.look-and-feel .custom-collapsed-menu-fields');

      // Welcome Message

      $(".smartmin-form fieldset").prepend(`
        <div class='custom-collapsed-menu welcome-message'>
          <a href='javascript:;' class='collapsed-title'>
            <i class='icon-arrow-right-8'></i>
            Welcome Message
          </a>
          <div class='custom-collapsed-menu-fields'></div>
        </div>
      `);

      $('.control-group.field_welcome_message_default').appendTo('.custom-collapsed-menu.welcome-message .custom-collapsed-menu-fields');
      {% for lang in languages %}
        $('.control-group.field_welcome_message_{{ lang.iso_code }}').appendTo('.custom-collapsed-menu.welcome-message .custom-collapsed-menu-fields');
      {% endfor %}

      $('.control-group.field_inputtext_placeholder_default').appendTo('.custom-collapsed-menu.welcome-message .custom-collapsed-menu-fields');
      {% for lang in languages %}
        $('.control-group.field_inputtext_placeholder_{{ lang.iso_code }}').appendTo('.custom-collapsed-menu.welcome-message .custom-collapsed-menu-fields');
      {% endfor %}

      $('.control-group.field_welcome_msg_quick_replies').appendTo('.custom-collapsed-menu.welcome-message .custom-collapsed-menu-fields');

      // Setup

      $(".smartmin-form fieldset").prepend(`
        <div class='custom-collapsed-menu setup'>
          <a href='javascript:;' class='collapsed-title' id='link-menu-setup'>
            <i class='icon-arrow-down-2'></i>
            WebChat Setup
          </a>
          <div class='custom-collapsed-menu-fields'></div>
        </div>
      `);
      $('.control-group.field_name').appendTo('.custom-collapsed-menu.setup .custom-collapsed-menu-fields');
      $('.control-group.field_alert_email').appendTo('.custom-collapsed-menu.setup .custom-collapsed-menu-fields');
      $('.control-group.field_logo').appendTo('.custom-collapsed-menu.setup .custom-collapsed-menu-fields');
      $('.control-group.field_logo_style').appendTo('.custom-collapsed-menu.setup .custom-collapsed-menu-fields');
      $('.control-group.field_title').appendTo('.custom-collapsed-menu.setup .custom-collapsed-menu-fields');

      var errorsLenght = $("ul.errorlist").length;
      if (errorsLenght == 0) {
        $(".custom-collapsed-menu.setup").addClass("active");
      }
    }

    function buildLanguageTooltip(el) {
      var label = el[0];
      var tooltip = document.createElement("i");
      tooltip.className = "icon-nav-help-inverted ccl-tooltip";
      tooltip.setAttribute("data-toggle", "tooltip");
      tooltip.setAttribute("data-trigger", "hover");
      tooltip.setAttribute("data-delay", "200");
      tooltip.setAttribute("data-placement", "top");
      tooltip.setAttribute("data-original-title", "Note: translation is only available for languages that are compatible with web browsers.");
      label.append(tooltip);
    }

    // adding languages to the form
    {% if object.channel_type == "WCH" %}
    $(document).ready(function() {
      reformatWebChatUpdatePage();

      $("ul.errorlist").each(function(idx, el) {
        $(el.parentNode.parentNode.parentNode.parentNode.parentNode).find("a.collapsed-title").find("i").attr("class", "icon-arrow-down-2");
        $(el.parentNode.parentNode.parentNode.parentNode.parentNode).find(".custom-collapsed-menu-fields").slideDown();
      });

      $('#id_welcome_msg_quick_replies').select2({
        tags: [],
        tokenSeparators: [","],
        minimumResultsForSearch: -1,
        placeholder: "Add quick replies to the welcome message",
        containerCssClass: "select2-temba-field"
      });

      $(".custom-collapsed-menu .collapsed-title").click(function() {
        var el = $(this).parent().find(".custom-collapsed-menu-fields");
        $(".custom-collapsed-menu-fields").slideUp();
        $(".custom-collapsed-menu").find("a.collapsed-title").find("i").attr("class", "icon-arrow-right-8");
        el.parent().find("a.collapsed-title").find("i").attr("class", "icon-arrow-down-2");
        el.slideDown();
      });

      buildGoogleFontLink($("#id_google_font").val());

      var updateChangesBtn = document.createElement("a");
      updateChangesBtn.className = "btn btn-primary";
      updateChangesBtn.onclick = function() { updateFormActionAndSubmit(); };
      updateChangesBtn.innerHTML = "{% trans 'Save and Update Widget' %}"
      $(".form-actions").prepend(updateChangesBtn);

      {% for item in customable_fields %}
      $("{{ item }}").blur(function() {
        buildWebChat();
      });
      {% endfor %}

      $("#id_side_of_screen").change(function() {
        buildWebChat();
      });

      $("#id_logo_style").change(function() {
        buildWebChat();
      });

      $("#id_google_font").change(function() {
        buildWebChat();
        buildGoogleFontLink($("#id_google_font").val());
      });

      var allLanguages = [{"iso_code": "default", "name": "Default"}];
      var welcomeMsgValues = {};
      var inputTextPlaceholderValues = {};

      {% for lang in languages %}
      allLanguages.push({"iso_code": "{{ lang.iso_code }}", "name": "{{ lang.name }}"});
      welcomeMsgValues["{{ lang.iso_code }}"] = document.getElementById("id_welcome_message_{{ lang.iso_code }}").value;
      inputTextPlaceholderValues["{{ lang.iso_code }}"] = document.getElementById("id_inputtext_placeholder_{{ lang.iso_code }}").value;
      {% endfor %}

      buildWebChat(welcomeMsgValues, inputTextPlaceholderValues);

      var divLanguages;
      var welcomeMessageField;
      var allDivLanguages = [];

      var divLanguagesInputPlaceholder;
      var inputPlaceholderField;
      var allDivLanguagesInputPlaceholder = [];

      for (lang in allLanguages) {
        divLanguages = document.createElement("div");
        divLanguages.classList.add("welcome-message-languages-" + allLanguages[lang]["iso_code"]);
        divLanguages.classList.add("ref-welcome-message-languages");
        welcomeMessageField = document.getElementsByClassName("field_welcome_message_" + allLanguages[lang]["iso_code"]);
        welcomeMessageField[0].appendChild(divLanguages);
        allDivLanguages.push(divLanguages);

        divLanguagesInputPlaceholder = document.createElement("div");
        divLanguagesInputPlaceholder.classList.add("input-placeholder-languages-" + allLanguages[lang]["iso_code"]);
        divLanguagesInputPlaceholder.classList.add("ref-input-placeholder-languages");
        inputPlaceholderField = document.getElementsByClassName("field_inputtext_placeholder_" + allLanguages[lang]["iso_code"]);
        inputPlaceholderField[0].appendChild(divLanguagesInputPlaceholder);
        allDivLanguagesInputPlaceholder.push(divLanguagesInputPlaceholder);
      }

      for (divLang in allDivLanguages) {
        for (lang in allLanguages) {
          var divLangItem = document.createElement("a");
          divLangItem.href = "javascript:;";
          divLangItem.setAttribute("data-iso-code", allLanguages[lang]["iso_code"]);
          divLangItem.onclick = function() { changeLangField($(this)) };
          divLangItem.text = allLanguages[lang]["name"];
          if (lang == 0) {
            divLangItem.classList.add("active");
          }
          var divLangItemClone = divLangItem.cloneNode(true);
          allDivLanguages[divLang].appendChild(divLangItem);

          divLangItemClone.removeAttribute("data-iso-code");
          divLangItemClone.setAttribute("data-placeholder-iso-code", allLanguages[lang]["iso_code"]);
          divLangItemClone.onclick = function() { changeLangFieldInputPlaceholder($(this)); }

          allDivLanguagesInputPlaceholder[divLang].appendChild(divLangItemClone);
        }
      }

      $.each($("div[class^='control-group field_welcome_message_']"), function (index) {
        if (index !== 0) {
          $(this).addClass("hide");
        }

        buildLanguageTooltip($(this).find("label"));
      });

      $.each($("div[class^='control-group field_inputtext_placeholder_']"), function (index) {
        if (index !== 0) {
          $(this).addClass("hide");
        }

        buildLanguageTooltip($(this).find("label"));
      });

      $("input").removeAttr("required");
      $("textarea").removeAttr("required");

    });
    {% endif %}

  })(jQuery);

  function changeLangField(el) {
    $(".ref-welcome-message-languages a").removeClass("active");
    $("a[data-iso-code='" + el.data('iso-code') + "']").addClass("active");
    $("div[class^='control-group field_welcome_message_']").addClass('hide');
    $(".field_welcome_message_" + el.data('iso-code')).removeClass('hide');
  }

  function changeLangFieldInputPlaceholder(el) {
    $(".ref-input-placeholder-languages a").removeClass("active");
    $("a[data-placeholder-iso-code='" + el.data('placeholder-iso-code') + "']").addClass("active");
    $("div[class^='control-group field_inputtext_placeholder_']").addClass('hide');
    $(".field_inputtext_placeholder_" + el.data('placeholder-iso-code')).removeClass('hide');
  }

  function buildGoogleFontLink(fontName) {
    if (!fontName) {
      $("#google_font_preview").remove();
      return
    }
    var fullURL = `https://fonts.google.com/specimen/${fontName}`;
    $("#google_font_preview").remove();
    $(".field_google_font").append(`<span id="google_font_preview">Google Font preview at <a href="${fullURL}" target="_new">${fullURL}</a></span>`);
  }

{% endblock %}
=======
      -trans "Cancel"
>>>>>>> e341e9e1
<|MERGE_RESOLUTION|>--- conflicted
+++ resolved
@@ -10,460 +10,4 @@
   .form-actions
     %input.btn.btn-primary{type:"submit", value:"{{ submit_button_name }}"}
     %a.btn{onclick:"javascript:history.go(-1)"}
-<<<<<<< HEAD
-      -trans "Cancel"
-
-  {% if object.channel_type == "WCH" %}
-  #ccl-web-surveyor
-  {% endif %}
-
--block extra-style
-  :css
-    .form-group {
-      margin-bottom:15px;
-    }
-    
-    #id_welcome_message {
-        min-height: 100px;
-    }
-
-    .welcome-message-languages a {
-      display: inline-block;
-      margin: 2px 0;
-      padding: 0 10px;
-      border-right: 1px solid #569D9B;
-    }
-
-    .ref-welcome-message-languages, .ref-input-placeholder-languages {
-      max-width: 380px;
-    }
-
-    .ref-welcome-message-languages a, .ref-input-placeholder-languages a {
-      padding: 0 10px 0 0;
-      display: inline-block;
-    }
-
-    .ref-welcome-message-languages a:last-child, .ref-input-placeholder-languages a:last-child {
-      border-right: none;
-    }
-
-    .ref-welcome-message-languages a.active, .ref-input-placeholder-languages a.active {
-      color: #000000;
-    }
-
-    #s2id_id_google_font .select2-search-choice-close {
-      left: 10px;
-      right: auto;
-      top: 9px;
-    }
-
-    #s2id_id_google_font.select2-allowclear .select2-chosen {
-      margin-right: 0;
-      margin-left: 25px;
-    }
-
-    .custom-collapsed-menu {
-      margin: 0 0 20px 0;
-    }
-
-    .custom-collapsed-menu .collapsed-title {
-      font-size: 16px;
-      margin: 0 0 10px 0;
-      display: block;
-      font-weight: 700;
-      text-decoration: none;
-      color: #666;
-    }
-
-    .custom-collapsed-menu .collapsed-title:hover {
-      text-decoration: none;
-      color: #569D9B;
-    }
-
-    .custom-collapsed-menu.active .custom-collapsed-menu-fields {
-      display: block;
-    }
-
-    .custom-collapsed-menu .custom-collapsed-menu-fields {
-      display: none;
-    }
-
-    .ccl-tooltip {
-      margin: 2px 0 0 10px;
-      font-size: 15px;
-    }
-
-{% block extra-script %}
-<script src="{{ STATIC_URL }}js/jscolor.js"></script>
-{% if object.channel_type == "WCH" %}
-<script src="{{ widget_compiled_file }}" type="text/javascript"></script>
-{% endif %}
-:javascript
-  function buildWebChat(welcomeMsgDict, inputTextDict) {
-    var title = $("#id_title").val();
-    var icon = "{{ object.config.logo }}";
-    var welcomeMessage = $("#id_welcome_message_default").val();
-    var inputTextPlaceholderValue = $("#id_inputtext_placeholder_default").val();
-    var widgetBackgroundColor = "#" + $("#id_widget_bg_color").val();
-    var chatHeaderBackgroundColor = "#" + $("#id_chat_header_bg_color").val();
-    var chatHeaderTextColor = "#" + $("#id_chat_header_text_color").val();
-    var automatedChatBackgroundColor = "#" + $("#id_automated_chat_bg").val();
-    var automatedChatTextColor = "#" + $("#id_automated_chat_txt").val();
-    var userChatBackgroundColor = "#" + $("#id_user_chat_bg").val();
-    var userChatTextColor = "#" + $("#id_user_chat_txt").val();
-    var logoStyle = $("#id_logo_style").val();
-    var chatButtonHeight = parseInt($("#id_chat_button_height").val());
-    var sidePadding = parseInt($("#id_side_padding").val());
-    var bottomPadding = parseInt($("#id_bottom_padding").val());
-    var sideOfScreen = $("#id_side_of_screen").val();
-    var googleFont = $("#id_google_font").val();
-    var welcomeMessageQuickReplies = $("#id_welcome_msg_quick_replies").val();
-    welcomeMessageQuickReplies = welcomeMessageQuickReplies !== "" ? welcomeMessageQuickReplies.split(",") : [];
-
-    window.renderSurveyor({
-      socketUrl: '{{ websocket_url }}',
-      channelUUID: '{{ object.uuid }}',
-      title: title,
-      autoOpen: true,
-      hostApi: 'https://{{ hostname }}',
-      icon: icon,
-      welcomeMessage: welcomeMessage,
-      welcomeMessageI18n: welcomeMsgDict,
-      inputTextPlaceholder: inputTextPlaceholderValue,
-      inputTextPlaceholderI18n: inputTextDict,
-      welcomeMessageQuickReplies: welcomeMessageQuickReplies,
-      theme: {
-        widgetBackgroundColor: widgetBackgroundColor,
-        chatHeaderBackgroundColor: chatHeaderBackgroundColor,
-        chatHeaderTextColor: chatHeaderTextColor,
-        automatedChatBackgroundColor: automatedChatBackgroundColor,
-        automatedChatTextColor: automatedChatTextColor,
-        userChatBackgroundColor: userChatBackgroundColor,
-        userChatTextColor: userChatTextColor,
-        logoStyle: logoStyle,
-        chatButtonHeight: chatButtonHeight,
-        sidePadding: sidePadding,
-        bottomPadding: bottomPadding,
-        sideOfScreen: sideOfScreen,
-        googleFont: googleFont
-      },
-      meta: {
-        icon: {
-          width: {{ wch_logo_size.width }},
-          height: {{ wch_logo_size.height }}
-        }
-      }
-    }, 'ccl-web-surveyor');
-  }
-  (function($) {
-    // change the value of the first option to be empty so that select2 placeholder works
-    $('#id_country').children(":first").remove();
-
-    $('#id_country').select2({
-      // add this class the select2 if you want to look similar with other fields
-      containerCssClass: 'select2-temba-field',
-      placeholder: "{% trans 'Select a Country' %}"
-    });
-
-    useFontCheckbox("#id_allow_international");
-
-    $('#id_google_font').select2({
-      width: '370px',
-      containerCssClass: 'select2-temba-field',
-      placeholder: "{% trans 'Select a Google Font' %}",
-      allowClear: true,
-      minimumInputLength: 2
-    });
-
-    $('#id_theme').select2({
-      width: '370px',
-      containerCssClass: 'select2-temba-field',
-      placeholder: "{% trans 'Select a theme' %}"
-    });
-
-    $('#id_logo_style').select2({
-      width: '120px',
-      containerCssClass: 'select2-temba-field',
-      minimumResultsForSearch: Infinity
-    });
-
-    $('#id_auto_open').select2({
-      width: '100px',
-      containerCssClass: 'select2-temba-field',
-      minimumResultsForSearch: Infinity
-    });
-
-    $('#id_side_of_screen').select2({
-      width: '100px',
-      containerCssClass: 'select2-temba-field',
-      minimumResultsForSearch: Infinity
-    });
-
-    function updateFormActionAndSubmit() {
-      $("#id_action_type").val("update_and_reload");
-      $(".smartmin-form").submit();
-    }
-
-    function reformatWebChatUpdatePage() {
-
-      // Position and Size
-
-      $(".smartmin-form fieldset").prepend(`
-        <div class='custom-collapsed-menu position-and-size'>
-          <a href='javascript:;' class='collapsed-title'>
-            <i class='icon-arrow-right-8'></i>
-            Position and Size
-          </a>
-          <div class='custom-collapsed-menu-fields'></div>
-        </div>
-      `);
-
-      $('.control-group.field_chat_button_height').appendTo('.custom-collapsed-menu.position-and-size .custom-collapsed-menu-fields');
-      $('.control-group.field_side_padding').appendTo('.custom-collapsed-menu.position-and-size .custom-collapsed-menu-fields');
-      $('.control-group.field_bottom_padding').appendTo('.custom-collapsed-menu.position-and-size .custom-collapsed-menu-fields');
-      $('.control-group.field_side_of_screen').appendTo('.custom-collapsed-menu.position-and-size .custom-collapsed-menu-fields');
-      $('.control-group.field_auto_open').appendTo('.custom-collapsed-menu.position-and-size .custom-collapsed-menu-fields');
-
-      // Look and Feel
-
-      $(".smartmin-form fieldset").prepend(`
-        <div class='custom-collapsed-menu look-and-feel'>
-          <a href='javascript:;' class='collapsed-title'>
-            <i class='icon-arrow-right-8'></i>
-            Look and Feel
-          </a>
-          <div class='custom-collapsed-menu-fields'></div>
-        </div>
-      `);
-
-      $('.control-group.field_theme').appendTo('.custom-collapsed-menu.look-and-feel .custom-collapsed-menu-fields');
-      $('.control-group.field_widget_bg_color').appendTo('.custom-collapsed-menu.look-and-feel .custom-collapsed-menu-fields');
-      $('.control-group.field_chat_header_bg_color').appendTo('.custom-collapsed-menu.look-and-feel .custom-collapsed-menu-fields');
-      $('.control-group.field_chat_header_text_color').appendTo('.custom-collapsed-menu.look-and-feel .custom-collapsed-menu-fields');
-      $('.control-group.field_automated_chat_bg').appendTo('.custom-collapsed-menu.look-and-feel .custom-collapsed-menu-fields');
-      $('.control-group.field_automated_chat_txt').appendTo('.custom-collapsed-menu.look-and-feel .custom-collapsed-menu-fields');
-      $('.control-group.field_user_chat_bg').appendTo('.custom-collapsed-menu.look-and-feel .custom-collapsed-menu-fields');
-      $('.control-group.field_user_chat_txt').appendTo('.custom-collapsed-menu.look-and-feel .custom-collapsed-menu-fields');
-      $('.control-group.field_google_font').appendTo('.custom-collapsed-menu.look-and-feel .custom-collapsed-menu-fields');
-
-      // Welcome Message
-
-      $(".smartmin-form fieldset").prepend(`
-        <div class='custom-collapsed-menu welcome-message'>
-          <a href='javascript:;' class='collapsed-title'>
-            <i class='icon-arrow-right-8'></i>
-            Welcome Message
-          </a>
-          <div class='custom-collapsed-menu-fields'></div>
-        </div>
-      `);
-
-      $('.control-group.field_welcome_message_default').appendTo('.custom-collapsed-menu.welcome-message .custom-collapsed-menu-fields');
-      {% for lang in languages %}
-        $('.control-group.field_welcome_message_{{ lang.iso_code }}').appendTo('.custom-collapsed-menu.welcome-message .custom-collapsed-menu-fields');
-      {% endfor %}
-
-      $('.control-group.field_inputtext_placeholder_default').appendTo('.custom-collapsed-menu.welcome-message .custom-collapsed-menu-fields');
-      {% for lang in languages %}
-        $('.control-group.field_inputtext_placeholder_{{ lang.iso_code }}').appendTo('.custom-collapsed-menu.welcome-message .custom-collapsed-menu-fields');
-      {% endfor %}
-
-      $('.control-group.field_welcome_msg_quick_replies').appendTo('.custom-collapsed-menu.welcome-message .custom-collapsed-menu-fields');
-
-      // Setup
-
-      $(".smartmin-form fieldset").prepend(`
-        <div class='custom-collapsed-menu setup'>
-          <a href='javascript:;' class='collapsed-title' id='link-menu-setup'>
-            <i class='icon-arrow-down-2'></i>
-            WebChat Setup
-          </a>
-          <div class='custom-collapsed-menu-fields'></div>
-        </div>
-      `);
-      $('.control-group.field_name').appendTo('.custom-collapsed-menu.setup .custom-collapsed-menu-fields');
-      $('.control-group.field_alert_email').appendTo('.custom-collapsed-menu.setup .custom-collapsed-menu-fields');
-      $('.control-group.field_logo').appendTo('.custom-collapsed-menu.setup .custom-collapsed-menu-fields');
-      $('.control-group.field_logo_style').appendTo('.custom-collapsed-menu.setup .custom-collapsed-menu-fields');
-      $('.control-group.field_title').appendTo('.custom-collapsed-menu.setup .custom-collapsed-menu-fields');
-
-      var errorsLenght = $("ul.errorlist").length;
-      if (errorsLenght == 0) {
-        $(".custom-collapsed-menu.setup").addClass("active");
-      }
-    }
-
-    function buildLanguageTooltip(el) {
-      var label = el[0];
-      var tooltip = document.createElement("i");
-      tooltip.className = "icon-nav-help-inverted ccl-tooltip";
-      tooltip.setAttribute("data-toggle", "tooltip");
-      tooltip.setAttribute("data-trigger", "hover");
-      tooltip.setAttribute("data-delay", "200");
-      tooltip.setAttribute("data-placement", "top");
-      tooltip.setAttribute("data-original-title", "Note: translation is only available for languages that are compatible with web browsers.");
-      label.append(tooltip);
-    }
-
-    // adding languages to the form
-    {% if object.channel_type == "WCH" %}
-    $(document).ready(function() {
-      reformatWebChatUpdatePage();
-
-      $("ul.errorlist").each(function(idx, el) {
-        $(el.parentNode.parentNode.parentNode.parentNode.parentNode).find("a.collapsed-title").find("i").attr("class", "icon-arrow-down-2");
-        $(el.parentNode.parentNode.parentNode.parentNode.parentNode).find(".custom-collapsed-menu-fields").slideDown();
-      });
-
-      $('#id_welcome_msg_quick_replies').select2({
-        tags: [],
-        tokenSeparators: [","],
-        minimumResultsForSearch: -1,
-        placeholder: "Add quick replies to the welcome message",
-        containerCssClass: "select2-temba-field"
-      });
-
-      $(".custom-collapsed-menu .collapsed-title").click(function() {
-        var el = $(this).parent().find(".custom-collapsed-menu-fields");
-        $(".custom-collapsed-menu-fields").slideUp();
-        $(".custom-collapsed-menu").find("a.collapsed-title").find("i").attr("class", "icon-arrow-right-8");
-        el.parent().find("a.collapsed-title").find("i").attr("class", "icon-arrow-down-2");
-        el.slideDown();
-      });
-
-      buildGoogleFontLink($("#id_google_font").val());
-
-      var updateChangesBtn = document.createElement("a");
-      updateChangesBtn.className = "btn btn-primary";
-      updateChangesBtn.onclick = function() { updateFormActionAndSubmit(); };
-      updateChangesBtn.innerHTML = "{% trans 'Save and Update Widget' %}"
-      $(".form-actions").prepend(updateChangesBtn);
-
-      {% for item in customable_fields %}
-      $("{{ item }}").blur(function() {
-        buildWebChat();
-      });
-      {% endfor %}
-
-      $("#id_side_of_screen").change(function() {
-        buildWebChat();
-      });
-
-      $("#id_logo_style").change(function() {
-        buildWebChat();
-      });
-
-      $("#id_google_font").change(function() {
-        buildWebChat();
-        buildGoogleFontLink($("#id_google_font").val());
-      });
-
-      var allLanguages = [{"iso_code": "default", "name": "Default"}];
-      var welcomeMsgValues = {};
-      var inputTextPlaceholderValues = {};
-
-      {% for lang in languages %}
-      allLanguages.push({"iso_code": "{{ lang.iso_code }}", "name": "{{ lang.name }}"});
-      welcomeMsgValues["{{ lang.iso_code }}"] = document.getElementById("id_welcome_message_{{ lang.iso_code }}").value;
-      inputTextPlaceholderValues["{{ lang.iso_code }}"] = document.getElementById("id_inputtext_placeholder_{{ lang.iso_code }}").value;
-      {% endfor %}
-
-      buildWebChat(welcomeMsgValues, inputTextPlaceholderValues);
-
-      var divLanguages;
-      var welcomeMessageField;
-      var allDivLanguages = [];
-
-      var divLanguagesInputPlaceholder;
-      var inputPlaceholderField;
-      var allDivLanguagesInputPlaceholder = [];
-
-      for (lang in allLanguages) {
-        divLanguages = document.createElement("div");
-        divLanguages.classList.add("welcome-message-languages-" + allLanguages[lang]["iso_code"]);
-        divLanguages.classList.add("ref-welcome-message-languages");
-        welcomeMessageField = document.getElementsByClassName("field_welcome_message_" + allLanguages[lang]["iso_code"]);
-        welcomeMessageField[0].appendChild(divLanguages);
-        allDivLanguages.push(divLanguages);
-
-        divLanguagesInputPlaceholder = document.createElement("div");
-        divLanguagesInputPlaceholder.classList.add("input-placeholder-languages-" + allLanguages[lang]["iso_code"]);
-        divLanguagesInputPlaceholder.classList.add("ref-input-placeholder-languages");
-        inputPlaceholderField = document.getElementsByClassName("field_inputtext_placeholder_" + allLanguages[lang]["iso_code"]);
-        inputPlaceholderField[0].appendChild(divLanguagesInputPlaceholder);
-        allDivLanguagesInputPlaceholder.push(divLanguagesInputPlaceholder);
-      }
-
-      for (divLang in allDivLanguages) {
-        for (lang in allLanguages) {
-          var divLangItem = document.createElement("a");
-          divLangItem.href = "javascript:;";
-          divLangItem.setAttribute("data-iso-code", allLanguages[lang]["iso_code"]);
-          divLangItem.onclick = function() { changeLangField($(this)) };
-          divLangItem.text = allLanguages[lang]["name"];
-          if (lang == 0) {
-            divLangItem.classList.add("active");
-          }
-          var divLangItemClone = divLangItem.cloneNode(true);
-          allDivLanguages[divLang].appendChild(divLangItem);
-
-          divLangItemClone.removeAttribute("data-iso-code");
-          divLangItemClone.setAttribute("data-placeholder-iso-code", allLanguages[lang]["iso_code"]);
-          divLangItemClone.onclick = function() { changeLangFieldInputPlaceholder($(this)); }
-
-          allDivLanguagesInputPlaceholder[divLang].appendChild(divLangItemClone);
-        }
-      }
-
-      $.each($("div[class^='control-group field_welcome_message_']"), function (index) {
-        if (index !== 0) {
-          $(this).addClass("hide");
-        }
-
-        buildLanguageTooltip($(this).find("label"));
-      });
-
-      $.each($("div[class^='control-group field_inputtext_placeholder_']"), function (index) {
-        if (index !== 0) {
-          $(this).addClass("hide");
-        }
-
-        buildLanguageTooltip($(this).find("label"));
-      });
-
-      $("input").removeAttr("required");
-      $("textarea").removeAttr("required");
-
-    });
-    {% endif %}
-
-  })(jQuery);
-
-  function changeLangField(el) {
-    $(".ref-welcome-message-languages a").removeClass("active");
-    $("a[data-iso-code='" + el.data('iso-code') + "']").addClass("active");
-    $("div[class^='control-group field_welcome_message_']").addClass('hide');
-    $(".field_welcome_message_" + el.data('iso-code')).removeClass('hide');
-  }
-
-  function changeLangFieldInputPlaceholder(el) {
-    $(".ref-input-placeholder-languages a").removeClass("active");
-    $("a[data-placeholder-iso-code='" + el.data('placeholder-iso-code') + "']").addClass("active");
-    $("div[class^='control-group field_inputtext_placeholder_']").addClass('hide');
-    $(".field_inputtext_placeholder_" + el.data('placeholder-iso-code')).removeClass('hide');
-  }
-
-  function buildGoogleFontLink(fontName) {
-    if (!fontName) {
-      $("#google_font_preview").remove();
-      return
-    }
-    var fullURL = `https://fonts.google.com/specimen/${fontName}`;
-    $("#google_font_preview").remove();
-    $(".field_google_font").append(`<span id="google_font_preview">Google Font preview at <a href="${fullURL}" target="_new">${fullURL}</a></span>`);
-  }
-
-{% endblock %}
-=======
-      -trans "Cancel"
->>>>>>> e341e9e1
+      -trans "Cancel"