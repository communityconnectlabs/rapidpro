-load humanize channels i18n

.table-container
  %table.list
    %tbody
      %tr.border-b
        %td(style="width: 30px;")
          .font-normal.text-2xl
            {{ log.response_status }}

<<<<<<< HEAD
        %td
          .font-normal.inline.mr-1
            %span.method= log.method
          {% channellog_url log %}

        %td
          .text-right.whitespace-nowrap
            -if log.request_time
              -trans "Took"
              %span.request-time-value
                {{ log.request_time|default:"0"|intcomma }}ms
        %td
          .text-right.whitespace-nowrap
            {{log.created_on|date:"M j, Y g:i:s a"}}

=======
      %td
        .font-normal.inline.mr-1
          %span.method= log.method
        .break-all(style="min-width:200px")
          {% channellog_url log %}

      %td
        .text-right.whitespace-nowrap
          -if log.request_time
            -trans "Took"
            %span.request-time-value
              {{ log.request_time|default:"0"|intcomma }}ms
      %td
        .text-right.whitespace-nowrap
          {% format_datetime log.created_on seconds=True %}
>>>>>>> 4c0b0a92

      %tr
        %td(colspan="4" style="padding:0;")
          %pre.prettyprint.request<
            :plain
              {% channellog_request log %}

      %tr
        %td(colspan="4" style="padding:0;")
          %pre.prettyprint.response<
            :plain
              {% channellog_response log %}<|MERGE_RESOLUTION|>--- conflicted
+++ resolved
@@ -8,11 +8,11 @@
           .font-normal.text-2xl
             {{ log.response_status }}
 
-<<<<<<< HEAD
         %td
           .font-normal.inline.mr-1
             %span.method= log.method
-          {% channellog_url log %}
+          .break-all(style="min-width:200px")
+            {% channellog_url log %}
 
         %td
           .text-right.whitespace-nowrap
@@ -22,25 +22,7 @@
                 {{ log.request_time|default:"0"|intcomma }}ms
         %td
           .text-right.whitespace-nowrap
-            {{log.created_on|date:"M j, Y g:i:s a"}}
-
-=======
-      %td
-        .font-normal.inline.mr-1
-          %span.method= log.method
-        .break-all(style="min-width:200px")
-          {% channellog_url log %}
-
-      %td
-        .text-right.whitespace-nowrap
-          -if log.request_time
-            -trans "Took"
-            %span.request-time-value
-              {{ log.request_time|default:"0"|intcomma }}ms
-      %td
-        .text-right.whitespace-nowrap
-          {% format_datetime log.created_on seconds=True %}
->>>>>>> 4c0b0a92
+            {% format_datetime log.created_on seconds=True %}
 
       %tr
         %td(colspan="4" style="padding:0;")
