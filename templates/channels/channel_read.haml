-extends "smartmin/read.html"
-load smartmin temba compress humanize channels i18n tz

-block title
  .flex.items-start.flex-col
    .name
      -if object.parent
        {{ object.parent.name }}
      -else
        {{ object.name|default:object.get_address_display }}

-block subtitle
  -if object.get_channel_type_display != object.name
    .flex.mt-2
      .flex.flex-col
        .channel_type
          -if object.parent
            {{ object.name }}
          -else
            {{ object.get_channel_type_display }}
            -trans "Channel"

  -if object.name
    .text-gray-500.text-base
      {{ object.get_address_display }}

  -if object.get_country_display
    .text-gray-500.text-base
      {{ object.get_country_display }}

  -with object.get_delegate_channels as delegates
    -if delegates
      .channel-roles.mt-3
        -for channel in delegates
          .lbl.linked(onclick="goto(event, this)" href="{% url 'channels.channel_read' channel.uuid %}")
            .flex.items-center
              .text-base{class:'{{ channel|channel_icon }}'}
              .name.mx-1
                -if channel.is_delegate_sender
                  -trans "Bulk sending"

                -if channel.is_delegate_caller
                  -trans "Voice calls"

    .my-4.text-base
      -if delayed_sync_event or unsent_msgs_count
        .flex.items-center.text-error
          .mr-1
            .icon-warning.text-error.text-lg.mt-1
          .message
            -if delayed_sync_event
              .inline-block.ml-2
                -if last_sync
                  -trans "Last synced"
                  -blocktrans trimmed with last_sync.created_on|timesince as last_sync
                    {{ last_sync }} ago
                -else
                  -trans "Not synced yet"

            -if unsent_msgs_count
              .text-error.text-base.inline-block.ml-2(onclick="goto(event)" href="{% url 'msgs.msg_failed' %}")
                = unsent_msgs_count|intcomma
                {% blocktrans trimmed count unsent_msgs_count=unsent_msgs_count %}
                  unsent message
                {% plural %}
                  unsent messages
                {% endblocktrans %}

      -else
        -if object.channel_type == 'A'
          -if last_sync
            -trans "Last synced"
            -blocktrans trimmed with last_sync.created_on|timesince as last_sync
              {{ last_sync }} ago
          -else
            -trans "Not synced yet"
        -else
          -trans "Activated"
          {{ object.created_on }}


-block top-form

-block read-buttons

-block pre-fields

-block fields

-block summary

  -with object.get_sender as sender and object.get_caller as caller

    -if object.channel_type == 'A'      
      .device
        -if channel.name
          {{ channel.name }}
          \-
        {{ channel.device }}
        -if channel.os
          .inline-block
            (v{{channel.os}})
        %span.number
          {{ channel.get_address_display }}

      -if last_sync
        -if delayed_syncevents
          <span class='text-error'>
        -else
          <span>

        -trans "Last synced"
        -blocktrans trimmed with last_sync.created_on|timesince as last_sync
          {{ last_sync }} ago
        </span>
      -else
        -trans "Device has not synced yet"

    -else
      .device
        {{ object.get_channel_type_display }} -
        -if object.name
          {{ object.name }}
        -else
          -trans "Number"
          &nbsp;
          {{ object.get_address_display }}

      -trans "Activated"
      {{ object.created_on }}

    -for channel in object.get_delegate_channels
      .ml-1(class='{{ channel|channel_icon }}')

      -if channel.is_delegate_sender
        -trans "Bulk sending"

      -if channel.is_delegate_caller
        -trans "Voice calls"

    -if object.channel_type == 'A'      
      -if unsent_msgs_count
        .text-error
          {{unsent_msgs_count|intcomma}}
          {% blocktrans trimmed count unsent_msgs_count=unsent_msgs_count %}
            unsent message
          {% plural %}
            unsent messages
          {% endblocktrans %}

-block content
  -block charts-zone
    -if start_date
      -if object.channel_type == 'A'

        -if last_sync
          .sync-summary.mb-4
            .flex.text-gray-600
              .i-status.w-12.py-1.px-2
                -ifequal last_sync.network_type "WIFI"
                  .icon-connection.-mt-1{style:"font-size: 16px"}
                -else
                  .icon-radio{style:"font-size: 16px"}

              .perc
                -for net in network_share
                  -if net.0 == last_sync.network_type
                    {{ net.1 }}%

              .t-status.px-2
                -trans "ON"
                = last_sync.network_type


            .flex.text-gray-600
              .i-status.w-12.px-3
                -if last_sync.power_level < 20
                  .mini-status.icon-battery-empty
                -elif last_sync.power_level >= 20 and last_sync.power_level <= 80
                  .mini-status.icon-battery-half
                -else
                  .mini-status.icon-battery-full.rotate

              .t-status
                {{last_sync.power_level}}%

              .plugged.px-2
                -if last_sync.power_status == 'UNK'
                  -trans "UNKNOWN"
                -if last_sync.power_status == 'DIS'
                  -trans "DISCHARGING"
                -if last_sync.power_status == 'CHA'
                  -trans "CHARGING"
                -if last_sync.power_status == 'FUL'
                  -trans "FULLY CHARGED"

      - if ivr_count
        .stats-switch
          .msgs-stats-label.active
<<<<<<< HEAD
            Segments
=======
            - if msg_segments_count
              Segments
            - else
              Messages
>>>>>>> 581ad405
          .stats-sep
            |
          .ivr-stats-label
            IVR

      .msgs-stats.active
        .card.pt-8
          %div#channel-msgs-chart

        - if msg_segments_count
          .minutes-disclaimer.mb-4
            Please note: When you send a SMS message over 160 characters, the message will be split. Large messages are
<<<<<<< HEAD
            segmented into 153 characters segment and sent individually, then rebuild by the recipient's device. For
=======
            segmented into 153 character segments and sent individually, then rebuilt by the recipient's device. For
>>>>>>> 581ad405
            example, a 161-character message will be sent as two messages, one with 153 characters and the second with 8
            characters. This is how CCL is billed and therefore how you are billed.

        %table.list.lined
          %thead
            %tr
              %th
                -trans "Month"
              - if msg_segments_count
                %th
                  -trans "Incoming Segments"
                %th
                  -trans "Outgoing Segments"
                %th
<<<<<<< HEAD
                  -trans "Total Segmants"
=======
                  -trans "Total Segments"
>>>>>>> 581ad405
              - else
                %th
                  -trans "Incoming Text Messages"
                %th
                  -trans "Outgoing Text Messages"
                %th
                  -trans "Total Text Messages"
          %tbody
            -for month_data in message_stats_table
              %tr
                %td
                  = month_data.month_start|utc|date:"F Y"
                - if msg_segments_count
                  %td
                    = month_data.incoming_messages_segments_count|intcomma
                  %td
                    = month_data.outgoing_messages_segments_count|intcomma
                  %td
                    = month_data.incoming_messages_segments_count|intcomma|add:month_data.outgoing_messages_segments_count|intcomma
                - else
                  %td
                    = month_data.incoming_messages_count|intcomma
                  %td
                    = month_data.outgoing_messages_count|intcomma
                  %td
                    = month_data.incoming_messages_count|intcomma|add:month_data.outgoing_messages_count|intcomma
      .ivr-stats
        .card.pt-8
          %div#channel-ivr-chart

        .minutes-disclaimer.mb-4
          In many cases operators round up to the nearest minute for billing. Minutes shown here are only a usage guideline.

        %table.list.lined
          %thead
            %tr
              %th
                -trans "Month"
              %th
                -trans "Incoming IVR Messages"
              %th
                -trans "Outgoing IVR Messages"
              %th
<<<<<<< HEAD
                -trans "Total IVR Messages"
=======
                -trans "Total IVR Messages (Minutes)"
>>>>>>> 581ad405
          %tbody
            -for month_data in message_stats_table
              %tr
                %td
                  = month_data.month_start|utc|date:"F Y"
                %td
                  = month_data.incoming_ivr_count|intcomma
                %td
                  = month_data.outgoing_ivr_count|intcomma
                %td
                  = month_data.incoming_ivr_count|intcomma|add:month_data.outgoing_ivr_count|intcomma

  -if object.channel_type == 'A'
    %table.list.lined.mt-4
      %thead
        %tr
          %th
            -trans "Synced on"
          %th.align-center
            -trans "Incoming"
          %th.align-center
            -trans "Outgoing"
          %th.align-center
            -trans "Pending"
          %th.align-center
            -trans "Retry"
          %th.align-center
            -trans "Battery"
          %th.align-center
            -trans "Network"
      %tbody
        - for sync_event in latest_sync_events
          %tr
            %td
              = sync_event.created_on
            %td.align-center
              = sync_event.incoming_command_count
            %td.align-center
              = sync_event.outgoing_command_count
            %td.align-center
              = sync_event.pending_message_count
            %td.align-center
              = sync_event.retry_message_count
            %td.align-center
              -if sync_event.power_status == 'CHA'
                .glyph.icon-battery-charging
              -else
                -if sync_event.power_level < 20
                  .glyph.icon-battery-empty
                -elif sync_event.power_level >= 20 and sync_event.power_level <= 80
                  .glyph.icon-battery-half
                -else
                  .glyph.icon-battery-full

              &nbsp;{{ sync_event.power_level }}%
            %td.align-center
              - if sync_event.network_type == 'WIFI'
                .glyph.icon-connection
              -else
                .glyph.icon-radio
              -if sync_event.network_type == 'NONE' or sync_event.network_type == 'UNKNOWN'
                -trans "&nbsp;&nbsp;OTHER"
              -else
                &nbsp;&nbsp;{{ sync_event.network_type }}

-block extra-style
  {{ block.super }}
  :css
    .msgs-stats, .ivr-stats {
      display: none;
    }
    .msgs-stats.active, .ivr-stats.active {
      display: block;
    }
    .msgs-stats-label, .ivr-stats-label {
      display: inline;
      cursor: pointer;
      color: #569D9B;
    }
    .msgs-stats-label:hover, .ivr-stats-label:hover {
      text-decoration: underline;
    }
    .msgs-stats-label.active, .ivr-stats-label.active {
      cursor: default;
      pointer-events: none;
      text-decoration: none;
      color: #555555;
    }
    .stats-sep {
      display: inline;
      margin-left: 5px;
      margin-right: 5px;
    }

-block extra-script
  {{ block.super }}

  -if start_date
    <script src="{{ STATIC_URL }}bower/highcharts/highcharts.js"></script>

  :javascript
    $(document).ready(function() {
      $(".msgs-stats-label, .ivr-stats-label").click(function () {
        $(".msgs-stats-label, .ivr-stats-label, .msgs-stats, .ivr-stats").removeClass("active");
        if ($(this).hasClass("msgs-stats-label")) {
          $(".msgs-stats-label, .msgs-stats").addClass("active");
        } else {
          $(".ivr-stats-label, .ivr-stats").addClass("active");
        }
      });
    });
    {% if start_date %}

      $(function () {
        var msgsChart, ivrChart;
        $(document).ready(function() {
          let generalSettings = {
            credits: {
              enabled: false
            },
            colors: [
              '#80b9fb',
              '#2980b9',
              '#CD76F0',
              '#8e44ad',
              '#633077'
            ],
            title: {
              text: null
            },
            xAxis: {
              type: 'datetime',
              min: Date.UTC({{start_date|date:'Y'}}, {{start_date|date:'m'|add:-1}}, {{start_date|date:'d'}}),
              max: Date.UTC({{end_date|date:'Y'}}, {{end_date|date:'m'|add:-1}}, {{end_date|date:'d'}}),
              dateTimeLabelFormats: {
                millisecond: '%H:%M:%S.%L',
                second: '%H:%M:%S',
                minute: '%H:%M',
                hour: '%H:%M',
                day: '%b %e',
                week: '%e. %b',
                month: '%b \'%y',
                year: '%Y'
              },
            },
            plotOptions: {
              series: {
                pointPadding: .1,
                groupPadding: .1,
              }
            },
            tooltip: {
              formatter: function() {
                return '<b>'+ this.series.name + '</b>: ' + this.y +'<br/>'+
                Highcharts.dateFormat('%b %e, %Y', this.x);
              }
            },
          };

          msgsChart = new Highcharts.Chart({
            ...generalSettings,
            chart: {
              renderTo: 'channel-msgs-chart',
              zoomType: 'x',
              type: 'column'
            },
            yAxis: {
              title: {
<<<<<<< HEAD
                text: '{{ _("Messages")|escapejs }}'
              },
=======
                {% if msg_segments_count %}
                text: '{{ _("Segments")|escapejs }}'
                {% else %}
                text: '{{ _("Messages")|escapejs }}'
                {% endif %}
              },
              opposite: true,
>>>>>>> 581ad405
              min: 0,
              allowDecimals: false
              {% if not has_messages %}
                , max: 10
              {% endif %}
            },
            series: [
              {% for msg_stat in message_stats|slice:":2" %}
                {
                  name: '{{msg_stat.name|safe}}',
                  data: [
                    {% for elt in msg_stat.data %}[Date.UTC({{elt.date|date:'Y'}}, {{elt.date|date:'m'|add:-1}}, {{elt.date|date:'d'}}), {{elt.count}}]{% if not forloop.last %},
                    {% endif %}{% endfor %}
                  ]
                }
                {% if not forloop.last %},{% endif %}
              {% empty %}
                {}
              {% endfor %}
            ]
          });

          ivrChart = new Highcharts.Chart({
            ...generalSettings,
<<<<<<< HEAD
=======
            colors: [
              '#CD76F0',
              '#8e44ad',
              '#633077',
              '#80b9fb',
              '#2980b9'
            ],
>>>>>>> 581ad405
            chart: {
              renderTo: 'channel-ivr-chart',
              zoomType: 'x',
              type: 'column'
            },
            yAxis: [
            {
              title: {
                text: '{{ _("Minutes")|escapejs }}'
              },
<<<<<<< HEAD
              opposite: false,
=======
              opposite: true,
>>>>>>> 581ad405
              min: 0,
              allowDecimals: false
              {% if not ivr_count %}
                , max: 10
              {% endif %}
            }, {
              title: {
                text: '{{_("Messages")|escapejs }}'
              },
<<<<<<< HEAD
              opposite: true,
=======
              opposite: false,
>>>>>>> 581ad405
              min: 0,
              allowDecimals: false
              {% if not ivr_count %}
                , max: 10
              {% endif %}
            }],
            series: [
              {% for msg_stat in message_stats|slice:"2:" %}
                {
                  name: '{{msg_stat.name|safe}}',
                  data: [
                    {% for elt in msg_stat.data %}[Date.UTC({{elt.date|date:'Y'}}, {{elt.date|date:'m'|add:-1}}, {{elt.date|date:'d'}}), {{elt.count}}]{% if not forloop.last %},
                    {% endif %}{% endfor %}
                  ]
                }
                {% if not forloop.last %},{% endif %}
              {% empty %}
                {}
              {% endfor %}
              {% if ivr_count %}
                ,{
                  type: 'spline',
                  name: 'Minutes',
                  yAxis:0,
                  data: [
                    {% for point in call_duration %}[Date.UTC({{point.date|date:'Y'}}, {{point.date|date:'m'|add:-1}}, {{point.date|date:'d'}}), Math.floor(100 * ({{point.duration}} / 60)) / 100]{% if not forloop.last %},
                    {% endif %}{% endfor %}
                  ]
                }
              {% endif %}
            ]
          });
        });
      });
    {% endif %}<|MERGE_RESOLUTION|>--- conflicted
+++ resolved
@@ -197,14 +197,10 @@
       - if ivr_count
         .stats-switch
           .msgs-stats-label.active
-<<<<<<< HEAD
-            Segments
-=======
             - if msg_segments_count
               Segments
             - else
               Messages
->>>>>>> 581ad405
           .stats-sep
             |
           .ivr-stats-label
@@ -217,11 +213,7 @@
         - if msg_segments_count
           .minutes-disclaimer.mb-4
             Please note: When you send a SMS message over 160 characters, the message will be split. Large messages are
-<<<<<<< HEAD
-            segmented into 153 characters segment and sent individually, then rebuild by the recipient's device. For
-=======
             segmented into 153 character segments and sent individually, then rebuilt by the recipient's device. For
->>>>>>> 581ad405
             example, a 161-character message will be sent as two messages, one with 153 characters and the second with 8
             characters. This is how CCL is billed and therefore how you are billed.
 
@@ -236,11 +228,7 @@
                 %th
                   -trans "Outgoing Segments"
                 %th
-<<<<<<< HEAD
-                  -trans "Total Segmants"
-=======
                   -trans "Total Segments"
->>>>>>> 581ad405
               - else
                 %th
                   -trans "Incoming Text Messages"
@@ -284,11 +272,7 @@
               %th
                 -trans "Outgoing IVR Messages"
               %th
-<<<<<<< HEAD
-                -trans "Total IVR Messages"
-=======
                 -trans "Total IVR Messages (Minutes)"
->>>>>>> 581ad405
           %tbody
             -for month_data in message_stats_table
               %tr
@@ -457,10 +441,6 @@
             },
             yAxis: {
               title: {
-<<<<<<< HEAD
-                text: '{{ _("Messages")|escapejs }}'
-              },
-=======
                 {% if msg_segments_count %}
                 text: '{{ _("Segments")|escapejs }}'
                 {% else %}
@@ -468,7 +448,6 @@
                 {% endif %}
               },
               opposite: true,
->>>>>>> 581ad405
               min: 0,
               allowDecimals: false
               {% if not has_messages %}
@@ -493,8 +472,6 @@
 
           ivrChart = new Highcharts.Chart({
             ...generalSettings,
-<<<<<<< HEAD
-=======
             colors: [
               '#CD76F0',
               '#8e44ad',
@@ -502,7 +479,6 @@
               '#80b9fb',
               '#2980b9'
             ],
->>>>>>> 581ad405
             chart: {
               renderTo: 'channel-ivr-chart',
               zoomType: 'x',
@@ -513,11 +489,7 @@
               title: {
                 text: '{{ _("Minutes")|escapejs }}'
               },
-<<<<<<< HEAD
-              opposite: false,
-=======
               opposite: true,
->>>>>>> 581ad405
               min: 0,
               allowDecimals: false
               {% if not ivr_count %}
@@ -527,11 +499,7 @@
               title: {
                 text: '{{_("Messages")|escapejs }}'
               },
-<<<<<<< HEAD
-              opposite: true,
-=======
               opposite: false,
->>>>>>> 581ad405
               min: 0,
               allowDecimals: false
               {% if not ivr_count %}
