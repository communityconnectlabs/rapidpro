-extends "smartmin/read.html"
-load smartmin temba compress humanize channels i18n tz

-block title
  .flex.items-start.flex-col
    .name
      -if object.parent
        {{ object.parent.name }}
      -else
        {{ object.name|default:object.get_address_display }}

-block subtitle
  -if object.get_channel_type_display != object.name
    .flex.mt-2
      .flex.flex-col
        .channel_type
          -if object.parent
            {{ object.name }}
          -else
            {{ object.get_channel_type_display }}
            -trans "Channel"

  -if object.name
    .text-gray-500.text-base
      {{ object.get_address_display }}

  -if object.get_country_display
    .text-gray-500.text-base
      {{ object.get_country_display }}

  -with object.get_delegate_channels as delegates
    -if delegates
      .channel-roles.mt-3
        -for channel in delegates
          .lbl.linked(onclick="goto(event, this)" href="{% url 'channels.channel_read' channel.uuid %}")
            .flex.items-center
              .text-base{class:'{{ channel|channel_icon }}'}
              .name.mx-1
                -if channel.is_delegate_sender
                  -trans "Bulk sending"

                -if channel.is_delegate_caller
                  -trans "Voice calls"

    .my-4.text-base
      -if delayed_sync_event or unsent_msgs_count
        .flex.items-center.text-error
          .mr-1
            .icon-warning.text-error.text-lg.mt-1
          .message
            -if delayed_sync_event
              .inline-block.ml-2
                -if last_sync
                  -trans "Last synced"
                  -blocktrans trimmed with last_sync.created_on|timesince as last_sync
                    {{ last_sync }} ago
                -else
                  -trans "Not synced yet"

            -if unsent_msgs_count
              .text-error.text-base.inline-block.ml-2(onclick="goto(event)" href="{% url 'msgs.msg_failed' %}")
                = unsent_msgs_count|intcomma
                {% blocktrans trimmed count unsent_msgs_count=unsent_msgs_count %}
                  unsent message
                {% plural %}
                  unsent messages
                {% endblocktrans %}

      -else
        -if object.channel_type == 'A'
          -if last_sync
            -trans "Last synced"
            -blocktrans trimmed with last_sync.created_on|timesince as last_sync
              {{ last_sync }} ago
          -else
            -trans "Not synced yet"
        -else
          -trans "Activated"
          {{ object.created_on }}


-block top-form

-block read-buttons

-block pre-fields

-block fields

-block summary

  -with object.get_sender as sender and object.get_caller as caller

    -if object.channel_type == 'A'      
      .device
        -if channel.name
          {{ channel.name }}
          \-
        {{ channel.device }}
        -if channel.os
          .inline-block
            (v{{channel.os}})
        %span.number
          {{ channel.get_address_display }}

      -if last_sync
        -if delayed_syncevents
          <span class='text-error'>
        -else
          <span>

        -trans "Last synced"
        -blocktrans trimmed with last_sync.created_on|timesince as last_sync
          {{ last_sync }} ago
        </span>
      -else
        -trans "Device has not synced yet"

    -else
      .device
        {{ object.get_channel_type_display }} -
        -if object.name
          {{ object.name }}
        -else
          -trans "Number"
          &nbsp;
          {{ object.get_address_display }}

      -trans "Activated"
      {{ object.created_on }}

    -for channel in object.get_delegate_channels
      .ml-1(class='{{ channel|channel_icon }}')

      -if channel.is_delegate_sender
        -trans "Bulk sending"

      -if channel.is_delegate_caller
        -trans "Voice calls"

    -if object.channel_type == 'A'      
      -if unsent_msgs_count
        .text-error
          {{unsent_msgs_count|intcomma}}
          {% blocktrans trimmed count unsent_msgs_count=unsent_msgs_count %}
            unsent message
          {% plural %}
            unsent messages
          {% endblocktrans %}

-block content
  -block charts-zone
    -if start_date
      -if object.channel_type == 'A'

        -if last_sync
          .sync-summary.mb-4
            .flex.text-gray-600
              .i-status.w-12.py-1.px-2
                -if last_sync.network_type == "WIFI"
                  .icon-connection.-mt-1{style:"font-size: 16px"}
                -else
                  .icon-radio{style:"font-size: 16px"}

              .perc
                -for net in network_share
                  -if net.0 == last_sync.network_type
                    {{ net.1 }}%

              .t-status.px-2
                -trans "ON"
                = last_sync.network_type


            .flex.text-gray-600
              .i-status.w-12.px-3
                -if last_sync.power_level < 20
                  .mini-status.icon-battery-empty
                -elif last_sync.power_level >= 20 and last_sync.power_level <= 80
                  .mini-status.icon-battery-half
                -else
                  .mini-status.icon-battery-full.rotate

              .t-status
                {{last_sync.power_level}}%

              .plugged.px-2
                -if last_sync.power_status == 'UNK'
                  -trans "UNKNOWN"
                -if last_sync.power_status == 'DIS'
                  -trans "DISCHARGING"
                -if last_sync.power_status == 'CHA'
                  -trans "CHARGING"
                -if last_sync.power_status == 'FUL'
                  -trans "FULLY CHARGED"

      - if ivr_count
        .stats-switch
          .msgs-stats-label.active
            Messages
          .stats-sep
            |
          .ivr-stats-label
            IVR

      .msgs-stats.active
        .card.pt-8
          %div#channel-msgs-chart
        %table.list.lined
          %thead
            %tr
              %th
                -trans "Month"
              %th
                -trans "Incoming Text Messages"
              %th
                -trans "Outgoing Text Messages"
              %th
                -trans "Total Text Messages"
          %tbody
            -for month_data in message_stats_table
              %tr
                %td
                  = month_data.month_start|utc|date:"F Y"
                %td
<<<<<<< HEAD
                  = month_data.incoming_messages_count|intcomma
                %td
                  = month_data.outgoing_messages_count|intcomma
                %td
                  = month_data.incoming_messages_count|intcomma|add:month_data.outgoing_messages_count|intcomma
            %tr
              %td
                %b
                  -trans "Total"
              %td
                %b
                  = total_incoming_messages_count|intcomma
              %td
                %b
                  = total_outgoing_messages_count|intcomma
              %td
                %b
                  = total_incoming_messages_count|intcomma|add:total_outgoing_messages_count|intcomma
      .ivr-stats
        .card.pt-8
          %div#channel-ivr-chart
=======
                  {{ channel.get_error_log_count|intcomma }}

      .card.pt-8.flex-shrink-0
        %div#channel-chart
>>>>>>> 9145c8b3

        .minutes-disclaimer.mb-4
          In many cases operators round up to the nearest minute for billing. Minutes shown here are only a usage guideline.

        %table.list.lined
          %thead
            %tr
              %th
                -trans "Month"
              %th
                -trans "Incoming IVR Messages"
              %th
                -trans "Outgoing IVR Messages"
              %th
                -trans "Total IVR Messages (Minutes)"
          %tbody
            -for month_data in message_stats_table
              %tr
                %td
                  = month_data.month_start|utc|date:"F Y"
                %td
                  = month_data.incoming_ivr_count|intcomma
                %td
                  = month_data.outgoing_ivr_count|intcomma
                %td
                  = month_data.incoming_ivr_count|intcomma|add:month_data.outgoing_ivr_count|intcomma
            %tr
              %td
                %b
                  -trans "Total"
              %td
                %b
                  = total_incoming_ivr_count|intcomma
              %td
                %b
                  = total_outgoing_ivr_count|intcomma
              %td
                %b
                  = total_incoming_ivr_count|intcomma|add:total_outgoing_ivr_count|intcomma

  -if object.channel_type == 'A'
    %table.list.lined.mt-4
      %thead
        %tr
          %th
            -trans "Synced on"
          %th.align-center
            -trans "Incoming"
          %th.align-center
            -trans "Outgoing"
          %th.align-center
            -trans "Pending"
          %th.align-center
            -trans "Retry"
          %th.align-center
            -trans "Battery"
          %th.align-center
            -trans "Network"
      %tbody
        - for sync_event in latest_sync_events
          %tr
            %td
              = sync_event.created_on
            %td.align-center
              = sync_event.incoming_command_count
            %td.align-center
              = sync_event.outgoing_command_count
            %td.align-center
              = sync_event.pending_message_count
            %td.align-center
              = sync_event.retry_message_count
            %td.align-center
              -if sync_event.power_status == 'CHA'
                .glyph.icon-battery-charging
              -else
                -if sync_event.power_level < 20
                  .glyph.icon-battery-empty
                -elif sync_event.power_level >= 20 and sync_event.power_level <= 80
                  .glyph.icon-battery-half
                -else
                  .glyph.icon-battery-full

              &nbsp;{{ sync_event.power_level }}%
            %td.align-center
              - if sync_event.network_type == 'WIFI'
                .glyph.icon-connection
              -else
                .glyph.icon-radio
              -if sync_event.network_type == 'NONE' or sync_event.network_type == 'UNKNOWN'
                -trans "&nbsp;&nbsp;OTHER"
              -else
                &nbsp;&nbsp;{{ sync_event.network_type }}

-block extra-style
  {{ block.super }}
  :css
    .msgs-stats, .ivr-stats {
      display: none;
    }
    .msgs-stats.active, .ivr-stats.active {
      display: block;
    }
    .msgs-stats-label, .ivr-stats-label {
      display: inline;
      cursor: pointer;
      color: #569D9B;
    }
    .msgs-stats-label:hover, .ivr-stats-label:hover {
      text-decoration: underline;
    }
    .msgs-stats-label.active, .ivr-stats-label.active {
      cursor: default;
      pointer-events: none;
      text-decoration: none;
      color: #555555;
    }
    .stats-sep {
      display: inline;
      margin-left: 5px;
      margin-right: 5px;
    }

-block extra-script
  {{ block.super }}

  -if start_date
    <script src="{{ STATIC_URL }}bower/highcharts/highcharts.js"></script>

  :javascript
    $(document).ready(function() {
      $(".msgs-stats-label, .ivr-stats-label").click(function () {
        $(".msgs-stats-label, .ivr-stats-label, .msgs-stats, .ivr-stats").removeClass("active");
        if ($(this).hasClass("msgs-stats-label")) {
          $(".msgs-stats-label, .msgs-stats").addClass("active");
        } else {
          $(".ivr-stats-label, .ivr-stats").addClass("active");
        }
      });
    });
    {% if start_date %}

      $(function () {
        var msgsChart, ivrChart;
        $(document).ready(function() {
          let generalSettings = {
            credits: {
              enabled: false
            },
            colors: [
              '#80b9fb',
              '#2980b9',
              '#CD76F0',
              '#8e44ad',
              '#633077'
            ],
            title: {
              text: null
            },
            xAxis: {
              type: 'datetime',
              min: Date.UTC({{start_date|date:'Y'}}, {{start_date|date:'m'|add:-1}}, {{start_date|date:'d'}}),
              max: Date.UTC({{end_date|date:'Y'}}, {{end_date|date:'m'|add:-1}}, {{end_date|date:'d'}}),
              dateTimeLabelFormats: {
                millisecond: '%H:%M:%S.%L',
                second: '%H:%M:%S',
                minute: '%H:%M',
                hour: '%H:%M',
                day: '%b %e',
                week: '%e %b',
                month: '%b \'%y',
                year: '%Y'
              },
            },
            plotOptions: {
              series: {
                pointPadding: .1,
                groupPadding: .1,
              }
            },
            tooltip: {
              formatter: function() {
                return '<b>'+ this.series.name + '</b>: ' + this.y +'<br/>'+
                Highcharts.dateFormat('%b %e, %Y', this.x);
              }
            },
          };

          msgsChart = new Highcharts.Chart({
            ...generalSettings,
            chart: {
              renderTo: 'channel-msgs-chart',
              zoomType: 'x',
              type: 'column'
            },
            yAxis: {
              title: {text: '{{ _("Messages")|escapejs }}'},
              opposite: true,
              min: 0,
              allowDecimals: false
              {% if not has_messages %}
                , max: 10
              {% endif %}
            },
            series: [
              {% for msg_stat in message_stats|slice:":2" %}
                {
                  name: '{{msg_stat.name|safe}}',
                  data: [
                    {% for elt in msg_stat.data %}[Date.UTC({{elt.date|date:'Y'}}, {{elt.date|date:'m'|add:-1}}, {{elt.date|date:'d'}}), {{elt.count}}]{% if not forloop.last %},
                    {% endif %}{% endfor %}
                  ]
                }
                {% if not forloop.last %},{% endif %}
              {% empty %}
                {}
              {% endfor %}
            ]
          });

          ivrChart = new Highcharts.Chart({
            ...generalSettings,
            colors: [
              '#CD76F0',
              '#8e44ad',
              '#633077',
              '#80b9fb',
              '#2980b9'
            ],
            chart: {
              renderTo: 'channel-ivr-chart',
              zoomType: 'x',
              type: 'column'
            },
            yAxis: [
            {
              title: {
                text: '{{ _("Minutes")|escapejs }}'
              },
              opposite: true,
              min: 0,
              allowDecimals: false
              {% if not ivr_count %}
                , max: 10
              {% endif %}
            }, {
              title: {
                text: ''
              },
              opposite: false,
              min: 0,
              allowDecimals: false
              {% if not ivr_count %}
                , max: 10
              {% endif %}
            }],
            series: [
              {% for msg_stat in message_stats|slice:"2:" %}
                {
                  name: '{{msg_stat.name|safe}}',
                  data: [
                    {% for elt in msg_stat.data %}[Date.UTC({{elt.date|date:'Y'}}, {{elt.date|date:'m'|add:-1}}, {{elt.date|date:'d'}}), {{elt.count}}]{% if not forloop.last %},
                    {% endif %}{% endfor %}
                  ]
                }
                {% if not forloop.last %},{% endif %}
              {% empty %}
                {}
              {% endfor %}
            ]
          });
        });
      });
    {% endif %}<|MERGE_RESOLUTION|>--- conflicted
+++ resolved
@@ -223,7 +223,6 @@
                 %td
                   = month_data.month_start|utc|date:"F Y"
                 %td
-<<<<<<< HEAD
                   = month_data.incoming_messages_count|intcomma
                 %td
                   = month_data.outgoing_messages_count|intcomma
@@ -245,12 +244,6 @@
       .ivr-stats
         .card.pt-8
           %div#channel-ivr-chart
-=======
-                  {{ channel.get_error_log_count|intcomma }}
-
-      .card.pt-8.flex-shrink-0
-        %div#channel-chart
->>>>>>> 9145c8b3
 
         .minutes-disclaimer.mb-4
           In many cases operators round up to the nearest minute for billing. Minutes shown here are only a usage guideline.
