-extends "contacts/contact_list.haml"
-load i18n

-block subtitle
  .text-base.mt-1
<<<<<<< HEAD
    -trans "These contacts have been removed from all groups and can be deleted permanently."

-block post-content
  -if org_perms.contacts.contact_delete
    %temba-dialog#delete-confirmation.hide(header='{{ _("Delete Selected Contacts")|escapejs }}' primaryButtonName='{{ _("Delete")|escapejs }}' destructive='true')
      .p-6
        -trans "Are you sure you want to delete the selected contacts? This cannot be undone."

    %temba-dialog#delete-all-confirmation.hide(header='{{ _("Delete All Contacts")|escapejs }}' primaryButtonName='{{ _("Delete")|escapejs }}' destructive='true')
      .p-6
        -blocktrans trimmed with count=paginator.count
          Are you sure you want to delete all {{ count }} archived contacts? This cannot be undone.

        -if paginator.count > 50
          %br
          %br
          -blocktrans trimmed
            This operation can take a while to complete. Contacts may remain in this view during the process.

-block extra-script
  {{ block.super }}

  :javascript
    {% if org_perms.contacts.contact_delete %}

    function wireDeleteButtons() {
      let deleteButton = document.querySelector(".contacts-btn-delete");
      let deleteConfirmation = document.querySelector("#delete-confirmation");
      let deleteAllConfirmation = document.querySelector('#delete-all-confirmation');
      let deleteAllButton = document.querySelector(".contacts-btn-delete-all");

      deleteButton.addEventListener("click", () => {
        deleteConfirmation.classList.remove("hide");
        deleteConfirmation.open = true;
      });

      deleteAllButton.addEventListener("click", () => {
        deleteAllConfirmation.classList.remove("hide");
        deleteAllConfirmation.open = true;
      });
    }

    function runActionOnObjectRows(action) {
      let objectIds = getCheckedIds();
      jQuery.ajaxSettings.traditional = true;
      fetchPJAXContent('', '#pjax', {
        postData: { objects: objectIds, action: action, pjax: 'true' },
        onSuccess: function (data, textStatus) {
          wireTableListeners();
          wireDeleteButtons();
        }
      });
    }

    window.addEventListener('DOMContentLoaded', function(event){

      var deleteButton = document.querySelector(".contacts-btn-delete");
      var deleteConfirmation = document.querySelector("#delete-confirmation");

      deleteButton.addEventListener("click", function(){
        deleteConfirmation.classList.remove("hide");
        deleteConfirmation.open = true;
      });

      deleteConfirmation.addEventListener("temba-button-clicked", function(event){
        if (!event.detail.button.secondary) {
          runActionOnObjectRows("delete");
        }
        deleteConfirmation.classList.add("hide");
        deleteConfirmation.open = false;
      });

      var deleteAllConfirmation = document.querySelector('#delete-all-confirmation');
      var deleteAllButton = document.querySelector(".contacts-btn-delete-all");

      deleteAllButton.addEventListener("click", function(){
        deleteAllConfirmation.classList.remove("hide");
        deleteAllConfirmation.open = true;
      });

      deleteAllConfirmation.addEventListener("temba-button-clicked", function(event){
        if (event.detail.button.attributes.destructive){
          deleteAllContacts();
        }
        deleteAllConfirmation.classList.add("hide");
        deleteAllConfirmation.open = false;
      });
    });

    function deleteAllContacts() {
      jQuery.ajaxSettings.traditional = true;
      fetchPJAXContent('', '#pjax', {
          postData: { action: "delete", all: 'true', pjax: 'true' },
          forceReload: true
      });
    }

    {% endif %}
=======
    -trans "These contacts have been removed from all groups and can be deleted permanently."
>>>>>>> 4c0b0a92
<|MERGE_RESOLUTION|>--- conflicted
+++ resolved
@@ -3,105 +3,4 @@
 
 -block subtitle
   .text-base.mt-1
-<<<<<<< HEAD
-    -trans "These contacts have been removed from all groups and can be deleted permanently."
-
--block post-content
-  -if org_perms.contacts.contact_delete
-    %temba-dialog#delete-confirmation.hide(header='{{ _("Delete Selected Contacts")|escapejs }}' primaryButtonName='{{ _("Delete")|escapejs }}' destructive='true')
-      .p-6
-        -trans "Are you sure you want to delete the selected contacts? This cannot be undone."
-
-    %temba-dialog#delete-all-confirmation.hide(header='{{ _("Delete All Contacts")|escapejs }}' primaryButtonName='{{ _("Delete")|escapejs }}' destructive='true')
-      .p-6
-        -blocktrans trimmed with count=paginator.count
-          Are you sure you want to delete all {{ count }} archived contacts? This cannot be undone.
-
-        -if paginator.count > 50
-          %br
-          %br
-          -blocktrans trimmed
-            This operation can take a while to complete. Contacts may remain in this view during the process.
-
--block extra-script
-  {{ block.super }}
-
-  :javascript
-    {% if org_perms.contacts.contact_delete %}
-
-    function wireDeleteButtons() {
-      let deleteButton = document.querySelector(".contacts-btn-delete");
-      let deleteConfirmation = document.querySelector("#delete-confirmation");
-      let deleteAllConfirmation = document.querySelector('#delete-all-confirmation');
-      let deleteAllButton = document.querySelector(".contacts-btn-delete-all");
-
-      deleteButton.addEventListener("click", () => {
-        deleteConfirmation.classList.remove("hide");
-        deleteConfirmation.open = true;
-      });
-
-      deleteAllButton.addEventListener("click", () => {
-        deleteAllConfirmation.classList.remove("hide");
-        deleteAllConfirmation.open = true;
-      });
-    }
-
-    function runActionOnObjectRows(action) {
-      let objectIds = getCheckedIds();
-      jQuery.ajaxSettings.traditional = true;
-      fetchPJAXContent('', '#pjax', {
-        postData: { objects: objectIds, action: action, pjax: 'true' },
-        onSuccess: function (data, textStatus) {
-          wireTableListeners();
-          wireDeleteButtons();
-        }
-      });
-    }
-
-    window.addEventListener('DOMContentLoaded', function(event){
-
-      var deleteButton = document.querySelector(".contacts-btn-delete");
-      var deleteConfirmation = document.querySelector("#delete-confirmation");
-
-      deleteButton.addEventListener("click", function(){
-        deleteConfirmation.classList.remove("hide");
-        deleteConfirmation.open = true;
-      });
-
-      deleteConfirmation.addEventListener("temba-button-clicked", function(event){
-        if (!event.detail.button.secondary) {
-          runActionOnObjectRows("delete");
-        }
-        deleteConfirmation.classList.add("hide");
-        deleteConfirmation.open = false;
-      });
-
-      var deleteAllConfirmation = document.querySelector('#delete-all-confirmation');
-      var deleteAllButton = document.querySelector(".contacts-btn-delete-all");
-
-      deleteAllButton.addEventListener("click", function(){
-        deleteAllConfirmation.classList.remove("hide");
-        deleteAllConfirmation.open = true;
-      });
-
-      deleteAllConfirmation.addEventListener("temba-button-clicked", function(event){
-        if (event.detail.button.attributes.destructive){
-          deleteAllContacts();
-        }
-        deleteAllConfirmation.classList.add("hide");
-        deleteAllConfirmation.open = false;
-      });
-    });
-
-    function deleteAllContacts() {
-      jQuery.ajaxSettings.traditional = true;
-      fetchPJAXContent('', '#pjax', {
-          postData: { action: "delete", all: 'true', pjax: 'true' },
-          forceReload: true
-      });
-    }
-
-    {% endif %}
-=======
-    -trans "These contacts have been removed from all groups and can be deleted permanently."
->>>>>>> 4c0b0a92
+    -trans "These contacts have been removed from all groups and can be deleted permanently."