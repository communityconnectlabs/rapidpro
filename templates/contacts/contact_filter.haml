-extends "contacts/contact_list.html"
-load smartmin
-load i18n

-block title
  {{current_group.name}}

-block subtitle
  -if current_group.is_dynamic
<<<<<<< HEAD
    -trans "Smart group based on:"
    %i {{current_group.query}}
=======
    .font-mono.text-sm
      {{ current_group.query }}
>>>>>>> 98c4dcd4
<|MERGE_RESOLUTION|>--- conflicted
+++ resolved
@@ -7,10 +7,5 @@
 
 -block subtitle
   -if current_group.is_dynamic
-<<<<<<< HEAD
-    -trans "Smart group based on:"
-    %i {{current_group.query}}
-=======
     .font-mono.text-sm
-      {{ current_group.query }}
->>>>>>> 98c4dcd4
+      {{ current_group.query }}