-extends "smartmin/list.html"
-load smartmin sms contacts
-load i18n humanize

-block page-top
  {% render as page_top %}
    {{block.super}}
  {% endrender %}
  -if has_contacts
    {{page_top}}

-block title-icon
  %span.title-icon
    .glyph.icon-users

-block above-bar
  -block top-form
    %form{'method':'get', 'action': "{% url 'contacts.contact_list' %}" }
      %input.input-medium.search-query{'type':'text', 'placeholder':'{% trans "Search" %}', 'name':"search", 'value':"{{search}}"}

-block content
  #pjax
    -block pjax
      .row-fluid
        .span3.sidebox
          %div.contacts{style:"margin-bottom: 10px"}
            - if org_perms.contacts.contact_import
              %a#id_import_contacts.btn.btn-primary.btn-block{href:"{% url 'contacts.contact_import' %}"}
                -trans "Import Contacts"

          #sidebar-nav
            %ul.nav.nav-list
              %li.nav-header
                -trans "Contacts"
              - for folder in folders
                %li{'class':'{% if request.path == folder.url %}active{% endif %}'}
                  %a{'href':'{{folder.url}}'}
                    {{folder.label}} ({{ folder.count | intcomma }})

              %li.nav-header
                -trans "Groups"
              - for group in groups
                %li{'class':'{% if current_group.id == group.pk %}active{% endif %}'}
                  %a{'href':'{% url "contacts.contact_filter" group.uuid %}'}
                    {{group.label}} ({{ group.count | intcomma }})

          %div{style:"margin-top: 10px"}
            - if org_perms.contacts.contact_create
              %a#add-contact.btn.btn-block
                -trans "Create Contact"
            - if org_perms.contacts.contactgroup_create
              %a#id_add_group.btn.btn-block
                -trans "Create Group"

        - if has_contacts
          - block contacts-list
            .span9

              - block buttons

                .pull-right
                  -block buttons-right
                    -block gear-menu
                      -include "gear_links_include.haml"

                - if org_perms.contacts.contact_update
                  .list-buttons-container
                    .list-buttons
                      - if 'block' in actions
                        %span.btn-group
                          %a.object-btn-block{'href':'#'}
                            %button.btn
                              .glyph.icon-user-block
                              -trans "Block"

                      - if 'unblock' in actions
                        %span.btn-group
                          %a.object-btn-unblock{'href':'#'}
                            %button.btn
                              .glyph.icon-user
                              -trans "Unblock"

                      - if 'unstop' in actions
                        %span.btn-group
                          %a.object-btn-unstop{'href':'#'}
                            %button.btn
                              .glyph.icon-user
                              -trans "Unstop"

                      - if 'delete' in actions
                        %span.btn-group
                          %a.contacts-btn-delete{'href':'#'}
                            %button.btn
                              .glyph.icon-user-delete
                              -trans "Delete"

                      - if 'unlabel' in actions
                        %span.btn-group
                          %a{'href':'#', onclick:'unlabelObjectRows({{current_group.pk}})'}
                            %button.btn{data-toggle:'tooltip', data-trigger:'hover', data-delay:"800", data-placement:'top', data-original-title:'{% trans "Remove from Group" %}'}
                              .glyph.icon-user-remove

                      - if 'label' in actions
                        %span.btn-group
                          %button.btn.dropdown-toggle{'data-toggle':"dropdown", data-trigger:'hover', data-delay:"800", data-placement:'top', data-original-title:'{% trans "Contact Groups" %}'}
                            .glyph.icon-users-2
                            %span.caret
                          %ul.dropdown-menu.label-menu
                            - for group in groups
                              - if not group.is_dynamic
                                %li
                                  %a.lbl-menu{'href':'#', onclick:'addContactToGroup({{group.pk}})', data-id:'{{group.pk}}'}
                                    .glyph.label-checkbox
                                    = group.label
                            - if org_perms.contacts.contactgroup_create
                              - if groups
                                %li.divider
                              %li
                                %a.lbl-menu.add-group{ href:'#' }
                                  - trans "New Group..."

                      - if org_perms.msgs.broadcast_send 
                        %span.btn-group
                          %button.send-button.btn{data-toggle:'tooltip', data-trigger:'hover', data-delay:"800", data-placement:'top', data-original-title:'{% trans "Send Message" %}'}
                            .glyph.icon-bubble-replu

              .search-details
                -if search
                  -if compiled_query
                    -blocktrans count results_count=paginator.count
                      Found {{ results_count }} contact where <i>{{search}}</i>.
                      -plural
                        Found {{ results_count }} contacts where <i>{{search}}</i>.
                  -else
                    -blocktrans count results_count=paginator.count
                      Found {{ results_count }} contact where name or phone contains <i>{{search}}</i>.
                      -plural
                        Found {{ results_count }} contacts where name or phone contains <i>{{search}}</i>.

              .list-container
                %table.list-table.contact_list.table.object-list.table.table-condensed{style: '{% if not org_perms.contacts.contact_update %}margin-top:10px{% endif %}'}
                  %tr.contacts
                    - if org_perms.contacts.contact_update
                      %th
<<<<<<< HEAD
                        {{ field.label }}
                  %th
                    - if object_list
                      -trans "Created On"

                %tbody
                  - for object in contacts
                    %tr.contact.select-row.object-row{'class':'{% cycle row1 row2 %}', 'data-uuid': '{{object.uuid}}', 'data-object-id':'{{object.id}}'}

                      - if org_perms.contacts.contact_update or org_perms.msgs.broadcast_send
                        %td.contact.checkbox.object-row-checkbox
                          .glyph.icon-checkbox-unchecked.contact-checkbox.object-row-checkbox

                      %td.value-text.field_text
                        {{ object|name:user_org }}

                      %td.value-phone.field_phone
                        %nobr
                          {{ object|urn:user_org }}

                      -for field in contact_fields
                        -if field.show_in_table
                          %td.field
                            {{ object|contact_field:field.key }}

                      %td.value-received.field_received
                        %nobr
                          {{ object.created_on|gmail_time }}

                      // This is needed for action buttons
                      %td.hide
                        .value-labels
=======
                    %th
                    %th
                    -for field in contact_fields
                      -if field.show_in_table
                        %th
                          {{ field.label }}
                    %th
                      - if object_list
                        -trans "Created On"

                  %tbody
                    - for object in contacts
                      %tr.contact.select-row.object-row{'class':'{% cycle row1 row2 %}', 'data-uuid': '{{object.uuid}}', 'data-object-id':'{{object.id}}'}

                        - if org_perms.contacts.contact_update or org_perms.msgs.broadcast_send
                          %td.contact.checkbox.object-row-checkbox
                            .glyph.icon-checkbox-unchecked.contact-checkbox.object-row-checkbox

                        %td.value-text.field_name
                          {{ object.name|default:"--" }}

                        %td.value-phone.field_phone
>>>>>>> dcd2e8c8
                          %nobr
                            {{ object|format_contact:user_org }}

                        -for field in contact_fields
                          -if field.show_in_table
                            %td.field
                              {{ object|contact_field:field.key }}

                        %td.value-received.field_received
                          %nobr
                            {{ object.created_on|gmail_time }}

                        // This is needed for action buttons
                        %td.hide
                          .value-labels
                            %nobr
                              - for group in object.user_groups.all
                                %span.label.label-info.lbl{ data-id: '{{group.id}}'}
                                  %a{'href':'{% url "contacts.contact_filter" group.uuid %}'}
                                    {{group.name}}

                    -empty
                      %tr
                        %td{colspan:3}
                          -trans "No matching contacts."
                        -for field in contact_fields
                          -if field.show_in_table
                            %td.field
                        %td


              - block paginator
                - if object_list.count
                  .paginator
                    - include "smartmin/sidebar_pagination.haml"

        - else
          - include "contacts/empty_include.haml"

-block post-content
  - if org_perms.msgs.broadcast_send
    - include "msgs/msg_send_modal.haml"

  -if org_perms.contacts.contact_delete
    .contact-deletion.hide
      .title
        -trans "Delete Contacts"

      .body
        %p
          -trans "Are you sure you want to delete these contacts?"
        %p
          -trans "Once they are deleted, they will be gone forever. There is no way to undo this operation."

-block extra-style
  :css

    tr.contacts th {
      font-size:11px;
      height:10px;
      padding:0;
      padding-top:10px;
      font-weight:200;
      color: #aaa;
      border:0px solid;
      text-align:center;
    }

    td.field {
      text-align:center;
      min-width:125px;
    }

    .span9 .contact_list tr.contacts {
      border-top: none;
    }

    .span9 .object-list tbody td.value-text {
      min-width: 30px;
    }

    .modal .modal-body .control-group .control-label {
      display:none;
    }


-block extra-script
  {{ block.super }}

  :javascript

    $(document).on('click', '.search-query', function() {
      $(this).animate({ width: '600px'}, 200);
    });

    {% if org_perms.contacts.contact_create %}
    if($(location).attr('hash') == '#contact') {
      showCreateContactModal();
    }
    {% endif %}

    {% if org_perms.contacts.contactgroup_create %}
    if($(location).attr('hash') == '#group') {
      showCreateGroupModal();
    }
    {% endif %}

    
    // keeps track if we are on a link or not
    var onLink = false;

    {% if org_perms.contacts.contact_update %}
    
    function addContactToGroup(groupId){
      var contactIds = getCheckedIds();
      var groupedIds = getLabeledIds(groupId);

      var addGroup = true;
    
      // find the intersection of contactIds and groupedIds
      var contactIdsWithGroup = intersect(contactIds, groupedIds);

      // they all belong to the group, so we are actually removing these contacts from the group
      if (contactIdsWithGroup.length == contactIds.length){
        addGroup = false;
      }
      jQuery.ajaxSettings.traditional = true;
      fetchPJAXContent("", "#pjax", { postData: {objects: contactIds, label: groupId, add: addGroup, action: 'label', pjax: 'true'}, forceReload: true });
    }
   
    {% endif %}

    {% if org_perms.contacts.contact_create %}
    function showCreateContactModal() {
      var modal = new Modax('{% trans "Create Contact" %}', '{% url "contacts.contact_create" %}')
      modal.setIcon('icon-user')
      modal.setListeners({
        onSuccess: function() {
          location.reload();
        }
      })
      modal.show()
    }
    {% endif %}

    {% if org_perms.contacts.contactgroup_create %}
    function showCreateGroupModal() {
      var modal = new Modax('{% trans "Create Contact Group" %}','{% url "contacts.contactgroup_create" %}')
      modal.setIcon('icon-users')
      modal.setListeners({
        onSuccess: function() {
          location.reload();
        }
      })
      modal.show()
    }
    {% endif %}
    

    {% if org_perms.msgs.broadcast_send %}
    $(".send-button").click(function(){
      var contactsUuids = getCheckedUuids();
      if (contactsUuids.length > 0) {
        showComposeInitialized("c=" + contactsUuids);
      } else {
        showCompose();
      }
    });
    {% endif %}

    {% if org_perms.contacts.contact_create %}
    $("#add-contact").live('click', function() { showCreateContactModal(); });
    {% endif %}

    {% if org_perms.contacts.contact_delete %}
    $(".contacts-btn-delete").live('click', function() {
      modal = new ConfirmationModal($('.contact-deletion > .title').html(), $('.contact-deletion > .body').html());
      modal.addClass('alert');
      modal.setListeners({onPrimary: function(){
        runActionOnObjectRows("delete");
        modal.dismiss();
      }}, false);
      modal.setPrimaryButton('{% trans "Delete" %}');
      modal.show();
    });
    {% endif %}

    {% if org_perms.contacts.contact_unblock %}
      $(".page-content").on('click', ".object-btn-unblock", function() {
	    runActionOnObjectRows("unblock");
      });
      $(".page-content").on('click', ".object-btn-block", function() {
	    runActionOnObjectRows("block");
      });
    {% endif %}

    {% if org_perms.contacts.contact_unstop %}
      $(".page-content").on('click', ".object-btn-unstop", function() {
	    runActionOnObjectRows("unstop");
      });
    {% endif %}

    {% if org_perms.contacts.contactgroup_create %}
    $("#id_add_group").live('click', function() { showCreateGroupModal(); });
    {% endif %}

    $('.select-row').live('mouseover', function(){
      url = '/contact/read/' + $(this).data('uuid');

      $(this).find('td').not(':first-child').each(function(){
        $(this).attr('onClick', "document.location.href=url;");
      });
    });

    {% if org_perms.contacts.contactgroup_create %}

    $('.page-content').on('click', ".add-group", function() {
      var modal = new Modax('{% trans "Create Contact Group" %}', '{% url "contacts.contactgroup_create"%}');
      modal.setIcon('icon-users');
      modal.setListeners({
        onFormLoaded: function() { $("#active-modal form input#id_preselected_contacts").val(getCheckedIds().join()); }
      });
      modal.setRedirectOnSuccess(true);
      modal.show();
    });

    $('.page-content').on('click', ".add-dynamic-group", function() {
      var modal = new Modax('{% trans "Save Search as Group" %}', '{% url "contacts.contactgroup_create"%}');
      modal.setIcon('icon-users');
      modal.setListeners({
        onFormLoaded: function() { $("#active-modal form input#id_group_query").val('{{ search|escapejs }}'); }
      });
      modal.setRedirectOnSuccess(true);
      modal.show();
    });

    {% endif %}

    {% if org_perms.contacts.contactfield_managefields %}
    $('.page-content').on('click', ".manage-fields", function() {
      lastChecked = getCheckedIds();
      var modal = new Modax('{% trans "Manage Contact Fields" %}', '{% url "contacts.contactfield_managefields" %}');
      modal.setIcon('icon-vcard');
      modal.setListeners({
        onFormLoaded:function() {
          useFontCheckbox("input[type=checkbox]", false);
        },
        onSuccess: function() { refresh(function() { recheckIds(); }, true); }
      });
      modal.show();
    });
    {% endif %}<|MERGE_RESOLUTION|>--- conflicted
+++ resolved
@@ -142,40 +142,7 @@
                   %tr.contacts
                     - if org_perms.contacts.contact_update
                       %th
-<<<<<<< HEAD
-                        {{ field.label }}
-                  %th
-                    - if object_list
-                      -trans "Created On"
-
-                %tbody
-                  - for object in contacts
-                    %tr.contact.select-row.object-row{'class':'{% cycle row1 row2 %}', 'data-uuid': '{{object.uuid}}', 'data-object-id':'{{object.id}}'}
-
-                      - if org_perms.contacts.contact_update or org_perms.msgs.broadcast_send
-                        %td.contact.checkbox.object-row-checkbox
-                          .glyph.icon-checkbox-unchecked.contact-checkbox.object-row-checkbox
-
-                      %td.value-text.field_text
-                        {{ object|name:user_org }}
-
-                      %td.value-phone.field_phone
-                        %nobr
-                          {{ object|urn:user_org }}
-
-                      -for field in contact_fields
-                        -if field.show_in_table
-                          %td.field
-                            {{ object|contact_field:field.key }}
-
-                      %td.value-received.field_received
-                        %nobr
-                          {{ object.created_on|gmail_time }}
-
-                      // This is needed for action buttons
-                      %td.hide
-                        .value-labels
-=======
+
                     %th
                     %th
                     -for field in contact_fields
@@ -195,12 +162,11 @@
                             .glyph.icon-checkbox-unchecked.contact-checkbox.object-row-checkbox
 
                         %td.value-text.field_name
-                          {{ object.name|default:"--" }}
+                          {{ object|name:user_org }}
 
                         %td.value-phone.field_phone
->>>>>>> dcd2e8c8
                           %nobr
-                            {{ object|format_contact:user_org }}
+                            {{ object|urn:user_org }}
 
                         -for field in contact_fields
                           -if field.show_in_table
