-extends "smartmin/list.html"
-load smartmin sms contacts temba
-load i18n humanize

-block page-title
  -if current_group
    {{current_group.name}}
  -else
    {{title}}

-block page-top

-block title-icon
  %span.title-icon
    .glyph.icon-users

-block content

  #pjax
    -block pjax
<<<<<<< HEAD
      .row-fluid
        .span3.sidebox
          %div.contacts{style:"margin-bottom: 10px"}
            - if org_perms.contacts.contact_import
              %a#id_import_contacts.btn.btn-primary.btn-block{href:"{% url 'contacts.contact_import' %}"}
                -trans "Import Contacts"
            - if org_perms.contacts.contact_invite_participants
              %a#id_invite_participants.btn.btn-block{href:"{% url 'contacts.contact_invite_participants' %}"}
                -trans "Invite Participants"

          #sidebar-nav
            %ul.nav.nav-list
              %li.nav-header
                -trans "Contacts"
              - for folder in folders
                %li{'class':'{% if request.path == folder.url %}active{% endif %}'}
                  %a{'href':'{{folder.url}}'}
                    {{folder.label}} ({{ folder.count | intcomma }})

              %li.nav-header
                -trans "Groups"
              - for group in groups
                %li{'class':'{% if current_group.id == group.pk %}active{% endif %}'}
                  %a{'href':'{% url "contacts.contact_filter" group.uuid %}'}
                    -if group.is_ready
                      {{group.label}} ({{ group.count | intcomma }})
                    -else
=======
      .lp-frame

        .left
          -if org_perms.contacts.contactimport_create
            .button-primary.block(onclick="goto(event)" href="{% url 'contacts.contactimport_create' %}")
              -trans "Import Contacts"

          .lp-nav.upper
            -for folder in folders
              .lp-nav-item(class="{% if request.path == folder.url %}font-normal{% endif %}")
                .name(onclick="goto(event)" href='{{folder.url}}')
                  {{folder.label}}
                .count(onclick="goto(event)" href='{{folder.url}}')
                  {{ folder.count | intcomma }}

          .lp-nav.upper
            .font-normal.uppercase.text-xs.pb-1.text-gray-500
              - trans "Smart Groups"
            .inner-scroll
              -for group in groups
                -if group.is_dynamic
                  .lp-nav-item(class="{% if current_group.id == group.pk %}font-normal{% endif %}")
                    .name(onclick="goto(event)" href='{% url "contacts.contact_filter" group.uuid %}')
                      {{group.label}}
                    .count(onclick="goto(event)" href='{% url "contacts.contact_filter" group.uuid %}')
                      {{ group.count | intcomma }}

          .lp-nav.lower

            .font-normal.uppercase.text-xs.text-gray-500.pb-1
              - trans "Groups"
            .inner-scroll
              -for group in groups
                -if not group.is_dynamic
                  .lp-nav-item(class="{% if current_group.id == group.pk %}font-normal{% endif %}")
                    .name(onclick="goto(event)" href='{% url "contacts.contact_filter" group.uuid %}')
>>>>>>> e341e9e1
                      {{group.label}}
                    .count(onclick="goto(event)" href='{% url "contacts.contact_filter" group.uuid %}')
                      {{ group.count | intcomma }}

          .flex-grow
            -if org_perms.contacts.contact_create
              %temba-modax#create-label-modal(header='{% trans "Create Contact" %}' endpoint="{% url 'contacts.contact_create' %}")
                .button-light.block.mt-3
                  - trans "Create Contact"

            -if org_perms.contacts.contactgroup_create
              %temba-modax#create-group-modal(header='{% trans "Create Group" %}' endpoint="{% url 'contacts.contactgroup_create' %}" onloaded="handleCreateGroupModalLoaded" onsubmitted="handleCreateGroupModalSubmitted")
                .button-light.block.mt-3
                  - trans "Create Group"

        .right

          -if has_contacts
            -block contacts-list
              .flex.w-full.mb-4.items-end.flex-wrap.justify-end.-mt-2(style="min-height:41px")

                -block action-buttons
                  -if org_perms.contacts.contact_update
                    .list-buttons-container.h-full.mr-2.mt-2.flex-grow
                      .list-buttons.flex.items-center.-mx-2.h-full

                        -if 'restore' in actions
                          .button-action.object-btn-restore
                            .-mt-1.mr-2.glyph.icon-checkmark
                            -trans "Activate"

                        -if 'block' in actions
                          .button-action.object-btn-block
                            .-mt-1.mr-2.glyph.icon-user-block
                            -trans "Block"

                        -if 'archive' in actions
                          .button-action.object-btn-archive
                            .-mt-1.mr-2.glyph.icon-box
                            -trans "Archive"

                        -if 'delete' in actions
                          .button-action.contacts-btn-delete
                            .-mt-1.mr-2.glyph.icon-user-delete
                            -trans "Delete"

                        -if 'unlabel' in actions
                          .button-action(onclick="unlabelObjectRows({{current_group.pk}});")
                            .-mt-1.mr-2.glyph.icon-user-remove
                            -trans "Remove From Group"

                        -if 'label' in actions
                          .btn-group
                            .button-action.dropdown-toggle(data-toggle="dropdown" data-delay="800")
                              .-mt-1.mr-2.glyph.icon-users-2(style="width:16px")
                              -trans "Groups"

                            %ul.dropdown-menu.label-menu.rounded-lg.border-none.px-4.py-3
                              -for group in groups
                                -if not group.is_dynamic
                                  %li
                                    .lbl-menu(href='#' onclick='addContactToGroup({{group.pk}})' data-id='{{group.pk}}')
                                      .flex.items-center.py-1.hover-linked
                                        .glyph.message-label.label-checkbox
                                        .name.px-2
                                          {{ group.label }}
                              - if org_perms.contacts.contactgroup_create
                                - if groups
                                  %li.separator.-mx-4.border-b.my-3
                                %li
                                  .lbl-menu.add-group.hover-linked(onclick="handleAddGroupClicked()")
                                    - trans "New Group..."

                        -if org_perms.msgs.broadcast_send and not reply_disabled
                          -trans 'Send Message' as button_title
                            %temba-modax#send-message-modal(header='{{title|escapejs}}' endpoint="{% url 'msgs.broadcast_send' %}")
                              .button-action(onclick="handleSendMessageClicked()")
                                .mr-2.glyph.icon-bubble-3(style="font-size:14px")
                                {{button_title}}

                  .flex-grow.ml-1.self-end.items-end
                    .flex.flex-col.pr-12
                      .page-title.leading-tight
                        -block title
                          -if current_group
                            {{current_group.name}}
                          -else
                            {{title}}
                      .subtitle
                        -block subtitle
                  .gear-links
                    -include "gear_links_include.haml"

              %form#search-form.mb-4(method="get")
                %temba-textinput.w-full(placeholder='{% trans "Search" %}' name="search" value="{{search}}")

              -if search_error
                .mb-4.ml-2
                  %span.search-error
                    =search_error
              -elif search
                .mb-4.ml-1.text-base.leading-relaxed
                  -blocktrans with results_count=paginator.count|intcomma count cc=paginator.count
                    Found {{ results_count }} contact matching <i>{{search}}</i>.
                    -plural
                      Found {{ results_count }} contacts matching <i>{{search}}</i>.

              %table.list.object-list.lined.selectable
                - if object_list
                  %tr.contacts
                    -if org_perms.contacts.contact_update
                      %th
                    %th
                    %th
                    -for field in contact_fields
                      -if field.show_in_table
                        %th
                          -if sort_field == field.key
                            -if sort_direction == 'desc'
                              %a(href="?sort_on={{ field.key }}{% if search %}&search={{ search|escape }}{% endif %}")
                                %div
                                  {{ field.label }}
                                  %span.sort.icon.icon-arrow-down-2.sort-asc.visible
                            -else
                              %a(href="?sort_on=-{{ field.key }}{% if search %}&search={{ search|escape }}{% endif %}")
                                %div
                                  {{ field.label }}
                                  %span.sort.icon.icon-arrow-up51.sort-desc.visible
                          -else
                            %a(href="?sort_on=-{{ field.key }}{% if search %}&search={{ search|escape }}{% endif %}")
                              %div
                                {{ field.label }}
                                %span.sort.icon.icon-arrow-down-2.sort-desc
                    %th.px-6.py-3.pt-4.border-b.border-gray-200.bg-gray-100.text-left.font-medium.uppercase.text-xs.tracking-wider
                      - if object_list
                        -if sort_field == 'last_seen_on'
                          -if sort_direction == 'desc'
                            %a(href="?sort_on=last_seen_on{% if search %}&search={{ search|escape }}{% endif %}")
                              %div
                                -trans "Last Seen On"
                                %span.sort.icon.icon-arrow-down-2.sort-asc.visible
                          -else
                            %a(href="?sort_on=-last_seen_on{% if search %}&search={{ search|escape }}{% endif %}")
                              %div
                                -trans "Last Seen On"
                                %span.sort.icon.icon-arrow-up51.sort-desc.visible
                        -else
                          %a(href="?sort_on=-last_seen_on{% if search %}&search={{ search|escape }}{% endif %}")
                            %div
                              -trans "Last Seen On"
                              %span.sort.icon.icon-arrow-down-2.sort-desc

                    %th.px-6.py-3.pt-4.border-b.border-gray-200.bg-gray-100.text-left.font-medium.uppercase.text-xs.tracking-wider
                      -if object_list
                        -if sort_field == 'created_on'
                          -if sort_direction == 'desc'
                            %a(href="?sort_on=created_on{% if search %}&search={{ search|escape }}{% endif %}")
                              %div
                                -trans "Created On"
                                %span.sort.icon.icon-arrow-down-2.sort-asc.visible
                          -else
                            %a(href="?sort_on=-created_on{% if search %}&search={{ search|escape }}{% endif %}")
                              %div
                                -trans "Created On"
                                %span.sort.icon.icon-arrow-up51.sort-desc.visible
                        -else
                          %a(href="?sort_on=-created_on{% if search %}&search={{ search|escape }}{% endif %}")
                            %div
                              -trans "Created On"
                              %span.sort.icon.icon-arrow-down-2.sort-desc

                %tbody
                  -for object in contacts
                    %tr.contact.select-row.object-row(data-uuid="{{object.uuid}}" data-object-id="{{object.id}}" onrowclick='handleRowClicked("{{object.uuid}}")')

                      - if org_perms.contacts.contact_update or org_perms.msgs.broadcast_send
                        %td.contact.checkbox.object-row-checkbox
                          %temba-checkbox(onclick="handleRowSelection(this)")

                      %td
                        .whitespace-no-wrap
                          {{ object|name:user_org }}
                          .value-labels
                            %nobr.group_labels
                              - for group in object.user_groups.all|dictsort:"name"
                                %a{
                                  'href': "{% url 'contacts.contact_filter' group.uuid %}",
                                  'class': "{% if not forloop.first %}hidden_group{% endif %}",
                                  'style': "text-decoration: none;"
                                }
                                  %span.label.label-info.lbl
                                    {{ group.name }}

                      %td.w-full
                        .whitespace-no-wrap
                          {{ object|urn:user_org }}

                      -for field in contact_fields
                        -if field.show_in_table
                          %td.field
                            {{ object|contact_field:field.key }}

                      %td.value-received.field_received
                        .whitespace-no-wrap
                          -if object.last_seen_on
                            {% format_datetime object.last_seen_on %}
                          -else
                            {{ "--" }}
                      %td.value-received.field_received
                        .whitespace-no-wrap
                          {% format_datetime object.created_on %}

                      // This is needed for action buttons
                      %td.hide
                        .value-labels
                          %nobr
                            -for group in object.all_groups.all
                              -if group.group_type == 'U'
                                %span.label.label-info.lbl(data-id="{{group.id}}")
                                  %a(href="{% url 'contacts.contact_filter' group.uuid %}")
                                    {{group.name}}

                  -empty
                    %tr.empty_list
                      %td(colspan="99")
                        -trans "No matching contacts."

                      -for field in contact_fields
                        -if field.show_in_table
                          %td.field
                      %td


              .flex.flex-col.mb-16
                -include "includes/pagination.haml"

                -if paginator.is_es_search and not page_obj.has_next_page and page_obj.number == paginator.num_pages and paginator.count > 10000
                  .text-gray-400.text-sm.self-end.mt-2
                    -trans "To view more than 10,000 search results, save it as a group."
                
          -else
            -include "contacts/empty_include.haml"

-block extra-style
  {{block.super}}
  :css
    @media only screen and (max-width: 1500px) {
      th:nth-child(n+10), td:nth-child(n+10) {
        display:none;
      }
    }

    @media only screen and (max-width: 1600px) {
      th:nth-child(n+9), td:nth-child(n+9) {
        display:none;
      }
    }

    @media only screen and (max-width: 1450px) {
      th:nth-child(n+9), td:nth-child(n+9) {
        display:none;
      }
    }

    @media only screen and (max-width: 1300px) {
      th:nth-child(n+8), td:nth-child(n+8) {
        display:none;
      }
    }

    @media only screen and (max-width: 1150px) {
      th:nth-child(n+7), td:nth-child(n+7) {
        display:none;
      }
    }

    @media only screen and (max-width: 1000px) {
      th:nth-child(n+6), td:nth-child(n+6) {
        display:none;
      }
    }

    @media only screen and (max-width: 850px) {
      th:nth-child(n+5), td:nth-child(n+5) {
        display:none;
      }
    }

    @media only screen and (max-width: 700px) {
      th:nth-child(n+0), td:nth-child(n+4) {
        display:none;
      }
    }

    tr.contacts th a span.icon {
      visibility: hidden;
      text-decoration: none;
      font-size: 14px;
      margin-top: -1px;
    }

    tr.contacts th a {
      text-decoration: none;
      font-weight:500;
      color: #717171;
      font-size: 0.75rem;
    }
    
    tr.contacts th:hover a span.icon {
      visibility: visible;
      font-size: 14px;
    }
    tr.contacts th a span.icon.visible {
      visibility: visible;
    }
    
    .span9 .contact_list tr.contacts {
      border-top: none;
    }

    .span9 .object-list tbody td.value-text {
      min-width: 30px;
    }

    .modal .modal-body .control-group .control-label {
      display:none;
    }

    .search-error {
      color: #da4f49;
    }

    .pagination-notification {
      background: #ecf0f1;
      padding: 10px;
    }

    .group_labels {
      display: flex;
      flex-direction: column;
      align-items: flex-end;
    }

    .group_labels > .hidden_group {
      display: none;
    }

    .group_labels:hover > .hidden_group {
      display: block;
    }



-block extra-script
  {{ block.super }}

  :javascript

    function handleRowClicked(uuid) {
      gotoLink("/contact/read/" + uuid + "/");
    }

    function handleSendMessageClicked() {
      // when we click send, include any clicked messages in our modax request
      var sendEndpoint = "{% url 'msgs.broadcast_send' %}";
      var sendButton = document.querySelector(".send-button");
      var sendModal = document.querySelector("#send-message-modal");
      var ids = getCheckedUuids();
      if (ids.length > 0) {
        sendModal.setAttribute("endpoint", sendEndpoint + '?c=' + ids);
      } else {
        sendModal.setAttribute("endpoint", sendEndpoint);
      }
    }

    // keeps track if we are on a link or not
    var onLink = false;

    {% if org_perms.contacts.contact_update %}
    function addContactToGroup(groupId){
      var contactIds = getCheckedIds();
      var groupedIds = getLabeledIds(groupId);

      var addGroup = true;

      // find the intersection of contactIds and groupedIds
      var contactIdsWithGroup = intersect(contactIds, groupedIds);

      // they all belong to the group, so we are actually removing these contacts from the group
      if (contactIdsWithGroup.length == contactIds.length){
        addGroup = false;
      }
      jQuery.ajaxSettings.traditional = true;

      fetchPJAXContent("", "#pjax", { postData: {objects: contactIds, label: groupId, add: addGroup, action: 'label', pjax: 'true'}, forceReload: true, onSuccess: wireTableListeners});
    }
    {% endif %}

    {% if org_perms.contacts.contact_block %}
      $(".page-content").on('click', ".object-btn-unblock", function() {
	      runActionOnObjectRows("unblock");
      });
      $(".page-content").on('click', ".object-btn-block", function() {
	      runActionOnObjectRows("block");
      });
    {% endif %}

    {% if org_perms.contacts.contact_unstop %}
      $(".page-content").on('click', ".object-btn-unstop", function() {
	      runActionOnObjectRows("unstop");
      });
    {% endif %}

    function handleCreateGroupModalLoaded(event) {
      lastChecked = getCheckedIds();
      var body = event.detail.body;
      body.querySelector("#id_preselected_contacts").value = lastChecked.join();
    }

    function handleCreateGroupModalSubmitted(event) {
      refresh(function() { recheckIds(); }, true);
    }

    function handleAddGroupClicked() {
      document.getElementById("create-group-modal").open = true;
    }
<|MERGE_RESOLUTION|>--- conflicted
+++ resolved
@@ -18,41 +18,15 @@
 
   #pjax
     -block pjax
-<<<<<<< HEAD
-      .row-fluid
-        .span3.sidebox
-          %div.contacts{style:"margin-bottom: 10px"}
-            - if org_perms.contacts.contact_import
-              %a#id_import_contacts.btn.btn-primary.btn-block{href:"{% url 'contacts.contact_import' %}"}
-                -trans "Import Contacts"
-            - if org_perms.contacts.contact_invite_participants
-              %a#id_invite_participants.btn.btn-block{href:"{% url 'contacts.contact_invite_participants' %}"}
-                -trans "Invite Participants"
-
-          #sidebar-nav
-            %ul.nav.nav-list
-              %li.nav-header
-                -trans "Contacts"
-              - for folder in folders
-                %li{'class':'{% if request.path == folder.url %}active{% endif %}'}
-                  %a{'href':'{{folder.url}}'}
-                    {{folder.label}} ({{ folder.count | intcomma }})
-
-              %li.nav-header
-                -trans "Groups"
-              - for group in groups
-                %li{'class':'{% if current_group.id == group.pk %}active{% endif %}'}
-                  %a{'href':'{% url "contacts.contact_filter" group.uuid %}'}
-                    -if group.is_ready
-                      {{group.label}} ({{ group.count | intcomma }})
-                    -else
-=======
       .lp-frame
 
         .left
           -if org_perms.contacts.contactimport_create
             .button-primary.block(onclick="goto(event)" href="{% url 'contacts.contactimport_create' %}")
               -trans "Import Contacts"
+            - if org_perms.contacts.contact_invite_participants
+              %a#id_invite_participants.btn.btn-block{href:"{% url 'contacts.contact_invite_participants' %}"}
+                -trans "Invite Participants"
 
           .lp-nav.upper
             -for folder in folders
@@ -83,7 +57,6 @@
                 -if not group.is_dynamic
                   .lp-nav-item(class="{% if current_group.id == group.pk %}font-normal{% endif %}")
                     .name(onclick="goto(event)" href='{% url "contacts.contact_filter" group.uuid %}')
->>>>>>> e341e9e1
                       {{group.label}}
                     .count(onclick="goto(event)" href='{% url "contacts.contact_filter" group.uuid %}')
                       {{ group.count | intcomma }}
@@ -323,7 +296,7 @@
                 -if paginator.is_es_search and not page_obj.has_next_page and page_obj.number == paginator.num_pages and paginator.count > 10000
                   .text-gray-400.text-sm.self-end.mt-2
                     -trans "To view more than 10,000 search results, save it as a group."
-                
+
           -else
             -include "contacts/empty_include.haml"
 
@@ -391,7 +364,7 @@
       color: #717171;
       font-size: 0.75rem;
     }
-    
+
     tr.contacts th:hover a span.icon {
       visibility: visible;
       font-size: 14px;
@@ -399,7 +372,7 @@
     tr.contacts th a span.icon.visible {
       visibility: visible;
     }
-    
+
     .span9 .contact_list tr.contacts {
       border-top: none;
     }
