-extends "smartmin/list.html"
-load smartmin sms contacts temba i18n humanize

-block page-title
  -if current_group
    {{current_group.name}}
  -else
    {{title}}

-block page-top

-block title-icon
  %span.title-icon
    .glyph.icon-users

-block extra-style
   {{block.super}}
   :css
    tr.contacts th a span.icon {
      visibility: hidden;
      text-decoration: none;
      font-size: 14px;
      margin-top: -1px;
    }

    tr.contacts th a {
      text-decoration: none;
      font-weight:500;
      color: #717171;
      font-size: 0.75rem;
    }

    tr.contacts th:hover a span.icon {
      visibility: visible;
      font-size: 14px;
    }
    tr.contacts th a span.icon.visible {
      visibility: visible;
    }

    .span9 .contact_list tr.contacts {
      border-top: none;
    }

    .span9 .object-list tbody td.value-text {
      min-width: 30px;
    }

    .modal .modal-body .control-group .control-label {
      display:none;
    }

    .search-error {
      color: #da4f49;
    }

    .pagination-notification {
      background: #ecf0f1;
      padding: 10px;
    }

-block content
  #pjax
    -block pjax
      -if org_perms.contacts.contact_delete
        %temba-dialog#delete-confirmation.hide(header='{{ _("Delete Selected Contacts")|escapejs }}' primaryButtonName='{{ _("Delete")|escapejs }}' destructive='true')
          .p-6
            -trans "Are you sure you want to delete the selected contacts? This cannot be undone."

        %temba-dialog#delete-all-confirmation.hide(header='{{ _("Delete All Contacts")|escapejs }}' primaryButtonName='{{ _("Delete")|escapejs }}' destructive='true')
          .p-6
            -blocktrans trimmed with count=paginator.count
              Are you sure you want to delete all {{ count }} archived contacts? This cannot be undone.

            -if paginator.count > 50
              %br
              %br
              -blocktrans trimmed
                This operation can take a while to complete. Contacts may remain in this view during the process.

      .lp-frame
        .left
          -if org_perms.contacts.contactimport_create
            .button-primary.mb-2.block(onclick="goto(event)" href="{% url 'contacts.contactimport_create' %}")
              -trans "Import Contacts"
            - if org_perms.contacts.contact_invite_participants
              %a#id_invite_participants.button-light.block{href:"{% url 'contacts.contact_invite_participants' %}"}
                -trans "Invite Participants"

          .lp-nav.upper
            -for folder in folders
              .lp-nav-item(class="{% if request.path == folder.url %}font-normal selected{% endif %}")
                .name(onclick="goto(event)" href='{{folder.url}}')
                  {{folder.label}}
                .count(onclick="goto(event)" href='{{folder.url}}')
                  {{ folder.count | intcomma }}
          
          .secondary-buttons.mb-6
            -if org_perms.contacts.contact_create
              %temba-modax#create-label-modal(header='{% trans "Create Contact" %}' endpoint="{% url 'contacts.contact_create' %}")
                .button-light.block.mt-3
                  -trans "Create Contact"

            -if org_perms.contacts.contactgroup_create
              %temba-modax#create-group-modal(header='{% trans "Create Group" %}' endpoint="{% url 'contacts.contactgroup_create' %}" -temba-loaded="handleCreateGroupModalLoaded")
                .button-light.block.mt-3
                  -trans "Create Group"

          .lp-nav.upper
            .font-normal.uppercase.text-xs.pb-1.text-gray-500
              -trans "Smart Groups"
            .inner-scroll
              -for group in groups
                -if group.is_dynamic
                  .lp-nav-item(onclick="goto(event)" href='{% url "contacts.contact_filter" group.uuid %}' class="{% if current_group.id == group.pk %}font-normal selected{% endif %}")
                    .name.pointer-events-none
                      {{group.label}}
                    .count.pointer-events-none
                      {{ group.count | intcomma }}

          .lp-nav.lower
            .font-normal.uppercase.text-xs.text-gray-500.pb-1
              -trans "Groups"
            .inner-scroll
              -for group in groups
                -if not group.is_dynamic
                  .lp-nav-item(class="{% if current_group.id == group.pk %}font-normal selected{% endif %}")
                    .name(onclick="goto(event)" href='{% url "contacts.contact_filter" group.uuid %}')
                      {{group.label}}
                    .count(onclick="goto(event)" href='{% url "contacts.contact_filter" group.uuid %}')
                      {{ group.count | intcomma }}

          .flex-grow
        .right.overflow-x-hidden.p-2.-mt-1
          -if has_contacts
            -block contacts-list
              .flex.w-full.items-end.flex-wrap.justify-end.mb-4
                -block action-buttons
                  -if org_perms.contacts.contact_update
                    .list-buttons-container.h-full.mr-2.flex-grow
                      .list-buttons.flex.items-center.-mx-2.h-full

                        -if 'restore' in actions
                          .button-action(onclick='runActionOnObjectRows("restore")')
                            .-mt-1.mr-2.glyph.icon-checkmark
                            -trans "Activate"

                        -if 'block' in actions
                          .button-action(onclick='runActionOnObjectRows("block")')
                            .-mt-1.mr-2.glyph.icon-user-block
                            -trans "Block"

                        -if 'archive' in actions
                          .button-action(onclick='runActionOnObjectRows("archive")')
                            .-mt-1.mr-2.glyph.icon-box
                            -trans "Archive"

                        -if 'delete' in actions
                          .button-action(onclick='onDeleteClicked()')
                            .-mt-1.mr-2.glyph.icon-user-delete
                            -trans "Delete"

                        -if 'unlabel' in actions
                          .button-action(onclick="unlabelObjectRows({{current_group.pk}});")
                            .-mt-1.mr-2.glyph.icon-user-remove
                            -trans "Remove From Group"

                        -if 'label' in actions
                          .btn-group
                            .button-action.dropdown-toggle(data-toggle="dropdown" data-delay="800")
                              .-mt-1.mr-2.glyph.icon-users-2(style="width:16px")
                              -trans "Groups"

                            %ul.dropdown-menu.label-menu.rounded-lg.border-none.px-4.py-3
                              -for group in groups
                                -if not group.is_dynamic
                                  %li
                                    .lbl-menu(href='#' onclick='addContactToGroup({{group.pk}})' data-id='{{group.pk}}')
                                      .flex.items-center.py-1.hover-linked
                                        .glyph.message-label.label-checkbox
                                        .name.px-2
                                          {{ group.label }}
                              - if org_perms.contacts.contactgroup_create
                                - if groups
                                  %li.separator.-mx-4.border-b.my-3
                                %li
                                  .lbl-menu.add-group.hover-linked(onclick="handleAddGroupClicked()")
                                    - trans "New Group..."

                        -if org_perms.msgs.broadcast_send and not reply_disabled
                          %temba-modax#send-message-modal(header='{{_("Send Message")|escapejs}}' endpoint="{% url 'msgs.broadcast_send' %}")
                            .button-action.no-loading(onclick="handleSendMessageClicked()")
                              .mr-2.glyph.icon-bubble-3(style="font-size:14px")
                              -trans "Send"

                  .flex-grow.ml-1.self-end.items-end
                    .flex.flex-col.pr-12
                      .page-title.leading-tight
                        -block title
                          -if current_group
                            {{current_group.name}}
                          -else
                            {{title}}
<<<<<<< HEAD
                        .subtitle
                          -block subtitle
                  .gear-links
                    -include "gear_links_include.haml"
=======
                  -if view.get_gear_links
                    .gear-links
                      -include "gear_links_include.haml"
                .subtitle.ml-1.w-full
                  -block subtitle

>>>>>>> 4c0b0a92

              %form#search-form.mb-4(method="get")
                %temba-textinput.w-full(placeholder='{% trans "Search" %}' name="search" value="{{search}}")

              -if search_error
                .mb-4.ml-2
                  %span.search-error
                    =search_error
              -elif search
                .mb-4.ml-1.text-base.leading-relaxed
                  -blocktrans with results_count=paginator.count|intcomma count cc=paginator.count
                    Found {{ results_count }} contact matching <i>{{search}}</i>.
                    -plural
                      Found {{ results_count }} contacts matching <i>{{search}}</i>.

<<<<<<< HEAD
              .table-scroll.shadow.rounded-lg.overflow-x-auto
                %table.list.object-list.lined.selectable
                  - if object_list
                    %thead
                      %tr.contacts
                        -if org_perms.contacts.contact_update
                          %th.checkbox.object-row-checkbox.select-all-items-checkbox
                            .glyph.icon-checkbox-unchecked.contacts-checkbox
                        %th
                        %th
                        %th
                        -for field in contact_fields
                          -if field.show_in_table
                            %th
                              -if sort_field == field.key
                                -if sort_direction == 'desc'
                                  %a(href="?sort_on={{ field.key }}{% if search %}&search={{ search|escape }}{% endif %}")
                                    %div
                                      {{ field.label }}
                                      %span.sort.icon.icon-arrow-down-2.sort-asc.visible
                                -else
                                  %a(href="?sort_on=-{{ field.key }}{% if search %}&search={{ search|escape }}{% endif %}")
                                    %div
                                      {{ field.label }}
                                      %span.sort.icon.icon-arrow-up51.sort-desc.visible
                              -else
                                %a(href="?sort_on=-{{ field.key }}{% if search %}&search={{ search|escape }}{% endif %}")
                                  %div
                                    {{ field.label }}
                                    %span.sort.icon.icon-arrow-down-2.sort-desc
                        %th.px-6.py-3.pt-4.border-b.border-gray-200.bg-gray-100.text-left.font-medium.uppercase.text-xs.tracking-wider
                          - if object_list
                            -if sort_field == 'last_seen_on'
                              -if sort_direction == 'desc'
                                %a(href="?sort_on=last_seen_on{% if search %}&search={{ search|escape }}{% endif %}")
                                  %div
                                    -trans "Last Seen On"
                                    %span.sort.icon.icon-arrow-down-2.sort-asc.visible
                              -else
                                %a(href="?sort_on=-last_seen_on{% if search %}&search={{ search|escape }}{% endif %}")
                                  %div
                                    -trans "Last Seen On"
                                    %span.sort.icon.icon-arrow-up51.sort-desc.visible
                            -else
                              %a(href="?sort_on=-last_seen_on{% if search %}&search={{ search|escape }}{% endif %}")
                                %div
                                  -trans "Last Seen On"
                                  %span.sort.icon.icon-arrow-down-2.sort-desc

                        %th.px-6.py-3.pt-4.border-b.border-gray-200.bg-gray-100.text-left.font-medium.uppercase.text-xs.tracking-wider
                          -if object_list
                            -if sort_field == 'created_on'
                              -if sort_direction == 'desc'
                                %a(href="?sort_on=created_on{% if search %}&search={{ search|escape }}{% endif %}")
                                  %div
                                    -trans "Created On"
                                    %span.sort.icon.icon-arrow-down-2.sort-asc.visible
                              -else
                                %a(href="?sort_on=-created_on{% if search %}&search={{ search|escape }}{% endif %}")
                                  %div
                                    -trans "Created On"
                                    %span.sort.icon.icon-arrow-up51.sort-desc.visible
                            -else
                              %a(href="?sort_on=-created_on{% if search %}&search={{ search|escape }}{% endif %}")
                                %div
                                  -trans "Created On"
                                  %span.sort.icon.icon-arrow-down-2.sort-desc

                  %tbody
                    -for object in contacts
                      %tr.contact.select-row.object-row(data-uuid="{{object.uuid}}" data-object-id="{{object.id}}" onrowclick='handleRowClicked("{{object.uuid}}")')

                        - if org_perms.contacts.contact_update or org_perms.msgs.broadcast_send
                          %td.contact.checkbox.object-row-checkbox
                            %temba-checkbox(onclick="handleRowSelection(this)")

                        %td
                          .whitespace-nowrap
                            {{ object|name:user_org }}
                        %td
                          .value-labels
                            %nobr.group_labels
                              - for group in object.user_groups.all|dictsort:"name"
                                %a{
                                  'href': "{% url 'contacts.contact_filter' group.uuid %}",
                                  'class': "{% if not forloop.first %}hidden_group{% endif %}",
                                  'style': "text-decoration: none;"
                                }
                                  %span.lbl.linked.mb-2.ml-2
                                    {{ group.name }}

                        %td.w-full
                          .whitespace-nowrap
                            {{ object|urn:user_org }}

                        -for field in contact_fields
                          -if field.show_in_table
                            %td.field
                              {{ object|contact_field:field.key }}

                        %td.value-received.field_received
                          .whitespace-nowrap
                            -if object.last_seen_on
                              {% format_datetime object.last_seen_on %}
                            -else
                              {{ "--" }}
                        %td.value-received.field_received
                          .whitespace-nowrap
                            {% format_datetime object.created_on %}

                        // This is needed for action buttons
                        %td.hide
                          .value-labels
                            %nobr
                              -for group in object.all_groups.all
                                -if group.group_type == 'U'
                                  %span.label.label-info.lbl(data-id="{{group.id}}")
                                    %a(href="{% url 'contacts.contact_filter' group.uuid %}")
                                      {{group.name}}

                    -empty
                      %tr.empty_list
                        %td(colspan="99")
                          -trans "No matching contacts."

                        -for field in contact_fields
                          -if field.show_in_table
                            %td.field
                        %td


              .flex.flex-col.mb-16
=======
              .shadow.rounded-lg
                -include "contacts/contact_list_include.haml"

              .flex.flex-col(class="{%if not is_spa%}mb-16{%endif%}")
>>>>>>> 4c0b0a92
                -include "includes/pagination.haml"

                -if paginator.is_es_search and not page_obj.has_next_page and page_obj.number == paginator.num_pages and paginator.count > 10000
                  .text-gray-400.text-sm.self-end.mt-2
                    -trans "To view more than 10,000 search results, save it as a group."

          -else
            -include "contacts/empty_include.haml"

<<<<<<< HEAD
-block extra-style
  {{block.super}}
  :css


    tr.contacts th a span.icon {
      visibility: hidden;
      text-decoration: none;
      font-size: 14px;
      margin-top: -1px;
    }

    tr.contacts th a {
      text-decoration: none;
      font-weight:500;
      color: #717171;
      font-size: 0.75rem;
    }

    tr.contacts th:hover a span.icon {
      visibility: visible;
      font-size: 14px;
    }
    tr.contacts th a span.icon.visible {
      visibility: visible;
    }

    .span9 .contact_list tr.contacts {
      border-top: none;
    }
=======
>>>>>>> 4c0b0a92

-block extra-script
  {{ block.super }}

  -block spa-script
    :javascript

      {% if org_perms.contacts.contact_delete %}
      function onDeleteClicked(){
        var deleteConfirmation = document.querySelector("#delete-confirmation");
        deleteConfirmation.classList.remove("hide");
        deleteConfirmation.open = true;

        deleteConfirmation.addEventListener("temba-button-clicked", function(event){
          if (!event.detail.button.secondary) {
            runActionOnObjectRows("delete");
          }
          deleteConfirmation.open = false;
        });
      }

      function handleDeleteAllContacts() {
        var deleteAllConfirmation = document.querySelector('#delete-all-confirmation');
        deleteAllConfirmation.classList.remove("hide");
        deleteAllConfirmation.open = true;

        deleteAllConfirmation.addEventListener("temba-button-clicked", function(event){
          if (event.detail.button.attributes.destructive){
            jQuery.ajaxSettings.traditional = true;
            fetchPJAXContent(document.location.href, '#pjax', {
                postData: { action: "delete", all: 'true', pjax: 'true' },
                forceReload: true
            });
          }
          deleteAllConfirmation.classList.add("hide");
          deleteAllConfirmation.open = false;
        });
      }
      
      {% endif %}

<<<<<<< HEAD
    .group_labels {
      display: flex;
      flex-direction: column;
      align-items: flex-end;
    }

    .group_labels > .hidden_group {
      display: none;
    }

    .group_labels:hover > .hidden_group {
      display: block;
    }

    .select-all-items-checkbox {
      width: 40px;
      padding-left: 14px !important;
    }

    .overflow-ellipsis-200 {
      max-width: 200px;
      overflow: hidden;
      text-overflow: ellipsis;
    }

    .subtitle {
      font-size: 14px;
      font-weight: 300;
      color: #999;
    }

    .table-container {
      overflow-x: auto;
      max-width: calc(100vw - 330px);
      box-shadow: 0 1px 3px 0 rgba(0, 0, 0, 0.1), 0 1px 2px 0 rgba(0, 0, 0, 0.06);
      border-radius: 0.5rem;
      margin: 0 2.5px;
    }
=======
      function handleRowClicked(event) {
>>>>>>> 4c0b0a92

        if (event.target.tagName == "TEMBA-CHECKBOX") {
          return;
        }

        var row = event.target.closest("tr");
        var uuid = row.getAttribute("data-uuid");

        {% if is_spa %}
        fetchURL("/contact/read/" + uuid + "/");
        {% else %}
        gotoLink("/contact/read/" + uuid + "/");
        {% endif %}
      }

      function handleSendMessageClicked() {
        // when we click send, include any clicked messages in our modax request
        var sendEndpoint = "{% url 'msgs.broadcast_send' %}";
        var sendButton = document.querySelector(".send-button");
        var sendModal = document.querySelector("#send-message-modal");
        var ids = getCheckedUuids();
        if (ids.length > 0) {
          sendModal.setAttribute("endpoint", sendEndpoint + '?c=' + ids);
        } else {
          sendModal.setAttribute("endpoint", sendEndpoint);
        }
      }

      // keeps track if we are on a link or not
      var onLink = false;

      {% if org_perms.contacts.contact_update %}
      function addContactToGroup(groupId){
        var contactIds = getCheckedIds();
        var groupedIds = getLabeledIds(groupId);

        var addGroup = true;

        // find the intersection of contactIds and groupedIds
        var contactIdsWithGroup = intersect(contactIds, groupedIds);

        // they all belong to the group, so we are actually removing these contacts from the group
        if (contactIdsWithGroup.length == contactIds.length){
          addGroup = false;
        }
        jQuery.ajaxSettings.traditional = true;

        fetchPJAXContent(document.location.href, "#pjax", { postData: {objects: contactIds, label: groupId, add: addGroup, action: 'label', pjax: 'true'}, forceReload: true, onSuccess: wireTableListeners});
      }
      {% endif %}

      {% if org_perms.contacts.contact_block %}
        $(".lp-frame").on('click', ".object-btn-unblock", function() {
          runActionOnObjectRows("unblock");
        });
        $(".lp-frame").on('click', ".object-btn-block", function() {
          runActionOnObjectRows("block");
        });
      {% endif %}

      {% if org_perms.contacts.contact_unstop %}
        $(".lp-frame").on('click', ".object-btn-unstop", function() {
          runActionOnObjectRows("unstop");
        });
      {% endif %}

      function handleCreateGroupModalLoaded(event) {
        lastChecked = getCheckedIds();
        var body = event.detail.body;
        body.querySelector("#id_preselected_contacts").value = lastChecked.join();
      }

      function handleCreateGroupModalSubmitted(event) {
        refresh(function() { recheckIds(); }, true);
      }

<<<<<<< HEAD
    function handleAddGroupClicked() {
      document.getElementById("create-group-modal").open = true;
    }

    function handleRowSelection(checkbox) {
      var row = checkbox.parentElement.parentElement.classList;
      var listButtons = document.querySelector('.list-buttons-container').classList;
      var pageTitle = document.querySelector('.page-title').classList;

      if (checkbox.checked) {
        row.add('checked');
      } else {
        row.remove('checked');
      }

      if (document.querySelector('tr.checked')) {
        listButtons.add('visible');
        pageTitle.add('hidden');
      } else {
        listButtons.remove('visible');
        pageTitle.remove('hidden');
      }

      let selectAllCheckbox = document.querySelector(".select-all-items-checkbox > .contacts-checkbox");
      let allChecked = [...document.querySelectorAll('tr.select-row')].every(el => el.classList.contains("checked"));
      if (allChecked) {
        selectAllCheckbox.classList.add("checked");
        selectAllCheckbox.parentElement.classList.add("checked");
      } else {
        selectAllCheckbox.classList.remove("checked");
        selectAllCheckbox.parentElement.classList.remove("checked");
      }

      updateLabelMenu();
    }

    $(document).on('click', 'th.object-row-checkbox', function (e) {
      e.stopPropagation();
      e.preventDefault();

      var btnCheck = String(e.target.tagName).toLowerCase() === 'th' ? e.target : e.target.parentElement;
      if (btnCheck.classList.contains("checked")) {
        btnCheck.classList.remove("checked");
        btnCheck.querySelector('.contacts-checkbox').classList.remove("checked");
        document.querySelectorAll("td.object-row-checkbox").forEach(el => {
          let row = el.parentElement;
          row.classList.remove("checked");
          row.querySelector("temba-checkbox").checked = false;
        });
      } else {
        btnCheck.classList.add("checked");
        btnCheck.querySelector('.contacts-checkbox').classList.add("checked");
        document.querySelectorAll("td.object-row-checkbox").forEach(el => {
          let row = el.parentElement;
          row.classList.add("checked");
          row.querySelector("temba-checkbox").checked = true;
        });
      }

      let listButtons = document.querySelector('.list-buttons-container').classList;
      let pageTitle = document.querySelector('.page-title').classList;

      if (document.querySelector('tr.checked')) {
        listButtons.add('visible');
        pageTitle.add('hidden');
      } else {
        listButtons.remove('visible');
        pageTitle.remove('hidden');
      }

      updateLabelMenu();
      return false;
    });
=======
      function handleAddGroupClicked() {
        document.getElementById("create-group-modal").open = true;
      }
>>>>>>> 4c0b0a92
<|MERGE_RESOLUTION|>--- conflicted
+++ resolved
@@ -94,7 +94,7 @@
                   {{folder.label}}
                 .count(onclick="goto(event)" href='{{folder.url}}')
                   {{ folder.count | intcomma }}
-          
+
           .secondary-buttons.mb-6
             -if org_perms.contacts.contact_create
               %temba-modax#create-label-modal(header='{% trans "Create Contact" %}' endpoint="{% url 'contacts.contact_create' %}")
@@ -201,19 +201,11 @@
                             {{current_group.name}}
                           -else
                             {{title}}
-<<<<<<< HEAD
-                        .subtitle
-                          -block subtitle
-                  .gear-links
-                    -include "gear_links_include.haml"
-=======
                   -if view.get_gear_links
                     .gear-links
                       -include "gear_links_include.haml"
                 .subtitle.ml-1.w-full
                   -block subtitle
-
->>>>>>> 4c0b0a92
 
               %form#search-form.mb-4(method="get")
                 %temba-textinput.w-full(placeholder='{% trans "Search" %}' name="search" value="{{search}}")
@@ -229,145 +221,10 @@
                     -plural
                       Found {{ results_count }} contacts matching <i>{{search}}</i>.
 
-<<<<<<< HEAD
-              .table-scroll.shadow.rounded-lg.overflow-x-auto
-                %table.list.object-list.lined.selectable
-                  - if object_list
-                    %thead
-                      %tr.contacts
-                        -if org_perms.contacts.contact_update
-                          %th.checkbox.object-row-checkbox.select-all-items-checkbox
-                            .glyph.icon-checkbox-unchecked.contacts-checkbox
-                        %th
-                        %th
-                        %th
-                        -for field in contact_fields
-                          -if field.show_in_table
-                            %th
-                              -if sort_field == field.key
-                                -if sort_direction == 'desc'
-                                  %a(href="?sort_on={{ field.key }}{% if search %}&search={{ search|escape }}{% endif %}")
-                                    %div
-                                      {{ field.label }}
-                                      %span.sort.icon.icon-arrow-down-2.sort-asc.visible
-                                -else
-                                  %a(href="?sort_on=-{{ field.key }}{% if search %}&search={{ search|escape }}{% endif %}")
-                                    %div
-                                      {{ field.label }}
-                                      %span.sort.icon.icon-arrow-up51.sort-desc.visible
-                              -else
-                                %a(href="?sort_on=-{{ field.key }}{% if search %}&search={{ search|escape }}{% endif %}")
-                                  %div
-                                    {{ field.label }}
-                                    %span.sort.icon.icon-arrow-down-2.sort-desc
-                        %th.px-6.py-3.pt-4.border-b.border-gray-200.bg-gray-100.text-left.font-medium.uppercase.text-xs.tracking-wider
-                          - if object_list
-                            -if sort_field == 'last_seen_on'
-                              -if sort_direction == 'desc'
-                                %a(href="?sort_on=last_seen_on{% if search %}&search={{ search|escape }}{% endif %}")
-                                  %div
-                                    -trans "Last Seen On"
-                                    %span.sort.icon.icon-arrow-down-2.sort-asc.visible
-                              -else
-                                %a(href="?sort_on=-last_seen_on{% if search %}&search={{ search|escape }}{% endif %}")
-                                  %div
-                                    -trans "Last Seen On"
-                                    %span.sort.icon.icon-arrow-up51.sort-desc.visible
-                            -else
-                              %a(href="?sort_on=-last_seen_on{% if search %}&search={{ search|escape }}{% endif %}")
-                                %div
-                                  -trans "Last Seen On"
-                                  %span.sort.icon.icon-arrow-down-2.sort-desc
-
-                        %th.px-6.py-3.pt-4.border-b.border-gray-200.bg-gray-100.text-left.font-medium.uppercase.text-xs.tracking-wider
-                          -if object_list
-                            -if sort_field == 'created_on'
-                              -if sort_direction == 'desc'
-                                %a(href="?sort_on=created_on{% if search %}&search={{ search|escape }}{% endif %}")
-                                  %div
-                                    -trans "Created On"
-                                    %span.sort.icon.icon-arrow-down-2.sort-asc.visible
-                              -else
-                                %a(href="?sort_on=-created_on{% if search %}&search={{ search|escape }}{% endif %}")
-                                  %div
-                                    -trans "Created On"
-                                    %span.sort.icon.icon-arrow-up51.sort-desc.visible
-                            -else
-                              %a(href="?sort_on=-created_on{% if search %}&search={{ search|escape }}{% endif %}")
-                                %div
-                                  -trans "Created On"
-                                  %span.sort.icon.icon-arrow-down-2.sort-desc
-
-                  %tbody
-                    -for object in contacts
-                      %tr.contact.select-row.object-row(data-uuid="{{object.uuid}}" data-object-id="{{object.id}}" onrowclick='handleRowClicked("{{object.uuid}}")')
-
-                        - if org_perms.contacts.contact_update or org_perms.msgs.broadcast_send
-                          %td.contact.checkbox.object-row-checkbox
-                            %temba-checkbox(onclick="handleRowSelection(this)")
-
-                        %td
-                          .whitespace-nowrap
-                            {{ object|name:user_org }}
-                        %td
-                          .value-labels
-                            %nobr.group_labels
-                              - for group in object.user_groups.all|dictsort:"name"
-                                %a{
-                                  'href': "{% url 'contacts.contact_filter' group.uuid %}",
-                                  'class': "{% if not forloop.first %}hidden_group{% endif %}",
-                                  'style': "text-decoration: none;"
-                                }
-                                  %span.lbl.linked.mb-2.ml-2
-                                    {{ group.name }}
-
-                        %td.w-full
-                          .whitespace-nowrap
-                            {{ object|urn:user_org }}
-
-                        -for field in contact_fields
-                          -if field.show_in_table
-                            %td.field
-                              {{ object|contact_field:field.key }}
-
-                        %td.value-received.field_received
-                          .whitespace-nowrap
-                            -if object.last_seen_on
-                              {% format_datetime object.last_seen_on %}
-                            -else
-                              {{ "--" }}
-                        %td.value-received.field_received
-                          .whitespace-nowrap
-                            {% format_datetime object.created_on %}
-
-                        // This is needed for action buttons
-                        %td.hide
-                          .value-labels
-                            %nobr
-                              -for group in object.all_groups.all
-                                -if group.group_type == 'U'
-                                  %span.label.label-info.lbl(data-id="{{group.id}}")
-                                    %a(href="{% url 'contacts.contact_filter' group.uuid %}")
-                                      {{group.name}}
-
-                    -empty
-                      %tr.empty_list
-                        %td(colspan="99")
-                          -trans "No matching contacts."
-
-                        -for field in contact_fields
-                          -if field.show_in_table
-                            %td.field
-                        %td
-
-
-              .flex.flex-col.mb-16
-=======
               .shadow.rounded-lg
                 -include "contacts/contact_list_include.haml"
 
               .flex.flex-col(class="{%if not is_spa%}mb-16{%endif%}")
->>>>>>> 4c0b0a92
                 -include "includes/pagination.haml"
 
                 -if paginator.is_es_search and not page_obj.has_next_page and page_obj.number == paginator.num_pages and paginator.count > 10000
@@ -377,39 +234,6 @@
           -else
             -include "contacts/empty_include.haml"
 
-<<<<<<< HEAD
--block extra-style
-  {{block.super}}
-  :css
-
-
-    tr.contacts th a span.icon {
-      visibility: hidden;
-      text-decoration: none;
-      font-size: 14px;
-      margin-top: -1px;
-    }
-
-    tr.contacts th a {
-      text-decoration: none;
-      font-weight:500;
-      color: #717171;
-      font-size: 0.75rem;
-    }
-
-    tr.contacts th:hover a span.icon {
-      visibility: visible;
-      font-size: 14px;
-    }
-    tr.contacts th a span.icon.visible {
-      visibility: visible;
-    }
-
-    .span9 .contact_list tr.contacts {
-      border-top: none;
-    }
-=======
->>>>>>> 4c0b0a92
 
 -block extra-script
   {{ block.super }}
@@ -448,51 +272,10 @@
           deleteAllConfirmation.open = false;
         });
       }
-      
+
       {% endif %}
 
-<<<<<<< HEAD
-    .group_labels {
-      display: flex;
-      flex-direction: column;
-      align-items: flex-end;
-    }
-
-    .group_labels > .hidden_group {
-      display: none;
-    }
-
-    .group_labels:hover > .hidden_group {
-      display: block;
-    }
-
-    .select-all-items-checkbox {
-      width: 40px;
-      padding-left: 14px !important;
-    }
-
-    .overflow-ellipsis-200 {
-      max-width: 200px;
-      overflow: hidden;
-      text-overflow: ellipsis;
-    }
-
-    .subtitle {
-      font-size: 14px;
-      font-weight: 300;
-      color: #999;
-    }
-
-    .table-container {
-      overflow-x: auto;
-      max-width: calc(100vw - 330px);
-      box-shadow: 0 1px 3px 0 rgba(0, 0, 0, 0.1), 0 1px 2px 0 rgba(0, 0, 0, 0.06);
-      border-radius: 0.5rem;
-      margin: 0 2.5px;
-    }
-=======
       function handleRowClicked(event) {
->>>>>>> 4c0b0a92
 
         if (event.target.tagName == "TEMBA-CHECKBOX") {
           return;
@@ -569,82 +352,6 @@
         refresh(function() { recheckIds(); }, true);
       }
 
-<<<<<<< HEAD
-    function handleAddGroupClicked() {
-      document.getElementById("create-group-modal").open = true;
-    }
-
-    function handleRowSelection(checkbox) {
-      var row = checkbox.parentElement.parentElement.classList;
-      var listButtons = document.querySelector('.list-buttons-container').classList;
-      var pageTitle = document.querySelector('.page-title').classList;
-
-      if (checkbox.checked) {
-        row.add('checked');
-      } else {
-        row.remove('checked');
-      }
-
-      if (document.querySelector('tr.checked')) {
-        listButtons.add('visible');
-        pageTitle.add('hidden');
-      } else {
-        listButtons.remove('visible');
-        pageTitle.remove('hidden');
-      }
-
-      let selectAllCheckbox = document.querySelector(".select-all-items-checkbox > .contacts-checkbox");
-      let allChecked = [...document.querySelectorAll('tr.select-row')].every(el => el.classList.contains("checked"));
-      if (allChecked) {
-        selectAllCheckbox.classList.add("checked");
-        selectAllCheckbox.parentElement.classList.add("checked");
-      } else {
-        selectAllCheckbox.classList.remove("checked");
-        selectAllCheckbox.parentElement.classList.remove("checked");
-      }
-
-      updateLabelMenu();
-    }
-
-    $(document).on('click', 'th.object-row-checkbox', function (e) {
-      e.stopPropagation();
-      e.preventDefault();
-
-      var btnCheck = String(e.target.tagName).toLowerCase() === 'th' ? e.target : e.target.parentElement;
-      if (btnCheck.classList.contains("checked")) {
-        btnCheck.classList.remove("checked");
-        btnCheck.querySelector('.contacts-checkbox').classList.remove("checked");
-        document.querySelectorAll("td.object-row-checkbox").forEach(el => {
-          let row = el.parentElement;
-          row.classList.remove("checked");
-          row.querySelector("temba-checkbox").checked = false;
-        });
-      } else {
-        btnCheck.classList.add("checked");
-        btnCheck.querySelector('.contacts-checkbox').classList.add("checked");
-        document.querySelectorAll("td.object-row-checkbox").forEach(el => {
-          let row = el.parentElement;
-          row.classList.add("checked");
-          row.querySelector("temba-checkbox").checked = true;
-        });
-      }
-
-      let listButtons = document.querySelector('.list-buttons-container').classList;
-      let pageTitle = document.querySelector('.page-title').classList;
-
-      if (document.querySelector('tr.checked')) {
-        listButtons.add('visible');
-        pageTitle.add('hidden');
-      } else {
-        listButtons.remove('visible');
-        pageTitle.remove('hidden');
-      }
-
-      updateLabelMenu();
-      return false;
-    });
-=======
       function handleAddGroupClicked() {
         document.getElementById("create-group-modal").open = true;
       }
->>>>>>> 4c0b0a92
