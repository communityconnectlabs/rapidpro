--- conflicted
+++ resolved
@@ -164,81 +164,15 @@
                     -plural
                       Found {{ results_count }} contacts matching <i>{{search}}</i>.
 
-<<<<<<< HEAD
-              .table-container
-                %table.list.object-list.lined.selectable
-                  - if object_list
-                    %tr.contacts
-                      -if org_perms.contacts.contact_update
-                        %th.checkbox.object-row-checkbox.select-all-items-checkbox
-                          .glyph.icon-checkbox-unchecked.contacts-checkbox
-                      %th
-                      %th
-                      %th
-                      -for field in contact_fields
-                        -if field.show_in_table
-                          %th
-                            -if sort_field == field.key
-                              -if sort_direction == 'desc'
-                                %a(href="?sort_on={{ field.key }}{% if search %}&search={{ search|escape }}{% endif %}")
-                                  %div
-                                    {{ field.label }}
-                                    %span.sort.icon.icon-arrow-down-2.sort-asc.visible
-                              -else
-                                %a(href="?sort_on=-{{ field.key }}{% if search %}&search={{ search|escape }}{% endif %}")
-                                  %div
-                                    {{ field.label }}
-                                    %span.sort.icon.icon-arrow-up51.sort-desc.visible
-                            -else
-                              %a(href="?sort_on=-{{ field.key }}{% if search %}&search={{ search|escape }}{% endif %}")
-                                %div
-                                  {{ field.label }}
-                                  %span.sort.icon.icon-arrow-down-2.sort-desc
-                      %th.px-6.py-3.pt-4.border-b.border-gray-200.bg-gray-100.text-left.font-medium.uppercase.text-xs.tracking-wider
-                        - if object_list
-                          -if sort_field == 'last_seen_on'
-                            -if sort_direction == 'desc'
-                              %a(href="?sort_on=last_seen_on{% if search %}&search={{ search|escape }}{% endif %}")
-                                %div
-                                  -trans "Last Seen On"
-                                  %span.sort.icon.icon-arrow-down-2.sort-asc.visible
-                            -else
-                              %a(href="?sort_on=-last_seen_on{% if search %}&search={{ search|escape }}{% endif %}")
-                                %div
-                                  -trans "Last Seen On"
-                                  %span.sort.icon.icon-arrow-up51.sort-desc.visible
-                          -else
-                            %a(href="?sort_on=-last_seen_on{% if search %}&search={{ search|escape }}{% endif %}")
-                              %div
-                                -trans "Last Seen On"
-                                %span.sort.icon.icon-arrow-down-2.sort-desc
-
-                      %th.px-6.py-3.pt-4.border-b.border-gray-200.bg-gray-100.text-left.font-medium.uppercase.text-xs.tracking-wider
-                        -if object_list
-                          -if sort_field == 'created_on'
-                            -if sort_direction == 'desc'
-                              %a(href="?sort_on=created_on{% if search %}&search={{ search|escape }}{% endif %}")
-                                %div
-                                  -trans "Created On"
-                                  %span.sort.icon.icon-arrow-down-2.sort-asc.visible
-                            -else
-                              %a(href="?sort_on=-created_on{% if search %}&search={{ search|escape }}{% endif %}")
-                                %div
-                                  -trans "Created On"
-                                  %span.sort.icon.icon-arrow-up51.sort-desc.visible
-                          -else
-                            %a(href="?sort_on=-created_on{% if search %}&search={{ search|escape }}{% endif %}")
-                              %div
-                                -trans "Created On"
-                                %span.sort.icon.icon-arrow-down-2.sort-desc
-=======
               .table-scroll.shadow.rounded-lg.overflow-x-auto
                 %table.list.object-list.lined.selectable
                   - if object_list
                     %thead
                       %tr.contacts
                         -if org_perms.contacts.contact_update
-                          %th
+                          %th.checkbox.object-row-checkbox.select-all-items-checkbox
+                            .glyph.icon-checkbox-unchecked.contacts-checkbox
+                        %th
                         %th
                         %th
                         -for field in contact_fields
@@ -297,7 +231,6 @@
                                 %div
                                   -trans "Created On"
                                   %span.sort.icon.icon-arrow-down-2.sort-desc
->>>>>>> 98c4dcd4
 
                   %tbody
                     -for object in contacts
@@ -308,8 +241,7 @@
                             %temba-checkbox(onclick="handleRowSelection(this)")
 
                         %td
-<<<<<<< HEAD
-                          .whitespace-no-wrap.overflow-ellipsis-200
+                          .whitespace-no-wrap
                             {{ object|name:user_org }}
                         %td
                           .value-labels
@@ -322,10 +254,6 @@
                                 }
                                   %span.lbl.linked.mb-2.ml-2
                                     {{ group.name }}
-=======
-                          .whitespace-no-wrap
-                            {{ object|name:user_org }}
->>>>>>> 98c4dcd4
 
                         %td.w-full
                           .whitespace-no-wrap
@@ -380,14 +308,7 @@
 -block extra-style
   {{block.super}}
   :css
-<<<<<<< HEAD
-    .right {
-      overflow-x: hidden;
-      padding: 2px;
-    }
-=======
-
->>>>>>> 98c4dcd4
+
 
     tr.contacts th a span.icon {
       visibility: hidden;
