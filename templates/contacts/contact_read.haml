-extends "smartmin/read.html" 

-load smartmin sms contacts compress temba channels
-load i18n humanize

-block buttons

-block page-title
  {{contact|name_or_urn:user_org|default:"Contact Details"}}

-block title
  -if contact.is_blocked
    <div class="medium-help icon-user-block" style="float:left" title="{% trans "blocked" %}"></div>
  -elif contact.is_stopped
    <div class="medium-help icon-user-delete" style="float:left" title="{% trans "stopped" %}"></div>
  -else
    .medium-help.icon-user{style:"float:left"}
  %h2.header-margin
    {{contact|name_or_urn:user_org|default:"Contact Details"}}

  %h5.header-margin{style:"margin-bottom: 5px"}
    -if user_org.is_anon
      .contact-urn
        .glyph.icon-vcard
        {{contact.anon_identifier}}

    -for urn in contact_urns
      .contact-urn
        .{class:"glyph {{urn|urn_icon}}"}
        -if not user_org.is_anon
          -if urn.sendable
            %rp-modax.urn-link{ header:'Send Message', endpoint:"{% url 'msgs.broadcast_send' %}?u={{urn.id}}"}
              %a.contact-urn-path{href:'#'}><
                {{urn|format_urn:user_org}}
          -else
            %i.contact-urn-path
              -if urn.scheme == 'mailto'
                %a{href:"{{urn}}"}
                  {{urn|format_urn:user_org}}
              -elif urn.scheme == 'twitter'
                %a{href:'http://twitter.com/{{urn.path}}'}
                  {{urn|format_urn:user_org}}
              -elif urn.scheme == 'twitterid'
                %a{href:'http://twitter.com/{{urn.display}}'}
                  {{urn|format_urn:user_org}}
              -else
                {{urn|format_urn:user_org}}

        -else
          %span.contact-urn-path
            {{urn|format_urn:user_org}}

    -for urn in contact_unsendable_urns
      .contact-urn
        .{class:"glyph {{urn|urn_icon}}"}
        %i.contact-urn-path
          -if urn.scheme == 'mailto'
            %a{href:"{{urn}}"}
              {{urn|format_urn:user_org}}
          -elif urn.scheme == 'twitter'
            %a{href:'http://twitter.com/{{urn.path}}'}
              {{urn|format_urn:user_org}}
          -else
            {{urn|format_urn:user_org}}

  -block contact-groups
    %div.header-margin
      -for group in contact_groups
        %span.group-membership{id:"group_{{group.id}}_{{contact.id}}"}
          -if org_perms.contacts.contact_update and not group.is_dynamic
            %a.btn.btn-primary.btn-mini{href:"{% url 'contacts.contact_filter' group.uuid %}"}
              = group.name
              %a.btn.btn-primary.btn-mini{href:"#", onclick:'removeContactFromGroup({{group.id}}, {{contact.id}})'} x
          -else
            %a.btn.btn-primary.btn-mini{href:"{% url 'contacts.contact_filter' group.uuid %}"}
              = group.name

-block read-buttons

-block content

  // Needed for table wrapping on IE 9
  <!--[if IE]>
  <style>
    table.activity { table-layout: fixed; }
  </style>
  <![endif]-->

<<<<<<< HEAD
  .contact-fields
    .featured
      .contact-field
        .contact-field-label
          -trans "Created On"

        .contact-field-value
          {% format_datetime contact.created_on %}

      -if contact_language
=======
  - if all_contact_fields
    .contact-fields
      .featured
>>>>>>> 9a488a60
        .contact-field
          .contact-field-label
            -trans "Created On"

          .contact-field-value
            {% pretty_datetime contact.created_on %}

        -if contact_language
          .contact-field
            .contact-field-label
              -trans "Language"

            .contact-field-value
              {{contact_language}}

        -for field in all_contact_fields|slice:":6"
          .contact-field{data-id:'{{field.id}}'}
            .contact-field-label
              {{field.label|title}}

            .contact-field-value.editable
              {{field.value}}

      .normal.hide
        -for field in all_contact_fields|slice:"6:"
          .contact-field{data-id:'{{field.id}}'}
            .contact-field-label
              {{field.label|title}}

            .contact-field-value.editable
              {{field.value}}

  -if all_contact_fields|length > 6
    %a.pull-right.show-all.fields
      .icon-arrow-down
  // Quick send message, chat style
  -if org_perms.msgs.broadcast_send and not contact.is_blocked and not contact.is_stopped
    #msg-box 
      %h5
        -trans "Compose message"
      -if send_channel
        %form#send
          {% csrf_token %}
          %input#id_text.form-control{type:"text"}
          %button#id_send.btn.btn-primary{type:"submit"}
            -trans "Send"
      -else
        -blocktrans with name=brand.name
          To get started you need to add a channel to your account. A channel is a phone number or social network
          account which {{ name }} can use to send and receive messages on your behalf. You can choose to use an
          Android phone and your own cell phone plan, or we can connect you with a service provider in your country
          directly.

  -if upcoming_events
    %h5
      -trans "Upcoming"

    -if upcoming_events|length > 3
      :css
        tbody:nth-child(1) {
          display: none;
        }

    %table.activity.pending
      -for evt in upcoming_events
        -if forloop.counter0 == upcoming_events|length|add:-3
          %tbody.next_three

        %tr.item{class:"{% if evt.event_type == 'M' %}msg{%else%}non-msg{%endif%}"}
          %td.icon
            -if evt.event_type == 'M'
              %span.glyph.icon-bubble-right
            -elif evt.event_type == 'F'
              %span.glyph.icon-tree-2
            -else
              %span.glyph.icon-clock

          %td.details

            .activity-scheduled
              -if evt.event_type == 'M'
                .activity-body
                  {{evt.message}}

              -elif evt.event_type == 'F'
                -trans "Start"
                %a.href{ href: "{% url 'flows.flow_editor' evt.flow_uuid %}" }= evt.flow_name
          %td.created_on
            {{ evt.scheduled|naturaltime }}

            .repeats
              -if evt.repeat_period == 'D'
                -trans 'repeats daily'
              -elif evt.repeat_period == 'W'
                -trans 'repeats weekly'

    -if upcoming_events|length > 3
      %a.pull-right.show-all.upcoming
        more
  

  %h5{style:"margin-top: 40px;"}
    -trans "History"

    .flow-event-display-selector.pull-right
      %a.is-active(href="#")
        -trans "Full"
      |
      %a.summary-events-only(href="#")
        -trans "Summary"

  %table.activity.history{style:'padding:0;margin:0'}
    // poll for our most recent messages

    %tr.poll{ ic-src:"/contact/history/{{contact.uuid}}/?after={{recent_start}}",
              ic-trigger-on:"scrolled-into-view",
              ic-poll:"5s",
              ic-target:"table .recent",
              ic-poll-repeats:"30" }

    %tbody.recent

    // trigger the first batch of previous messages
    %tr{ ic-append-from:"/contact/history/{{contact.uuid}}/?before={{recent_start}}", 
         ic-trigger-on:"scrolled-into-view", 
         ic-target:"table .previous", 
         ic-indicator:"#indicator" }

    %tbody.previous

  #indicator{style:"display:none"}
    .loader


-block post-content
  -include "msgs/msg_send_modal.haml"

  -if org_perms.contacts.contact_delete
    .deletion.hide
      .title
        -trans "Delete Contact"

      .body
        %p
          -trans "Are you sure you want to delete this contact?"
        %p
          %b
            -if contact.name
              {{contact.name}}
            -else
              {{contact|format_contact:user_org}}
          %p
            -trans "Once they are deleted, they will be gone forever. There is no way to undo this operation."

      %a#delete-form.posterize{href:'{% url "contacts.contact_delete" contact.pk %}'}

-block extra-less
  -compress css

    :css
      .urn-link {
        display: inline-block;
      }

    {% lessblock %}
      :plain
        .show-all {
          margin-top:-10px;
          margin-right:18px;
          color: #d1d1d1;

          &.expanded {
            .icon-arrow-down {
              .rotate(2);
            }
          }
          .icon-arrow-down {
            margin-top:2px;
            margin-right: 3px;
          }

          &:hover {
            color: #c1c1c1;
            cursor: pointer;
          }
        }

        .flow-event-display-selector {
          a {
              display: inline-block;
              &.is-active {
                cursor: none;
                color: #999999;
                cursor: text;
                text-decoration: none;
              }
            }
          }

        table.activity {

          tr.archive-note {
            border-bottom: none;
            text-align: center;
            color: #666;
            font-size: 90%;

            td {
              padding: 10px;
            }
          }

          tr.since {
            border-bottom: none;
            td {
              text-align:center;
              border-top: 1px solid @color-bg-grey + #555;
              padding-top:15px;

              .date {
                border:0px solid red;
              }

              .btn {
                margin-top:15px;
              }
            }
          }

          tr.in {
            background-color: rgba(86, 157, 155, 0.2);
            font-style: italic;
          }


          tr.end-call {
            background: #ddd;
            color: #000;
            td {
              text-align:center;
              padding: 5px;
            }
          }

          width: 100%;
          margin-bottom: 20px;
          border-collapse: collapse;

          &.pending {
            color: #ccc;

            tr.non-msg {
              background: inherit;
            }

            .icon {
              .glyph.icon-bubble-right, .glyph.icon-tree-2 {
                color: #ddd;
              }
              text-align:center;
            }

            a {
              color: #ddd;
            }
          }

          tr {
            border-top: 1px solid #f3f3f3;
            border-bottom: 1px solid #f3f3f3;
            width: 100%;

            &.msg {
              td.icon {
                .icon-bubble-right, .icon-bubble-check, .icon-bullhorn, .icon-call-outgoing {
                  color: @color-status-green;
                }

                .icon-bubble-user, .icon-call-incoming {
                  color: @color-primary;
                }

                .icon-bubble-notification {
                  color: @color-status-failed;
                }
              }
            }

            &.detail-event {
              display: table-row;
            }

            &.non-msg {
              background: #fafafa;

              &.skipped {
                background: #fafafa;
              }

              &.new-session {
                background: #f0f0f0;
              }

              .icon {
                color: rgba(0, 0, 0, 0.20);
              }
            }
          }

          &.summary-events-only {
            tbody {
              tr.detail-event {
                display: none;
              }
            }
          }

          td {
            vertical-align:middle;
            padding: 2px 20px;

            &.icon {
              border: 0px solid;
              width: 30px;
              padding: 2px 0px;
              padding-left: 10px;
              text-align: center;

              .glyph {
                margin-top:16px;
                font-size:14px;
                line-height:0;
                color: rgba(0,0,0,.20);
                padding: 5px;
              }
            }

            b {
              color: #666
            }
          }

          .created_on {
            width: 180px;
            font-size:13px;
            line-height:13px;
            border: 0px solid;
            text-align:right;
            white-space: nowrap;

            .repeats {
              font-size:90%;
            }
          }

          .details {
            border: 0px solid;
            padding: 14px;

            .summary {
              font-size:11px;
              font-weight:500;
              line-height:10px;
              color: @flat-grey;
            }
          }
        }

        .contact-urn {
          display: inline-block;
          margin-right: 10px;

          .glyph {
            margin-right: 3px;
          }
        }

        .contact-fields {
          background: #f9f9f9;

          font-size: 12px;
          color: @color-font-grey;
          border: 1px solid #f1f1f1;
          margin-bottom:15px;

          .show-more {
            padding: 10px;
            display:block;
          }

          .contact-field {
            display: inline-block;
            width: 260px;
            padding: 2px 10px;


            .contact-field-label {
              font-weight: normal;
              color: @color-font-black;
              font-size:12px;
              margin-right:2px;
              padding-top:5px;
              font-size:95%;
              display:block;
            }

            .contact-field-label-featured {
              font-style: italic;
            }

            .contact-field-value {
              font-weight: bold;
              color: @color-font-grey;
              padding-top:-5px;
              display:inline-block;
            }

            .editable:hover {
              cursor: pointer;
              text-decoration: underline;
            }
          }
        }

        .page-content{
          position:relative;
        }

        #msg-box{
          background-color: #fff;
          width: inherit;
          position: -webkit-sticky; /* Safari */
          position: sticky;
          z-index: 1000;
          top: 0;
          padding-bottom: 10px;
        }

        #send {
          margin: 0 0 5px 0;
          width: inherit;
          position: relative;

          input[type='text'] {
            resize: none;
            display: block;
            width: 100%;
            height: 50px;
            padding: 0 100px 0 10px;
            margin-right: 15px;
            box-sizing: border-box;
            -moz-box-sizing: border-box;
            -webkit-box-sizing: border-box;
          }

          button {
            position: absolute;
            top: 0;
            right: 0;
            height: 50px;
          }
        }
        td.created_on .time {
            margin-right: 40px !important;
        }
    {% endlessblock %}

-block extra-script
  {{ block.super }}

  :javascript

    var startTime = null;

    $(document).ready(function() {
      $(".flow-event-display-selector a").each(function() {
        var onlySummary = getCookie('rp-summaryEventsDisplay') === 'summary';
        if(onlySummary && $(this).hasClass('summary-events-only')) {
          $(this).parent('.flow-event-display-selector').children('a').removeClass('is-active');
          $(this).addClass('is-active');
          $('table.activity.history').addClass('summary-events-only');
        }
      })



      $(".flow-event-display-selector a").on('click', function() {
        $(this).parent('.flow-event-display-selector').children('a').removeClass('is-active');
        $(this).addClass('is-active');
        if($(this).hasClass('summary-events-only')) {
          $('table.activity.history').addClass('summary-events-only');
          document.cookie = "rp-summaryEventsDisplay=summary;path=/;expires=-1";
        } else {
          $('table.activity.history').removeClass('summary-events-only');
          document.cookie = "rp-summaryEventsDisplay=all;path=/;expires=-1";
        }
        return false;
      });

      $('.show-all.upcoming').live('click', function() {
        $(this).hide();
        $('table.activity.pending tbody:nth-child(1)').show();
      });

      $('.show-all.fields').live('click', function() {
        if ($(this).hasClass('expanded')) {
          $(this).removeClass('expanded');
          $('.contact-fields').removeClass('expanded');
          $('.normal').slideUp();
        } else {
          $(this).addClass('expanded');
          $('.contact-fields').addClass('expanded');
          $('.normal').slideDown();
        }
      });

      $('.time').live('mouseover', function() {
        $(this).children('.long').show();
        $(this).children('.short').hide();
      }).live('mouseleave', function() {
        $(this).children('.short').show();
        $(this).children('.long').hide();
      });
    });

    function refreshRecents(){
      Intercooler.triggerRequest($('tr.poll'));
    }

    // plays an audio attachment on a message
    function playAudioAttachment(audioId) {
      var audio = $('audio#audio-' + audioId);
      var parent = audio.parent();
      var player = audio[0];

      if (!parent.hasClass('playing')) {
        audio.bind('ended', function(){
          parent.removeClass('playing');

        });

        parent.addClass('playing');
        player.currentTime = 0;
        player.play();

      } else {
        parent.removeClass('playing');
        player.pause();
      }
    }

  %script

    {% if org_perms.contacts.contact_update %}
    $(".update-contact").live('click', function(){
      var modal = new Modax('{% trans "Update Contact" %}','{% url "contacts.contact_update" object.pk %}');
      modal.setIcon('icon-user');
      modal.setRedirectOnSuccess(true);
      modal.show();
    });

    $(".update-contact-fields").live('click', function(){
      var modal = new Modax('{% trans "Custom Fields" %}','{% url "contacts.contact_update_fields" object.pk %}');
      modal.setIcon('icon-user');
      modal.setRedirectOnSuccess(true);
      modal.show();
    });

    $('.contact-field-value.editable').live('click', function(evt) {
      var field_id = $(this).parent().data('id');
      var modal = new Modax('{% trans "Custom Fields" %}','{% url "contacts.contact_update_fields" object.pk %}?field=' + field_id);
      modal.setIcon('icon-user');
      modal.setRedirectOnSuccess(true);
      modal.show();
    });

    {% endif %}

<<<<<<< HEAD
=======


    {% if org_perms.msgs.broadcast_send %}
    // Declare dom vars
    var $msg_input_obj = $('#id_text');
    var $msg_submit_btn = $('#id_send');

    $('#send').submit(function(e){
      e.preventDefault();
      $msg_submit_btn.text('{% trans "Sending..." %}').addClass("disabled");
      $('.failed').remove();
      $('.succeeded').remove();

      if(!$msg_input_obj.val()) {
        $msg_input_obj.css({'border':'1px solid #da4f49', 'color':'#da4f49'});
        $('.failed').remove();
        $('{% trans "<p>This field is required, please fill in the message to send out</p>" %}').insertAfter("#id_send").addClass('failed');
        $msg_submit_btn.text('{% trans "Send" %}').removeClass("disabled");
        return false;
      } else if($msg_input_obj.val().length > 160) {
        $('.failed').remove();
        $msg_input_obj.css({'border':'1px solid #da4f49', 'color':'#da4f49'});
        $('{%trans "<p>Ensure this value has at most 160 characters (it has " %}' + $msg_input_obj.val().length + ') </p> ').insertAfter("#id_send").addClass('failed');
        $msg_submit_btn.text('{% trans "Send" %}').removeClass("disabled");
        return false;
      } else {
        var form = $('#send');
        var post = "{% url 'msgs.broadcast_send' %}?_format=json";

        if (window.simulation) {
          post = post + "&simulation=true"
        }

        var data = {
          step_node: null,
          schedule: null,
          text: form.find("#id_text").val(),
          csrfmiddlewaretoken: form.find("[name='csrfmiddlewaretoken']").val(),
          omnibox: "c-{{ contact.uuid }}"
        };

        $.post(post, data, function(data, textStatus, b, c) {
          fetchPJAXContent(".", "#pjax", { forceReload:true });

          $msg_input_obj.val('');

          // make sure we arent showing any previous errors
          $('.failed').remove();
          $msg_input_obj.css({'border':'auto', 'color':'auto'});

          $msg_submit_btn.text('{% trans "Send" %}').removeClass("disabled");
          $msg_submit_btn.after("<div class=succeeded>{% trans "Sent." %}</div>");

          return true;
          window.location.href = data.redirect;

        }).fail(function(data, textStatus) {
          // uh oh, we couldnt post, check for errors to show the user

          if(data.status != 200){
            // console.log(data);
            $msg_submit_btn.after("<div class=failed>" + data.responseText + "</div>");
            return false;
          }

          response = $.parseJSON(data.responseText);

          // make sure we arent showing any previous errors
          $('.failed').remove();

          // show the non-field errors first
          for (msg in response.errors['__all__']) {
            $msg_submit_btn.after("<div class=failed>" + response.errors['__all__'][msg] + "</div>");
          }

          // look through our fielded errors and show them in the form
          for (var error in response.errors) {
            var msgs = response.errors[error];
            for (var msg in msgs) {

              var id = "#id_" + error;
              if (error == "text") {
                id = "#counter";
              }

              $(id).after("<div class=failed id=" + error + "_error>" + msgs[msg] + "</div>");
            }
          }

          // re-enable our send button, so they can try again
          $msg_submit_btn.text('{% trans "Send" %}').removeClass("disabled");
          return false;

        });

        $msg_submit_btn.text('{% trans "Send" %}').removeClass("disabled");
        return true;
      }
    });
    {% endif %}

>>>>>>> 9a488a60
    {% if org_perms.contacts.contact_update %}
    function removeContactFromGroup(groupId, contactId){
      var elementId = '#group_' + groupId + '_' + contactId;
      $.post('{% url 'contacts.contact_read' contact.uuid %}' + '?action=remove_from_group', {contact: contactId, group: groupId}, function() {
        $(elementId).remove();
      });
    }
    {% endif %}

    {% if org_perms.contacts.contact_delete %}
    $(".contact-delete-button").live('click', function() {
      $(".gear-menu").removeClass("open");
      modal = new ConfirmationModal($('.deletion > .title').html(), $('.deletion > .body').html());
      modal.addClass('alert');
      modal.setListeners({onPrimary: function(){
        $('#delete-form').click();
      }}, false);
      modal.setPrimaryButton('{% trans "Delete" %}');
      modal.show();
    });
    {% endif %}<|MERGE_RESOLUTION|>--- conflicted
+++ resolved
@@ -86,28 +86,15 @@
   </style>
   <![endif]-->
 
-<<<<<<< HEAD
-  .contact-fields
-    .featured
-      .contact-field
-        .contact-field-label
-          -trans "Created On"
-
-        .contact-field-value
-          {% format_datetime contact.created_on %}
-
-      -if contact_language
-=======
   - if all_contact_fields
     .contact-fields
       .featured
->>>>>>> 9a488a60
         .contact-field
           .contact-field-label
             -trans "Created On"
 
           .contact-field-value
-            {% pretty_datetime contact.created_on %}
+            {% format_datetime contact.created_on %}
 
         -if contact_language
           .contact-field
@@ -139,7 +126,7 @@
       .icon-arrow-down
   // Quick send message, chat style
   -if org_perms.msgs.broadcast_send and not contact.is_blocked and not contact.is_stopped
-    #msg-box 
+    #msg-box
       %h5
         -trans "Compose message"
       -if send_channel
@@ -201,7 +188,7 @@
     -if upcoming_events|length > 3
       %a.pull-right.show-all.upcoming
         more
-  
+
 
   %h5{style:"margin-top: 40px;"}
     -trans "History"
@@ -680,8 +667,6 @@
 
     {% endif %}
 
-<<<<<<< HEAD
-=======
 
 
     {% if org_perms.msgs.broadcast_send %}
@@ -783,7 +768,6 @@
     });
     {% endif %}
 
->>>>>>> 9a488a60
     {% if org_perms.contacts.contact_update %}
     function removeContactFromGroup(groupId, contactId){
       var elementId = '#group_' + groupId + '_' + contactId;
