-extends "smartmin/read.html" 

-load smartmin sms contacts compress temba channels
-load i18n humanize

-block buttons

-block page-title
  {{contact|name_or_urn:user_org|default:"Contact Details"}}

-block title
  .flex.flex-wrap.flex-row.items-center
    .mr-3
      {{contact|name_or_urn:user_org|default:"Contact Details"}}
    -for urn in contact_urns
      -if not user_org.is_anon
        -if urn.sendable
          %temba-modax.text-base{ header:'Send Message', endpoint:"{% url 'msgs.broadcast_send' %}?u={{urn.id}}"}
            .mr-3.hover-linked{class:"glyph {{urn|urn_icon}}", style:"margin-top:0px"}

-block subtitle

  .flex.flex-wrap.mt-1

    -if contact.status == 'B'
      .lbl-group.mt-2.mr-2.bg-secondary.linked.inverted.cursor-pointer{onclick:"goto(event)", href:"{% url 'contacts.contact_blocked' %}"}
        -trans "Blocked"

    -elif contact.status == 'S'
      .lbl-group.inverted.linked.mt-2.mr-2.bg-secondary.font-normal{onclick:"goto(event)", href:"{% url 'contacts.contact_stopped' %}"}
        -trans "Stopped"

    -elif contact.status == 'V'
      .lbl-group.mt-2.mr-2.linked.bg-secondary.inverted.font-normal{onclick:"goto(event)", href:"{% url 'contacts.contact_archived' %}"}
        -trans "Archived"

    -for group in contact_groups
      -if group.is_dynamic
        -include "includes/recipients_group.haml" with group=group
    -for group in contact_groups
      -if not group.is_dynamic
        -include "includes/recipients_group.haml" with group=group

-block read-buttons

-block content

  // Needed for table wrapping on IE 9
  <!--[if IE]>
  <style>
    table.activity { table-layout: fixed; }
  </style>
  <![endif]-->


  -if all_contact_fields.0.show_in_table
    .bg-gray-100.rounded-lg.p-3.mb-6
      .flex.flex-wrap
        -for field in all_contact_fields
          -if field.show_in_table
            .flex.flex-col.p-2
              .contact-field{data-id:'{{field.id}}'}
                .contact-field-value.editable.cursor-pointer.hover-linked.font-bold.text-gray-600
<<<<<<< HEAD
                  {{field.value|truncatechars:20}}
              .whitespace-no-wrap.pr-12.contact-field{data-id:'{{field.id}}'}
=======
                  {{field.value|truncatechars:20}}      
              .whitespace-nowrap.pr-12.contact-field{data-id:'{{field.id}}'}
>>>>>>> 1c0bd9d5
                .contact-field-value.tracking-wider.font-normal.text-xs
                  {{field.label|title}}



  %table.list.tight.toggle.stateful#contact-details
    %thead
      %th(colspan="2")
        -trans "Details"
    %tbody
      %tr
        %td
          .whitespace-nowrap.pr-24.contact-field
            .contact-field-value.uppercase.tracking-wider.font-normal.text-xs
              -trans "Created On"
        %td.w-full
          .contact-field-value
            {% format_datetime contact.created_on %}
      %tr
        %td
          .whitespace-nowrap.pr-24.contact-field
            .contact-field-value.uppercase.tracking-wider.font-normal.text-xs
              -trans "Last Seen On"
        %td.w-full
          .contact-field-value
            -if contact.last_seen_on
              {% format_datetime contact.last_seen_on %}
            -else
              {{ "--" }}

      -if contact_language
        %tr
          %td
            .whitespace-nowrap.pr-12.contact-field
              .contact-field-value.uppercase.tracking-wider.font-normal.text-xs
                -trans "Language"
          %td.w-full
            .contact-field-value.hover-linked
              -trans 'Edit Contact' as title
              %temba-modax(header="{{title|escapejs}}" endpoint="{% url 'contacts.contact_update' contact.pk %}")
                {{contact_language}}

      -if user_org.is_anon
        %tr
          %td
            .whitespace-nowrap.pr-12.contact-field
              .contact-field-value.uppercase.tracking-wider.font-normal.text-xs
                -trans "Contact Id"
          %td.w-full
            .contact-field
              .contact-field-value
                {{contact.anon_identifier}}

      -if contact.status == 'S' and opt_out_message and opt_out_datetime
        %tr
          %td
            .whitespace-no-wrap.pr-24.contact-field
              .contact-field-value.uppercase.tracking-wider.font-normal.text-xs
                -trans "Opt-Out Message"
          %td.w-full
            .contact-field-value
              {{ opt_out_message }}
        %tr
          %td
            .whitespace-no-wrap.pr-24.contact-field
              .contact-field-value.uppercase.tracking-wider.font-normal.text-xs
                -trans "Opt-Out Timestamp"
          %td.w-full
            .contact-field-value
              {% format_datetime opt_out_datetime %}

      -for field in all_contact_fields
        %tr
          %td
            .whitespace-nowrap.pr-12.contact-field{data-id:'{{field.id}}'}
              .contact-field-value.uppercase.tracking-wider.font-normal.text-xs
                {{field.label|title}}
          %td.w-full
            .contact-field{data-id:'{{field.id}}'}
              .contact-field-value.editable.cursor-pointer.hover-linked
                {{field.value}}

      -for urn in contact_urns
        -if not user_org.is_anon
          %tr
            %td
              .whitespace-nowrap.pr-12.contact-field
                .contact-field-value.uppercase.tracking-wider.font-normal.text-xs
                  .mr-1.leading-none.text-gray-500{class:"glyph {{urn|urn_icon}}", style:"margin-top: -1px; font-size:14px"}
                  -if urn.scheme == 'mailto'
                    -trans "Email"
                  -else
                    {{urn.scheme}}
            %td.w-full
              .contact-field-value
                -if urn.scheme == 'mailto'
                  .linked{onclick:"goto(event)", href:"{{urn}}"}
                    {{urn|format_urn:user_org}}
                -elif urn.scheme == 'twitter'
                  .linked{onclick:"goto(event)", href:'http://twitter.com/{{urn.path}}'}
                    {{urn|format_urn:user_org}}
                -elif urn.scheme == 'twitterid'
                  .linked{onclick:"goto(event)", href:'http://twitter.com/{{urn.display}}'}
                    {{urn|format_urn:user_org}}
                -else
                  {{urn|format_urn:user_org}}

  -if open_tickets
    %table.list.tickets.mt-6
      %thead
        %th(colspan="5")
          -trans "Open Tickets"

      -for ticket in open_tickets
        %tr.item
          %td.icon
            %span.glyph.icon-ticket
          %td.details
            {{ ticket.subject }}
          %td.details
            {{ ticket.body }}
          %td.created_on
            {% short_datetime ticket.opened_on %}

  -if upcoming_events
    %table.list.upcoming.mt-6.light
      %thead
        %th(colspan="2")
          -trans "Upcoming"
        %th(colspan="1")
          -if upcoming_events|length > 3
            .flex.justify-end
              .upcoming-event-display-selector
                %a.show-all.upcoming
                  -trans "More"
                |
                %a.hide-all.upcoming.is-active
                  -trans "Less"

      -if upcoming_events|length > 3
        %tbody.more.hidden
          -for evt in upcoming_events|slice:":-3"
            - include "contacts/contact_upcoming_event_include.haml"

      %tbody.first_three
        -for evt in upcoming_events|slice:"-3:"
          - include "contacts/contact_upcoming_event_include.haml"

<<<<<<< HEAD
=======
        %tr.item{class:"{% if evt.event_type == 'M' %}msg{%else%}non-msg{%endif%}"}
          %td.icon
            -if evt.event_type == 'M'
              %span.glyph.icon-bubble-right
            -elif evt.event_type == 'F'
              %span.glyph.icon-flow
            -else
              %span.glyph.icon-clock

          %td.details.w-full

            .activity-scheduled
              -if evt.event_type == 'M'
                .activity-body
                  {{evt.message}}

              -elif evt.event_type == 'F'
                -trans "Start"
                %a.href{ href: "{% url 'flows.flow_editor' evt.flow_uuid %}" }= evt.flow_name
          %td.whitespace-nowrap.text-right
            .pr-6
              {{ evt.scheduled|naturaltime }}

              .repeats
                -if evt.repeat_period == 'D'
                  -trans 'repeats daily'
                -elif evt.repeat_period == 'W'
                  -trans 'repeats weekly'

    -if upcoming_events|length > 3
      %a.pull-right.show-all.upcoming
        more
>>>>>>> 1c0bd9d5

  %table.list.activity.history.mt-6.light
    %thead
      %th(colspan="2")
        -trans "History"
      %th(colspan="2")
        .flex.justify-end
          .flow-event-display-selector
            %a.is-active(href="#")
              -trans "Full"
            |
            %a.summary-events-only(href="#")
              -trans "Summary"
    %tr.poll{ ic-src:"/contact/history/{{contact.uuid}}/?after={{recent_start}}",
              ic-trigger-on:"scrolled-into-view",
              ic-poll:"5s",
              ic-target:"table .recent"}

    %tbody.recent

    // trigger the first batch of previous messages
    %tr{ ic-append-from:"/contact/history/{{contact.uuid}}/?before={{recent_start}}", 
         ic-trigger-on:"scrolled-into-view", 
         ic-target:"table .previous", 
         ic-indicator:"#indicator" }

    %tbody.previous

  #indicator{style:"display:none"}
    .loader

-block extra-less
  -compress css

    :css
      .urn-link {
        display: inline-block;
      }
      #gear-container {
        z-index: 1000;
        position: relative;
      }

      .page-content {
        align-self: auto;
        max-width: 1024px;
      }

    {% lessblock %}
      :plain
        table.history, table.upcoming {
          .glyph {
            font-size: 14px;
            line-height: 16px;
            padding-left: 5px;

            &.icon-flow {
              font-size: 18px;
              padding-left: 2px;
            }
          }
        }

        .show-all {
          margin-top: 0px;
          margin-right:10px;
          color: #d1d1d1;

          &.expanded {
            .icon-arrow-down {
              .rotate(2);
            }
          }
          .icon-arrow-down {
            margin-top:2px;
            margin-right: 3px;
          }

          &:hover {
            color: #c1c1c1;
            cursor: pointer;
          }
        }

        .hide-all {
          margin-top:0px;
          margin-right:10px;
          color: #d1d1d1;

          &.expanded {
            .icon-arrow-down {
              .rotate(2);
            }
          }
          .icon-arrow-down {
            margin-top:2px;
            margin-right: 3px;
          }

          &:hover {
            color: #c1c1c1;
            cursor: pointer;
          }
        }

        .flow-event-display-selector {
          a {
              display: inline-block;
              &.is-active {
                cursor: none;
                color: #999999;
                cursor: text;
                text-decoration: none;
              }
            }
          }

        table.list {

          tr.archive-note {
            border-bottom: none;
            text-align: center;
            color: #666;
            font-size: 90%;

            td {
              padding: 10px;
            }
          }

          tr.since {
            border-bottom: none;
            td {
              text-align:center;
              border-top: 1px solid @color-bg-grey + #555;
              padding-top:15px;

              .date {
                border:0px solid red;
              }

              .btn {
                margin-top:15px;
              }
            }
          }

          tr.in {
            background-color: rgba(86, 157, 155, 0.2);
            font-style: italic;
          }


          tr.end-call {
            background: #ddd;
            color: #000;
            td {
              text-align:center;
              padding: 5px;
            }
          }

          &.upcoming {
            color: #bbb;

            tr.non-msg {
              background: inherit;
            }

            .icon {
              .glyph.icon-bubble-right, .glyph.icon-flow {
                color: #bbb;
              }
              text-align:center;
            }

            a {
              color: #bbb;
            }
          }

          tr {
            &.msg {
              td.icon {
                .icon-bubble-right, .icon-bubble-check, .icon-bullhorn, .icon-call-outgoing {
                  color: @color-status-green;
                }

                .icon-bubble-user, .icon-call-incoming {
                  color: @color-primary;
                }

                .icon-bubble-notification {
                  color: @color-status-failed;
                }
              }
            }

            &.detail-event {
              display: table-row;
            }

            &.non-msg {
              background: #fafafa;

              &.skipped {
                background: #fafafa;
              }

              &.new-session {
                background: #f0f0f0;
              }

              .icon {
                color: rgba(0, 0, 0, 0.20);
              }
            }
          }

          &.summary-events-only {
            tbody {
              tr.detail-event {
                display: none;
              }
            }
          }

          td {
            vertical-align:middle;

            &.icon {
              text-align: center;

              .glyph {
                color: rgba(0,0,0,.20);
              }
            }

            b {
              color: #666
            }
          }

          .created_on {
            font-size:13px;
            line-height:13px;
            border: 0px solid;
            text-align:right;
            min-width: 150px;
            white-space: nowrap;

            .time {
              margin-right: 0px;
            }

            .repeats {
              font-size:90%;
            }
          }

          .details {
            border: 0px solid;
            padding: 14px;

            .summary {
              font-size:11px;
              font-weight:500;
              line-height:10px;
              color: @flat-grey;
            }
          }
        }

        .contact-urn {
          display: inline-block;
          margin-right: 10px;

          .glyph {
            margin-right: 3px;
          }
        }

        table.upcoming {
          .upcoming-event-display-selector{
            .show-all, .hide-all {
              display: inline-block;
              color: rgb(var(--primary-rgb));
              margin: 0;
            }
            .is-active{
              color: #999999;
              cursor: text;
              text-decoration: none;
            }
          }
        }
    {% endlessblock %}

-block extra-script
  {{ block.super }}

  :javascript

    var startTime = null;

    $(document).ready(function() {
      $(".flow-event-display-selector a").each(function() {
        var onlySummary = getCookie('rp-summaryEventsDisplay') === 'summary';
        if(onlySummary && $(this).hasClass('summary-events-only')) {
          $(this).parent('.flow-event-display-selector').children('a').removeClass('is-active');
          $(this).addClass('is-active');
          $('table.activity.history').addClass('summary-events-only');
        }
      })

      $(".flow-event-display-selector a").on('click', function() {
        $(this).parent('.flow-event-display-selector').children('a').removeClass('is-active');
        $(this).addClass('is-active');
        if($(this).hasClass('summary-events-only')) {
          $('table.activity.history').addClass('summary-events-only');
          document.cookie = "rp-summaryEventsDisplay=summary;path=/;expires=-1";
        } else {
          $('table.activity.history').removeClass('summary-events-only');
          document.cookie = "rp-summaryEventsDisplay=all;path=/;expires=-1";
        }
        return false;
      });

      $('.show-all.upcoming').live('click', function() {
        $(this).addClass("is-active");
        $('.hide-all.upcoming').removeClass("is-active");
        $('table.list.upcoming .more').removeClass("hidden");
      });

      $('.hide-all.upcoming').live('click', function() {
        $(this).addClass("is-active");
        $('.show-all.upcoming').removeClass("is-active");
        $('table.list.upcoming .more').addClass("hidden");
      });

      $('.show-all.fields').live('click', function() {
        if ($(this).hasClass('expanded')) {
          $(this).removeClass('expanded');
          $('.contact-fields').removeClass('expanded');
          $('.normal').hide();
        } else {
          $(this).addClass('expanded');
          $('.contact-fields').addClass('expanded');
          $('.normal').show();
        }
      });

      $('.time').live('mouseover', function() {
        $(this).children('.long').show();
        $(this).children('.short').hide();
      }).live('mouseleave', function() {
        $(this).children('.short').show();
        $(this).children('.long').hide();
      });
    });

    function refreshRecents(){
      Intercooler.triggerRequest($('tr.poll'));
    }

    // plays an audio attachment on a message
    function playAudioAttachment(audioId) {
      var audio = $('audio#audio-' + audioId);
      var parent = audio.parent();
      var player = audio[0];

      if (!parent.hasClass('playing')) {
        audio.bind('ended', function(){
          parent.removeClass('playing');

        });

        parent.addClass('playing');
        player.currentTime = 0;
        player.play();

      } else {
        parent.removeClass('playing');
        player.pause();
      }
    }

  :javascript
    {% if org_perms.contacts.contact_update %}
    $('.contact-field-value.editable').live('click', function(evt) {
      var endpoint = '{% url "contacts.contact_update_fields" object.pk %}';
      var field_id = $(this).parent().data('id');
      var modax = document.querySelector("#update-custom-fields");
      modax.endpoint = endpoint + '?field=' + field_id;
      modax.open = true;

      // reset our modal
      window.setTimeout(function(){ modax.endpoint = endpoint;}, 1000);
    });
    {% endif %}

    {% if org_perms.contacts.contact_delete %}
    $(".contact-delete-button").live('click', function() {
      $(".gear-menu").removeClass("open");
      modal = new ConfirmationModal($('.deletion > .title').html(), $('.deletion > .body').html());
      modal.addClass('alert');
      modal.setListeners({onPrimary: function(){
        $('#delete-form').click();
      }}, false);
      modal.setPrimaryButton('{{ _("Delete")|escapejs }}');
      modal.show();
    });
    {% endif %}<|MERGE_RESOLUTION|>--- conflicted
+++ resolved
@@ -61,13 +61,8 @@
             .flex.flex-col.p-2
               .contact-field{data-id:'{{field.id}}'}
                 .contact-field-value.editable.cursor-pointer.hover-linked.font-bold.text-gray-600
-<<<<<<< HEAD
                   {{field.value|truncatechars:20}}
-              .whitespace-no-wrap.pr-12.contact-field{data-id:'{{field.id}}'}
-=======
-                  {{field.value|truncatechars:20}}      
               .whitespace-nowrap.pr-12.contact-field{data-id:'{{field.id}}'}
->>>>>>> 1c0bd9d5
                 .contact-field-value.tracking-wider.font-normal.text-xs
                   {{field.label|title}}
 
@@ -124,7 +119,7 @@
       -if contact.status == 'S' and opt_out_message and opt_out_datetime
         %tr
           %td
-            .whitespace-no-wrap.pr-24.contact-field
+            .whitespace-nowrap.pr-24.contact-field
               .contact-field-value.uppercase.tracking-wider.font-normal.text-xs
                 -trans "Opt-Out Message"
           %td.w-full
@@ -132,7 +127,7 @@
               {{ opt_out_message }}
         %tr
           %td
-            .whitespace-no-wrap.pr-24.contact-field
+            .whitespace-nowrap.pr-24.contact-field
               .contact-field-value.uppercase.tracking-wider.font-normal.text-xs
                 -trans "Opt-Out Timestamp"
           %td.w-full
@@ -197,27 +192,10 @@
       %thead
         %th(colspan="2")
           -trans "Upcoming"
-        %th(colspan="1")
-          -if upcoming_events|length > 3
-            .flex.justify-end
-              .upcoming-event-display-selector
-                %a.show-all.upcoming
-                  -trans "More"
-                |
-                %a.hide-all.upcoming.is-active
-                  -trans "Less"
-
-      -if upcoming_events|length > 3
-        %tbody.more.hidden
-          -for evt in upcoming_events|slice:":-3"
-            - include "contacts/contact_upcoming_event_include.haml"
-
-      %tbody.first_three
-        -for evt in upcoming_events|slice:"-3:"
-          - include "contacts/contact_upcoming_event_include.haml"
-
-<<<<<<< HEAD
-=======
+      -for evt in upcoming_events
+        -if forloop.counter0 == upcoming_events|length|add:-3
+          %tbody.next_three
+
         %tr.item{class:"{% if evt.event_type == 'M' %}msg{%else%}non-msg{%endif%}"}
           %td.icon
             -if evt.event_type == 'M'
@@ -247,10 +225,15 @@
                 -elif evt.repeat_period == 'W'
                   -trans 'repeats weekly'
 
-    -if upcoming_events|length > 3
-      %a.pull-right.show-all.upcoming
-        more
->>>>>>> 1c0bd9d5
+      -if upcoming_events|length > 3
+        %tbody.more.hidden
+          -for evt in upcoming_events|slice:":-3"
+            - include "contacts/contact_upcoming_event_include.haml"
+
+      %tbody.first_three
+        -for evt in upcoming_events|slice:"-3:"
+          - include "contacts/contact_upcoming_event_include.haml"
+
 
   %table.list.activity.history.mt-6.light
     %thead
