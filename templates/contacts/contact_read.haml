--- conflicted
+++ resolved
@@ -25,7 +25,7 @@
     -if contact.status == 'B'
       .lbl-group.mt-2.mr-2.bg-secondary.linked.inverted.cursor-pointer{onclick:"goto(event)", href:"{% url 'contacts.contact_blocked' %}"}
         -trans "Blocked"
-  
+
     -elif contact.status == 'S'
       .lbl-group.inverted.linked.mt-2.mr-2.bg-secondary.font-normal{onclick:"goto(event)", href:"{% url 'contacts.contact_stopped' %}"}
         -trans "Stopped"
@@ -38,7 +38,7 @@
       -if group.is_dynamic
         .lbl-group-dynamic.mt-2.mr-2.linked{onclick:"goto(event)", href:"{% url 'contacts.contact_filter' group.uuid %}"}
           = group.name
-  
+
     -for group in contact_groups
       -if not group.is_dynamic
         .lbl-group.mt-2.mr-2.linked{onclick:"goto(event)", href:"{% url 'contacts.contact_filter' group.uuid %}"}
@@ -64,12 +64,12 @@
             .flex.flex-col.p-2
               .contact-field{data-id:'{{field.id}}'}
                 .contact-field-value.editable.cursor-pointer.hover-linked.font-bold.text-gray-600
-                  {{field.value|truncatechars:20}}      
+                  {{field.value|truncatechars:20}}
               .whitespace-no-wrap.pr-12.contact-field{data-id:'{{field.id}}'}
                 .contact-field-value.tracking-wider.font-normal.text-xs
                   {{field.label|title}}
-        
-      
+
+
 
   %table.list.tight.toggle.stateful#contact-details
     %thead
@@ -96,28 +96,6 @@
             -else
               {{ "--" }}
 
-<<<<<<< HEAD
-  -if all_contact_fields|length > 6
-    %a.pull-right.show-all.fields
-      .icon-arrow-down
-  // Quick send message, chat style
-  -if org_perms.msgs.broadcast_send and not contact.is_blocked and not contact.is_stopped and contact.get_urn
-    #msg-box
-      %h5
-        -trans "Compose message"
-      -if send_channel
-        %form#send
-          {% csrf_token %}
-          %input#id_text.form-control{type:"text"}
-          %button#id_send.btn.btn-primary{type:"submit"}
-            -trans "Send"
-      -else
-        -blocktrans with name=brand.name
-          To get started you need to add a channel to your account. A channel is a phone number or social network
-          account which {{ name }} can use to send and receive messages on your behalf. You can choose to use an
-          Android phone and your own cell phone plan, or we can connect you with a service provider in your country
-          directly.
-=======
       -if contact_language
         %tr
           %td
@@ -140,8 +118,8 @@
             .contact-field
               .contact-field-value
                 {{contact.anon_identifier}}
-  
-    
+
+
       -for field in all_contact_fields
         %tr
           %td
@@ -152,7 +130,7 @@
             .contact-field{data-id:'{{field.id}}'}
               .contact-field-value.editable.cursor-pointer.hover-linked
                 {{field.value}}
-      
+
       -for urn in contact_urns
         -if not user_org.is_anon
           %tr
@@ -176,7 +154,7 @@
                   .linked{onclick:"goto(event)", href:'http://twitter.com/{{urn.display}}'}
                     {{urn|format_urn:user_org}}
                 -else
-                  {{urn|format_urn:user_org}}      
+                  {{urn|format_urn:user_org}}
 
   -if open_tickets
     %table.list.tickets.mt-6
@@ -197,7 +175,6 @@
             {{ ticket.body }}
           %td.created_on
             {% short_datetime ticket.opened_on %}
->>>>>>> e341e9e1
 
   -if upcoming_events
     -if upcoming_events|length > 3
@@ -237,21 +214,13 @@
             .pr-6
               {{ evt.scheduled|naturaltime }}
 
-<<<<<<< HEAD
-            .repeats
-              -if evt.repeat_period == 'D'
-                -trans 'repeats daily'
-              -elif evt.repeat_period == 'W'
-                -trans 'repeats weekly'
-              -elif evt.repeat_period == 'M'
-                -trans 'repeats monthly'
-=======
               .repeats
                 -if evt.repeat_period == 'D'
                   -trans 'repeats daily'
                 -elif evt.repeat_period == 'W'
                   -trans 'repeats weekly'
->>>>>>> e341e9e1
+              -elif evt.repeat_period == 'M'
+                -trans 'repeats monthly'
 
     -if upcoming_events|length > 3
       %a.pull-right.show-all.upcoming
@@ -323,7 +292,6 @@
         }
 
         .show-all {
-<<<<<<< HEAD
           margin-top:-15px;
           margin-right:18px;
           color: #d1d1d1;
@@ -347,10 +315,6 @@
         .hide-all {
           margin-top:-15px;
           margin-right:18px;
-=======
-          margin-top:0px;
-          margin-right:10px;
->>>>>>> e341e9e1
           color: #d1d1d1;
 
           &.expanded {
@@ -512,15 +476,12 @@
             line-height:13px;
             border: 0px solid;
             text-align:right;
-<<<<<<< HEAD
+            min-width: 150px;
             white-space: nowrap;
-=======
-            min-width: 150px;
-            
+
             .time {
               margin-right: 0px;
             }
->>>>>>> e341e9e1
 
             .repeats {
               font-size:90%;
@@ -549,7 +510,6 @@
           }
         }
 
-<<<<<<< HEAD
         .contact-fields {
           background: #f9f9f9;
 
@@ -639,8 +599,6 @@
         td.created_on .time {
             margin-right: 40px !important;
         }
-=======
->>>>>>> e341e9e1
     {% endlessblock %}
 
 -block extra-script
@@ -675,12 +633,8 @@
 
       $('.show-all.upcoming').live('click', function() {
         $(this).hide();
-<<<<<<< HEAD
         $('.hide-all.upcoming').show();
-        $('table.activity.pending tbody:nth-child(1)').show();
-=======
         $('table.activity.upcoming tbody:nth-child(1)').show();
->>>>>>> e341e9e1
       });
 
       $('.hide-all.upcoming').live('click', function() {
