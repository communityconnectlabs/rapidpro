--- conflicted
+++ resolved
@@ -33,7 +33,6 @@
           {{ eventfire.campaign_event.offset_display }} {{ eventfire.campaign_event.relative_to.name }}
 
       -elif event.type == 'channel_event'
-<<<<<<< HEAD
         -if event.channel_event_type == 'mt_miss'
           -trans "Missed outgoing call"
         -elif event.channel_event_type == 'mo_miss'
@@ -54,35 +53,10 @@
         -elif event.channel_event_type == 'mo_call'
           -trans "Incoming Phone call"
           ({{ event.duration|format_seconds }})
+        -elif ch_event.event_type == 'stop_conversation'
+          -trans "Contact Opted-Out"
         -else
           -trans "Unknown/Unsupported"
-=======
-        -with event.obj as ch_event
-          -if ch_event.event_type == 'mt_miss'
-            -trans "Missed outgoing call"
-          -if ch_event.event_type == 'mo_miss'
-            -trans "Missed incoming call"
-          -elif ch_event.event_type == 'new_conversation'
-            -trans "Started Conversation"
-          -elif ch_event.event_type == 'welcome_message'
-            -trans "Welcome Message Sent"
-          -elif ch_event.event_type == 'referral'
-            -trans "Referred"
-          -elif ch_event.event_type == 'follow'
-            -trans "Followed"
-          -elif ch_event.event_type == 'stop_contact'
-            -trans "Stopped"
-          -elif ch_event.event_type == 'mt_call'
-            -trans "Outgoing Phone Call"
-            ({{ ch_event.extra.duration|format_seconds }})
-          -elif ch_event.event_type == 'mo_call'
-            -trans "Incoming Phone call"
-            ({{ ch_event.extra.duration|format_seconds }})
-          -elif ch_event.event_type == 'stop_conversation'
-            -trans "Contact Opted-Out"
-          -else
-            -trans "Unknown/Unsupported"
->>>>>>> 20ed0e9e
 
       -elif event.type == 'contact_field_changed'
         -if event.value
