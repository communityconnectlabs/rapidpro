-load contacts humanize smartmin temba i18n sms

<<<<<<< HEAD
-for event in history
  %tr(class="{{event|history_class}}")
=======
-for item in activity
  %tr{class:"{{item|history_class}}{% if item.obj.direction == 'I' %} in{% endif %}"}
>>>>>>> 9a488a60
    %td.icon
      %span.det(title='{% if event.obj.channel %}{{event.obj.channel.get_channel_type_name}} {{event.obj.channel.get_name}}{% endif %}')
        {{ event|history_icon }}

    %td.details.wrapped
      -if event.type == 'airtime_transferred'
        -with event.obj as transfer
          -if transfer.status == 'S'
            -blocktrans with amount=transfer.actual_amount currency=transfer.currency
              Transferred <b>{{ amount }}</b> <b>{{ currency }}</b> of airtime
          -else
            -trans "Airtime transfer failed"

      -elif event.type == 'call_started'
        -with event.obj as call
          -if call.status == 'D'
            -trans "Call Started"
          -else
            {{ call.get_status_display }}

      -elif event.type == 'campaign_fired'
        -with event.obj as eventfire
          %a(href='{%url "campaigns.campaign_read" eventfire.event.campaign.id %}')><
            {{ eventfire.event.campaign.name }}

          -if eventfire.fired_result == 'S'
            &nbsp;skipped
          -else
            &nbsp;triggered

          %a(href='{%url "campaigns.campaignevent_read" eventfire.event.id %}')
            {{ eventfire.event|campaign_event_time }}

      -elif event.type == 'channel_event'
        -with event.obj as ch_event
          -if ch_event.event_type == 'mt_miss'
            -trans "Missed outgoing call"
          -if ch_event.event_type == 'mo_miss'
            -trans "Missed incoming call"
          -elif ch_event.event_type == 'new_conversation'
            -trans "Started Conversation"
          -elif ch_event.event_type == 'welcome_message'
            -trans "Welcome Message Sent"
          -elif ch_event.event_type == 'referral'
            -trans "Referred"
          -elif ch_event.event_type == 'follow'
            -trans "Followed"
          -elif ch_event.event_type == 'stop_contact'
            -trans "Stopped"
          -elif ch_event.event_type == 'mt_call'
            -trans "Outgoing Phone Call"
            ({{ ch_event.extra.duration|format_seconds }})
          -elif ch_event.event_type == 'mo_call'
            -trans "Incoming Phone call"
            ({{ ch_event.extra.duration|format_seconds }})
          -else
            -trans "Unknown/Unsupported"

      -elif event.type == 'contact_field_changed'
        -if event.value
          -blocktrans with name=event.field.name value=event.value.text
            Field <b>{{ name }}</b> updated to <b>{{ value }}</b>
        -else
          -blocktrans with name=event.field.name
            Field <b>{{ name }}</b> cleared

      -elif event.type == 'contact_groups_changed'
        -if event.groups_added
          -trans "Added to groups"
          -for group in event.groups_added
            <a href="{% url 'contacts.contact_filter' group.uuid %}">{{ group.name }}</a>{{ forloop|oxford }}
        -if event.groups_added and event.groups_removed
          %br
        -if event.groups_removed
          -trans "Removed from groups"
          -for group in event.groups_removed
            <a href="{% url 'contacts.contact_filter' group.uuid %}">{{ group.name }}</a>{{ forloop|oxford }}

      -elif event.type == 'contact_language_changed'
        -if event.language
          -blocktrans with language=event.language
            Language updated to <b>{{ language }}</b>
        -else
          -trans "Language cleared"

      -elif event.type == 'contact_name_changed'
        -if event.name
          -blocktrans with name=event.name
            Name updated to <b>{{ name }}</b>
        -else
          -trans "Name cleared"

      -elif event.type == 'contact_urns_changed'
        -trans "URNs updated to"
        -for urn in event.urns
          <b>{{ urn|format_urn:user_org }}</b>{{ forloop|oxford }}

      -elif event.type == 'error' or event.type == 'failure'
        {{ event.text }}

      -elif event.type == 'email_created'
        -blocktrans with subject=event.subject
          Email sent with subject <b>{{ subject }}</b>

      -elif event.type == 'email_sent'
        -trans "Email sent to"
        -for address in event.to
          <b>{{ address }}</b>{{ forloop|oxford }}
        -trans "with subject"
        <b>{{ event.subject }}</b>

      -elif event.type == 'flow_entered' or event.type == 'flow_exited'
        -with event.obj as run
          .activity-run
            .activity-body
              .summary
              -if event.type == 'flow_exited'
                {{ run.get_exit_type_display }}
              -else
                -trans "Started"
              %a(href="{% url 'flows.flow_editor' run.flow.uuid %}")
                {{ run.flow.name }}

      -elif event.type == 'input_labels_added'
        -trans "Message labelled as"
        -for label in event.labels
          <a href="{% url 'msgs.msg_filter' label.uuid %}">{{ label.name }}</a>{{ forloop|oxford }}

      -elif event.type == 'msg_created' or event.type == 'msg_received'
        -with event.obj as msg
          .activity-message
            -if msg.direction == 'O' and msg.broadcast.get_message_count > 1
              .sent-to
                .summary
                  Broadcast to {{msg.broadcast.get_message_count|intcomma}} recipients

            .activity-body
              -if msg.text
                .text(style="{% if msg.attachments %}margin-bottom:10px{% endif %}")
                  {{ msg.text }}

              -for attachment in msg.attachments
                {% attachment_button attachment %}

      -elif event.type == 'run_result_changed'
        -blocktrans with name=event.name category=event.category value=event.value
          Run result <b>{{ name }}</b> updated to <b>{{ value }}</b> with category <b>{{ category }}</b>

      -elif event.type == 'webhook_called'
        -with event.obj as result
          -if result.is_success
            -trans "Successfully called"
          -else
            -trans "Failed to call"
          {{ result.url|truncatechars:100 }}

    %td.created_on
      %span.time
        %span.short
          {% short_datetime event.created_on %}
        %span.long.hide
          {% format_datetime event.created_on %}

      .log-icon
        -if event.type == 'msg_created' or event.type == 'msg_received' or event.type == 'call_started'
          {% channel_log_link event.obj %}

        -elif event.type == 'airtime_transferred'
          %a(href="{% url 'airtime.airtimetransfer_read' event.obj.id %}")
            .icon-docs-2

        -elif event.type == 'webhook_called'
          %a(href="{% url 'api.webhookresult_read' event.obj.id %}")
            .icon-docs-2

        -elif event.type == 'flow_entered' and perms.flows.flowsession_json and event.obj.session
          %a(href="{% url 'flows.flowsession_json' event.obj.session.uuid %}")
            .icon-docs-2

-if has_older and not recent_only
  %tr{ ic-append-from:"/contact/history/{{contact.uuid}}/?after={{after}}&before={{before}}", 
       ic-trigger-on:"scrolled-into-view", 
       ic-target:"table.activity tbody.previous", 
       ic-indicator:"#indicator" }

-if not has_older and not recent_only and start_date
  -if start_date
    %tr.archive-note
      %td(colspan=3)><
        -blocktrans with start=start_date
          Any messages prior to {{ start }} can be found in your
        %a(href="{% url 'archives.archive_message'%}")><
          -trans "archive"
        \.<|MERGE_RESOLUTION|>--- conflicted
+++ resolved
@@ -1,12 +1,7 @@
 -load contacts humanize smartmin temba i18n sms
 
-<<<<<<< HEAD
 -for event in history
-  %tr(class="{{event|history_class}}")
-=======
--for item in activity
-  %tr{class:"{{item|history_class}}{% if item.obj.direction == 'I' %} in{% endif %}"}
->>>>>>> 9a488a60
+  %tr(class="{{event|history_class}}{% if item.obj.direction == 'I' %} in{% endif %}")
     %td.icon
       %span.det(title='{% if event.obj.channel %}{{event.obj.channel.get_channel_type_name}} {{event.obj.channel.get_name}}{% endif %}')
         {{ event|history_icon }}
