{% load sms %}

{% render as pjax %}
    {% block pjax %}
    {% endblock %}
{% endrender %}

{% if 'HTTP_X_FORMAX' in request.META %}

    {% block extra-script %}{% endblock %}
    {% block extra-style %}{% endblock %}
    <div class="formax-summary">
        {% block summary %}
        {% endblock %}
    </div>

    <div class="formax-form {% if form.errors %}errors{% endif %}">
        {{ pjax }}
    </div>

{% else %}

    {{ pjax }}

<<<<<<< HEAD
    {% if refresh > 0 %}
    <script>
    refreshTimeout = {{ refresh }};
    latestScheduler = window.setTimeout(refresh, {{ refresh }});
    </script>
    {% endif %}
=======

>>>>>>> e341e9e1
{% endif %}<|MERGE_RESOLUTION|>--- conflicted
+++ resolved
@@ -22,14 +22,5 @@
 
     {{ pjax }}
 
-<<<<<<< HEAD
-    {% if refresh > 0 %}
-    <script>
-    refreshTimeout = {{ refresh }};
-    latestScheduler = window.setTimeout(refresh, {{ refresh }});
-    </script>
-    {% endif %}
-=======
 
->>>>>>> e341e9e1
 {% endif %}