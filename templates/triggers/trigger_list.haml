--- conflicted
+++ resolved
@@ -122,13 +122,8 @@
                           - else
                             -trans "Contains flow parameters"
 
-<<<<<<< HEAD
-                      %td{onclick:"handleRowSelection(this)", width: "250px" }
+                      %td(onclick="handleRowSelection(this)" width="250px")
                         -include "includes/recipients.haml" with groups=obj.groups.all contacts=obj.contacts.all
-=======
-                        %td(onclick="handleRowSelection(this)" width="250px")
-                          -include "includes/recipients.haml" with groups=obj.groups.all contacts=obj.contacts.all
->>>>>>> 98c4dcd4
 
                     -empty
                       %tr.empty_list
