--- conflicted
+++ resolved
@@ -2,7 +2,6 @@
 -load i18n temba smartmin humanize
 
 -block fields
-<<<<<<< HEAD
   %script{src:"{{ STATIC_URL }}js/temba.js"}
   %script{src:"{{ STATIC_URL }}js/trigger-common.js"}
 
@@ -82,84 +81,62 @@
     }
 
 -block modal-script
-  :javascript
-    {{block.super}}
-
-    function lockScheduleDate(formContainer) {
-      const scheduleOption = formContainer.querySelector('#schedule-options');
-      if (scheduleOption) {
-        const datePickerElem = scheduleOption.querySelector('#id_start_datetime').shadowRoot
-          .querySelector('lit-flatpickr');
-        datePickerElem.setAttribute('minDate', new Date().toJSON().substring(0,10));
-      }
-    }
-
-    var body = document.querySelector("#update-trigger").getBody();
-
-    lockScheduleDate(body);
-    var repeatPeriod = body.querySelector("#id_repeat_period");
-    if (repeatPeriod) {
-=======
-  -if object.schedule
-    -include 'includes/schedule_fields.haml' with form=form
-    -render_field 'flow'
-    -render_field 'groups'
-    -render_field 'exclude_groups'
-    -render_field 'contacts'
-  -else
-    {{ block.super }}
-
--block modal-script
   {{ block.super }}
   -if object.schedule
     :javascript
+      function lockScheduleDate(formContainer) {
+        const scheduleOption = formContainer.querySelector('#schedule-options');
+        if (scheduleOption) {
+          const datePickerElem = scheduleOption.querySelector('#id_start_datetime').shadowRoot
+            .querySelector('lit-flatpickr');
+          datePickerElem.setAttribute('minDate', new Date().toJSON().substring(0,10));
+        }
+      }
+
       var body = document.querySelector("#update-trigger").getBody();
+
+      lockScheduleDate(body);
       var repeatPeriod = body.querySelector("#id_repeat_period");
       var repeatDays = body.querySelector(".repeat-days-container");
->>>>>>> 1c0bd9d5
-      repeatPeriod.addEventListener("change", function(event){
-        var currentRepeat = event.currentTarget.values[0].value;
-        if (currentRepeat === 'W') {
-          repeatDays.classList.remove("hidden");
-        } else {
-          repeatDays.classList.add("hidden");
-        }
-<<<<<<< HEAD
-      });
-    }
-
-    var flowField = body.querySelector("#id_flow");
-    flowField.addEventListener('change', function (event) {
-      let selectedValue = event.target.values[0].value;
-      let flowId = (selectedValue !== '' ? parseInt(selectedValue) : null);
-      _requestAndBuildFlowParams(flowId);
-    });
-
-    setTimeout(() => {
-      var idFlowVal = flowField.values[0].value;
-      {% if flow_parameters_fields and flow_parameters_values %}
-          var flowParamsFields = "{{ flow_parameters_fields }}".split("|");
-          var flowParamsValues = "{{ flow_parameters_values }}".split("|");
-          _requestAndBuildFlowParams(idFlowVal, flowParamsFields, flowParamsValues);
-      {% else %}
-        _requestAndBuildFlowParams(idFlowVal);
-      {% endif %}
-    }, 100)
-
-    function _requestAndBuildFlowParams(flowId, fields, values) {
-      if (flowId) {
-        var api_url = "{% url 'flows.flow_flow_parameters' %}?flow_id=" + flowId;
-        $.getJSON(api_url).done(function(data) {
-          if (fields && values) {
-            buildTriggerFlowParams(data.results, values, 'update', body);
+        repeatPeriod.addEventListener("change", function(event){
+          var currentRepeat = event.currentTarget.values[0].value;
+          if (currentRepeat === 'W') {
+            repeatDays.classList.remove("hidden");
           } else {
-            buildTriggerFlowParams(data.results, [], 'update', body);
+            repeatDays.classList.add("hidden");
           }
         });
-      } else {
-        buildTriggerFlowParams([], [], 'update', body);
       }
-    }
-=======
+
+      var flowField = body.querySelector("#id_flow");
+      flowField.addEventListener('change', function (event) {
+        let selectedValue = event.target.values[0].value;
+        let flowId = (selectedValue !== '' ? parseInt(selectedValue) : null);
+        _requestAndBuildFlowParams(flowId);
       });
->>>>>>> 1c0bd9d5
+
+      setTimeout(() => {
+        var idFlowVal = flowField.values[0].value;
+        {% if flow_parameters_fields and flow_parameters_values %}
+            var flowParamsFields = "{{ flow_parameters_fields }}".split("|");
+            var flowParamsValues = "{{ flow_parameters_values }}".split("|");
+            _requestAndBuildFlowParams(idFlowVal, flowParamsFields, flowParamsValues);
+        {% else %}
+          _requestAndBuildFlowParams(idFlowVal);
+        {% endif %}
+      }, 100)
+
+      function _requestAndBuildFlowParams(flowId, fields, values) {
+        if (flowId) {
+          var api_url = "{% url 'flows.flow_flow_parameters' %}?flow_id=" + flowId;
+          $.getJSON(api_url).done(function(data) {
+            if (fields && values) {
+              buildTriggerFlowParams(data.results, values, 'update', body);
+            } else {
+              buildTriggerFlowParams(data.results, [], 'update', body);
+            }
+          });
+        } else {
+          buildTriggerFlowParams([], [], 'update', body);
+        }
+      }