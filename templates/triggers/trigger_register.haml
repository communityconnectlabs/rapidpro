-extends 'smartmin/form.html'
-load i18n temba

<<<<<<< HEAD
-block extra-style
  {{block.super}}
  :css
    #id_register_action_join_group {
      width: 100%;
    }

    #id_register_response {
      width: 520px;
      height: 120px;
    }

    .field_response {
      height: 170px;
    }

-block extra-script
  {{block.super}}

  %script
    $(document).ready(function() {
      select2div("#id_register_action_join_group", "520px", '{% trans "Group to join" %}', '{% trans "Add Group: " %}');
      select2div("#id_register_flow", "520px", '{% trans "Flow to start" %}');
    });

=======
>>>>>>> e341e9e1
-block summary
  -trans "Create a message keyword that allows people to join a group."<|MERGE_RESOLUTION|>--- conflicted
+++ resolved
@@ -1,33 +1,5 @@
 -extends 'smartmin/form.html'
 -load i18n temba
 
-<<<<<<< HEAD
--block extra-style
-  {{block.super}}
-  :css
-    #id_register_action_join_group {
-      width: 100%;
-    }
-
-    #id_register_response {
-      width: 520px;
-      height: 120px;
-    }
-
-    .field_response {
-      height: 170px;
-    }
-
--block extra-script
-  {{block.super}}
-
-  %script
-    $(document).ready(function() {
-      select2div("#id_register_action_join_group", "520px", '{% trans "Group to join" %}', '{% trans "Add Group: " %}');
-      select2div("#id_register_flow", "520px", '{% trans "Flow to start" %}');
-    });
-
-=======
->>>>>>> e341e9e1
 -block summary
   -trans "Create a message keyword that allows people to join a group."