--- conflicted
+++ resolved
@@ -1,91 +1,9 @@
 -extends 'smartmin/form.html'
-<<<<<<< HEAD
--load i18n
-
--block form-span
-
-
--block extra-style
-  :css
-    #trigger_flow .control-group .control-label, 
-    #trigger_omnibox .control-group .control-label {
-      float: none;
-      text-align: left;
-      width: 160px;
-    }
-
-    #trigger_flow .control-group .controls, 
-    #trigger_omnibox .control-group .controls {
-      margin-left: 0px;
-    }
-
-    #trigger_flow {
-      width: 520px;
-    }
-
-    #trigger_omnibox {
-      width: 520px;
-    }
-
-    #start-datetime {
-
-    }
-
-=======
 -load i18n smartmin
->>>>>>> e341e9e1
 
 -block extra-script
   {{ block.super }}  
   <script src="{% url 'django.views.i18n.javascript_catalog' %}"></script>
-<<<<<<< HEAD
-  :javascript
-    var user_tz = "{{ user_tz }}";
-    var user_tz_offset = {{ user_tz_offset }};
-
-    $(document).ready(function() {
-        select2div("#id_schedule_flow", "520px", '{% trans "Flow to start" %}');
-        var initialDate;
-        {% if form.start_datetime_value.value %}
-          initialDate = new Date({{form.start_datetime_value.value}} * 1000);
-        {% endif %}
-        
-        var minDate = new Date();
-        var minutes = minDate.getMinutes();
-        if (minutes > 0) {
-            minDate.setMinutes(0);
-            minDate.setHours(minDate.getHours() + 1);
-        }
-
-        initializeDatetimePicker(minDate, initialDate, false);
-
-        $('#id_schedule_flow').on('change', function (e) {
-          var flowId = (e.added.id !== '' ? parseInt(e.added.id) : null);
-          if (flowId) {
-            var api_url = "{% url 'flows.flow_flow_parameters' %}?flow_id=" + flowId;
-            $.getJSON(api_url).done(function(data) {
-              buildTriggerFlowParams(data.results, [], 'schedule');
-            });
-          } else {
-            buildTriggerFlowParams([], [], 'schedule');
-          }
-        });
-
-        $('li#id-trigger-schedule input[type="submit"]').on('click', function(event) {
-          var form = $(this).parent('form');
-          var error = validateFlowParams(form);
-          if (error) {
-            event.preventDefault();
-            $(this).removeClass('disabled');
-          }
-        });
-
-        {% if param_fields %}
-          var flowParamsFields = "{{ flow_parameters_fields }}".split(",");
-          var flowParamsValues = "{{ flow_parameters_values }}".split(",");
-          buildTriggerFlowParams(flowParamsFields, flowParamsValues, 'schedule');
-        {% endif %}
-=======
 
   :javascript
     document.addEventListener("DOMContentLoaded", function(){
@@ -103,7 +21,6 @@
       }
 
   
->>>>>>> e341e9e1
     });
 -block fields
   #trigger_flow
@@ -114,39 +31,9 @@
     -render_field 'start_datetime'
   #recurrence
     .repeat-period
-<<<<<<< HEAD
-      %p.instructions
-        -render_field 'repeat_period'
-    .weekly-repeat-options{class:'{% if form.repeat_period.value == "W" %}{% else%}hide{%endif%}'}
-      .btn-group{'data-toggle':'buttons-checkbox'}
-        #mon.btn{value:"M", class:'{% if "M" in form.repeat_days_of_week.value %}active{% endif %}'}
-          -trans "Mon"
-        #tue.btn{value:"T", class:'{% if "T" in form.repeat_days_of_week.value %}active{% endif %}'}
-          -trans "Tue"
-        #wed.btn{value:"W", class:'{% if "W" in form.repeat_days_of_week.value %}active{% endif %}'}
-          -trans "Wed"
-        #thu.btn{value:"R", class:'{% if "R" in form.repeat_days_of_week.value %}active{% endif %}'}
-          -trans "Thu"
-        #fri.btn{value:"F", class:'{% if "F" in form.repeat_days_of_week.value %}active{% endif %}'}
-          -trans "Fri"
-        #sat.btn{value:"S", class:'{% if "S" in form.repeat_days_of_week.value %}active{% endif %}'}
-          -trans "Sat"
-        #sun.btn{value:"U", class:'{% if "U" in form.repeat_days_of_week.value %}active{% endif %}'}
-          -trans "Sun"
-
-      %input#repeat-days-value{name:'repeat_days_of_week', type:'hidden', value:'{{form.repeat_days_of_week.value|default:""}}'}
-
-  %h5.embedded-data-schedule.hide
-    -trans "Flow Parameters"
-  #embedded-data-schedule.hide
-    #embed-container-schedule.hide
-
--load humanize
-=======
       -render_field 'repeat_period'
     .weekly-repeat-options{class:'{% if form.repeat_period.value == "W" %}{% else%}hidden{%endif%}'}
       -render_field 'repeat_days_of_week'    
->>>>>>> e341e9e1
 
 -block summary
   -trans "Start a flow in the future or on a schedule."