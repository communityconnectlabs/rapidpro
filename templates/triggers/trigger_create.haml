--- conflicted
+++ resolved
@@ -12,16 +12,8 @@
       margin-top:15px;
     }
 
-<<<<<<< HEAD
-    #embedded-data, #embedded-data-keyword, #embedded-data-schedule {
-      width: 538px;
-    }
-
--block content
-=======
 -block title  
   {{title}}
->>>>>>> e341e9e1
 
   .mb-3.text-xl.mt-2
     -trans "Triggers allow users to start flows based on user actions or schedules."
@@ -31,45 +23,4 @@
 
 -block extra-script
   {{ block.super }}
-  <script src="{% url 'django.views.i18n.javascript_catalog' %}"></script>
-  <script src="{{ STATIC_URL }}js/flow-parameters.js"></script>
-  :javascript
-    {% if trigger %}
-    $(document).ready(function() {
-      var trigger = '{{trigger}}';
-      var flow = parseInt('{{flow}}');
-
-      setTimeout(function () {
-        switch(trigger) {
-          case "keyword":
-            $('#id-trigger-keyword')[0].scrollIntoView({behavior: 'smooth'});
-            $('#id-trigger-keyword>.formax-icon').trigger('click');
-            $('#id_keyword_flow').val(flow);
-            $('#id_keyword_flow').trigger('change.select2');
-            if (flow) {
-              var api_url = "{% url 'flows.flow_flow_parameters' %}?flow_id=" + flow;
-              $.getJSON(api_url).done(function(data) {
-                buildTriggerFlowParams(data.results);
-              });
-            } else {
-              buildTriggerFlowParams();
-            }
-            break;
-          case "schedule":
-            $('#id-trigger-schedule')[0].scrollIntoView({behavior: 'smooth'});
-            $('#id-trigger-schedule>.formax-icon').trigger('click');
-            $('#id_schedule_flow').val(flow);
-            $('#id_schedule_flow').trigger('change.select2');
-            if (flow) {
-              var api_url = "{% url 'flows.flow_flow_parameters' %}?flow_id=" + flow;
-              $.getJSON(api_url).done(function(data) {
-                buildTriggerFlowParams(data.results, [], 'schedule');
-              });
-            } else {
-              buildTriggerFlowParams([], [], 'schedule');
-            }
-            break;
-        }
-      }, 1000)
-    });
-    {% endif %}+  <script src="{% url 'django.views.i18n.javascript_catalog' %}"></script>