-load contacts tz i18n

-if query_error
  %tr
    %td{colspan: 10, style:"color: red"}
      {{ query_error }}
-else
  -for run in runs
    <tr id="run_{{run.id}}" class="run exit-{{run.exit_type}}"
      {% if forloop.last and more %}
        ic-append-from="/flow/run_table/{{object.id}}/?modified_on={{run.modified_on|utc|date:'Y-m-d\TH:i:s.u'|urlencode}}&id={{run.id}}&q={{request.GET.q}}&contact_query={{request.GET.contact_query}}" ic-trigger-on="scrolled-into-view"
        ic-target="#results_run_table"
        ic-template="results_run_table"
        ic-indicator="#indicator"
      {% endif %}
    >
      %td
        .details.nobreak
          - if org_perms.flows.flowrun_delete
            .remove.icon-close{ onclick: 'deleteRun({{run.id}});' }
          {{run.modified_on}}

      %td
        .details.breaks
          %a{href:"{% url 'contacts.contact_read' run.contact.uuid %}"}
            -if run.contact.name
              {{run.contact.name|truncatechars:100}}
            -else
              {{ run.contact|format_contact:user_org }}

      -for value in run.value_list
        %td
          .details.breaks
            -if value
              .category
                {{value.category}}
              .text.hide
                {{value.value}}
            -else
              .empty
                &ndash;
    </tr>

<<<<<<< HEAD
    -if forloop.last and not more
      -if start_date
        %tr
          %td.archive-note(colspan=100)><
            -blocktrans trimmed with start=start_date
              Any runs prior to {{start}} can be found in your
            %a(href="{% url 'archives.archive_run'%}")><
              -trans "archive"
            \.
=======
  -if forloop.last and not more
    -if start_date
      %tr
        %td.archive-note(colspan=100)><
          .inline
            -blocktrans trimmed with start=start_date
              Any runs prior to {{start}} can be found in your
          %a(href="{% url 'archives.archive_run'%}")><
            -trans "archive"
          \.
>>>>>>> 98c4dcd4
<|MERGE_RESOLUTION|>--- conflicted
+++ resolved
@@ -41,25 +41,13 @@
                 &ndash;
     </tr>
 
-<<<<<<< HEAD
     -if forloop.last and not more
       -if start_date
         %tr
           %td.archive-note(colspan=100)><
-            -blocktrans trimmed with start=start_date
-              Any runs prior to {{start}} can be found in your
+            .inline
+              -blocktrans trimmed with start=start_date
+                Any runs prior to {{start}} can be found in your
             %a(href="{% url 'archives.archive_run'%}")><
               -trans "archive"
-            \.
-=======
-  -if forloop.last and not more
-    -if start_date
-      %tr
-        %td.archive-note(colspan=100)><
-          .inline
-            -blocktrans trimmed with start=start_date
-              Any runs prior to {{start}} can be found in your
-          %a(href="{% url 'archives.archive_run'%}")><
-            -trans "archive"
-          \.
->>>>>>> 98c4dcd4
+            \.