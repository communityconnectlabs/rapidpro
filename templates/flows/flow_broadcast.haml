-extends 'smartmin/form.html'
-load smartmin
-load i18n

-block fields

  %style
    :plain
      .modal .modal-body .control-label {
        display:none;
      }

      .modal .modal-body .controls {
        margin-top: 6px;
      }

      .start-options {
        margin-top: 10px;
        color: #666;
      }

      .start-options .form-group {
        margin-top: -15px;
      }

      .start-options > .font-checkbox > .controls > .help-block > label {
        color: #666 !important;
      }

      .hidden {
        display: none;
      }

      .recipients-mode {
        margin-bottom: 10px;
      }

      temba-contact-search {
        font-size: 90%;
      }

      temba-alert {
        margin-bottom: 10px;
      }


  -if object.flow_type == 'M' and not send_channel
    %p
    -blocktrans with name=brand.name
      To get started you need to add a channel to your account. A channel is a phone number or social network
      account which {{ name }} can use to send and receive messages on your behalf. You can choose to use an
      Android phone and your own cell phone plan, or we can connect you with a service provider in your country
      directly.
    %hr
    %p
      -trans "You can always test your flow using the simulator, click"
        %span.glyph.icon-mobile{style:"padding-top:2px;"}
      -trans "on the right to open it."

  -elif object.flow_type == 'V' and not call_channel
    %p
      -blocktrans with name=brand.name
        To get started you need to add a voice-enabled channel to your account. A voice-enabled channel is a
        phone number which {{ name }} can use to make and receive phone calls on your behalf. For example, Twilio
        is a service which provides voice-enabled numbers which you can add as channels in your {{ name }} account.

  -else
    -if warnings
      -for warning in warnings
        %temba-alert{level: "warning"}
          %div= warning

    .field.recipients-mode
      {% render_field 'recipients_mode' %}

    .field.omnibox{class:'{% if not form.recipients_mode.value == "select" %}hidden{%endif%}'}
      {% render_field 'omnibox' %}

    .field.query{class:'{% if form.recipients_mode.value == "select" %}hidden{%endif%}'}
      {% render_field 'contact_query' %}

    .start-options
      .control-group.restart-participants
        %label.control-label{ for:"id_restart_participants" }
          -trans "Restart Participants"
        .controls
          %input#id_restart_participants{ name:"restart_participants", type:"checkbox" }
            .help-block
              %label{ for:"id_restart_participants" }
                -trans "Restart contacts who have already entered this flow"

      .control-group.include-active
        %label.control-label{ for:"id_include_active" }
          -trans "Include Active Contacts"
        .controls
          %input#id_include_active{ name:"include_active", type:"checkbox" }
            .help-block
              %label{ for:"id_include_active" }
                -trans "Interrupt contacts currently active in flows"


-block form-buttons
  -if send_channel
    .form-actions
      %input.btn.btn-primary{type:"submit", value:"{{ submit_button_name }}"}

-block summary
  %p
    -if not run_count
      -trans "This flow has never been started."
    -elif run_count == 1
      %span.attn1
        -trans "This flow has been started once."
    -else
      %span.attn
        -trans "This flow has been started {{ run_count }} times."

    -if complete_count == 1
      -trans "It has been completed"
      %span.attn
        -trans "Once."
    -elif complete_count > 1
      -trans "It has been completed"
        %span.attn
          -trans "{{ complete_count }} times."

-block modal-script
  {{block.super}}
  :javascript

    function addClass(ele, className) {
      ele.classList.add(className);
    }

    function removeClass(ele, className) {
      ele.classList.remove(className);
    }

    var queryField = document.querySelector('.query');
    var recipientsField = document.querySelector('.omnibox');

<<<<<<< HEAD
    var startTypeSelect = document.querySelector("temba-select[name='start_type']");
    if (startTypeSelect) {
      startTypeSelect.addEventListener("change", function(evt) {
        var selected = evt.target.values[0];
=======
    var modeSelect = document.querySelector("temba-select[name='recipients_mode']");
    if (modeSelect) {
      modeSelect.addEventListener("temba-selection", function(evt) {
        var selected = evt.detail.selected;
>>>>>>> b451e80f
        if (selected.value === "query") {
          removeClass(queryField, "hidden");
          addClass(recipientsField, "hidden");
        } else {
          addClass(queryField, "hidden");
          removeClass(recipientsField, "hidden");
        }
      });
    }

    $(document).ready(function () {
      useFontCheckbox("#id_restart_participants");
      useFontCheckbox("#id_include_active");
    });<|MERGE_RESOLUTION|>--- conflicted
+++ resolved
@@ -139,17 +139,11 @@
     var queryField = document.querySelector('.query');
     var recipientsField = document.querySelector('.omnibox');
 
-<<<<<<< HEAD
-    var startTypeSelect = document.querySelector("temba-select[name='start_type']");
-    if (startTypeSelect) {
-      startTypeSelect.addEventListener("change", function(evt) {
-        var selected = evt.target.values[0];
-=======
     var modeSelect = document.querySelector("temba-select[name='recipients_mode']");
     if (modeSelect) {
-      modeSelect.addEventListener("temba-selection", function(evt) {
+      modeSelect.addEventListener("change", function(evt) {
+        var selected = evt.target.values[0];
         var selected = evt.detail.selected;
->>>>>>> b451e80f
         if (selected.value === "query") {
           removeClass(queryField, "hidden");
           addClass(recipientsField, "hidden");
