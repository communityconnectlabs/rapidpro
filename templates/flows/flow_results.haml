--- conflicted
+++ resolved
@@ -5,7 +5,7 @@
   {{object.name}}
 -block subtitle
   -trans "Results"
-  
+
 -block extra-less
 
   -compress css inline
@@ -295,7 +295,7 @@
       dialog.open = true;
     }
 
-    function updateCols() {      
+    function updateCols() {
       var hidden = false;
       for (var idx=0; idx < columns.length; idx++) {
         var col = columns[idx];
@@ -433,7 +433,7 @@
       var dialog = document.getElementById("confirm-run-delete");
       dialog.addEventListener("temba-button-clicked", function(event){
         var id = dialog.run;
-        $("#run_" + id).fadeOut();        
+        $("#run_" + id).fadeOut();
         if (!event.detail.button.secondary) {
           $.post('/flowrun/delete/' + id + '/').fail(function() {
             $("#run_" + id).fadeIn();
@@ -601,7 +601,7 @@
           $(this).addClass("active");
         });
       });
-    
+
     $(document).ready(function() {
       $('.time').live('mouseover', function() {
         $(this).children('.long').show();
@@ -614,132 +614,10 @@
 
 -block content
 
-<<<<<<< HEAD
-  %ul.nav.nav-tabs
-    %li.active
-      %a{href: '#overview', data-toggle:'tab'}
-        -trans "Overview"
-
-    %li
-      %a{href: '#analytics', data-toggle:'tab'}
-        -trans "Analytics"
-
-    %li
-      %a{href: '#runs', data-toggle:'tab'}
-        -trans "Runs"
-
-    %li
-      %a{href: '#links', data-toggle:'tab'}
-        -trans "Links"
-
-    - if flow.merge_sources.all
-      %li
-        %a{href: '#flows', data-toggle:'tab'}
-          -trans "Combined Flows"
-
-  .tab-content
-    #overview.tab-pane.active
-      .text-center{ic-get-from:'/flow/activity_chart/{{object.id}}', ic-trigger-on:'load'}
-        %i.fa.fa-spinner.fa-spin.fa-2x
-    
-    #analytics.tab-pane
-      #category-charts
-
-    #runs.tab-pane
-      .scroll-x
-        .responded-checkbox
-          .runs-show#show-all-runs{
-                                      ic-get-from:"/flow/run_table/{{object.id}}/",
-                                      ic-on-beforeSend:'$("#results_run_table").empty();',
-                                      ic-on-beforeTrigger: 'localStorage.setItem("responded", "false");',
-                                      ic-trigger-on:"click",
-                                      ic-target:"#results_run_table",
-                                      ic-indicator:"#indicator"}
-            -trans "All"
-          .runs-show-sep
-            |
-          .runs-show.active{
-                                      ic-get-from:"/flow/run_table/{{object.id}}/",
-                                      ic-on-beforeSend:'$("#results_run_table").empty();',
-                                      ic-on-beforeTrigger: 'localStorage.setItem("responded", "true");',
-                                      ic-trigger-on:"click",
-                                      ic-target:"#results_run_table",
-                                      ic-indicator:"#indicator"}
-            -trans "Responded"
-            
-          .add-columns.select
-            .selection
-              %input#columns{type:'hidden', style:'width:150px'}
-
-        %table
-          %tr
-            %td.header.started
-              .details
-                .text{style:"margin-left:10px;"}
-                  -trans "Last Activity"
-            %td.header
-              .details
-                .text
-                  -trans "Contact"
-
-            -for result_field in result_fields
-              %td.header
-                .details{ onclick: 'toggleValue({{forloop.counter0}});'}
-                  .icons
-                    .icon-tree-2.category
-                    .icon-bubble-2.text
-                  {{result_field.name}}
-                .remove.icon-close{ onclick: 'hideColumn({{forloop.counter0}});' }
-
-          %tbody{id:"results_run_table"}
-            %tr{ic-append-from:"/flow/run_table/{{object.id}}", ic-trigger-on:"load", ic-target:"#results_run_table", ic-indicator:"#indicator"}
-        
-    #links.tab-pane
-      - if trackable_links
-        %table
-            %tr
-              %td.header
-                .details
-                  .text
-                    -trans "Contact"
-              %td.header
-                .details
-                  .text
-                    -trans "Link"
-              %td.header
-
-            %tbody{id:"trackable_links_table"}
-              %tr{ic-append-from:"/flow/links_table/{{object.id}}", ic-trigger-on:"load", ic-target:"#trackable_links_table", ic-indicator:"#indicator"}
-      - else
-        .text-center
-          -trans "No clicked links yet"
-
-    - if flow.merge_sources.all
-      #flows.tab-pane
-          %table
-              %tr
-                %td.header
-                  .details
-                    .text
-                      -trans "Flow"
-                %td.header
-                  .details
-                    .text
-                      -trans "Task Status"
-                %td.header
-                  .details
-                    %div(style="min-width: 152px;")
-                      -trans "Last Modified"
-                %td.header
-
-              %tbody{id:"transfered_flows"}
-                %tr{ic-append-from:"/flow/merging_flows_table/{{object.id}}", ic-trigger-on:"load", ic-target:"#transfered_flows", ic-indicator:"#indicator"}
-
-=======
   %temba-dialog#confirm-run-delete(header='{{ _("Delete Run")|escapejs }}' primaryButtonName='{{ _("Delete")|escapejs }}' destructive='true')
     .p-6
       -trans "Deleting this run will remove it from your flow's results. While the messages for the contact will remain, any record of this flow run will be gone forever."
-    
+
   .bg-white.p-4.rounded-lg
     %ul.nav.nav-tabs.mb-0
       %li.active
@@ -754,11 +632,20 @@
         %a{href: '#runs', data-toggle:'tab', onclick:"updateColumnSelect();"}
           -trans "Runs"
 
-    .tab-content
-      #overview.tab-pane.active.py-4
+    %li
+      %a{href: '#links', data-toggle:'tab'}
+        -trans "Links"
+
+    - if flow.merge_sources.all
+      %li
+        %a{href: '#flows', data-toggle:'tab'}
+          -trans "Combined Flows"
+
+  .tab-content
+    #overview.tab-pane.active.py-4
         .text-center{ic-get-from:'/flow/activity_chart/{{object.id}}', ic-trigger-on:'load'}
           %i.fa.fa-spinner.fa-spin.fa-2x
-      
+
       #analytics.tab-pane
         #category-charts
 
@@ -783,7 +670,7 @@
                                         ic-target:"#results_run_table",
                                         ic-indicator:"#indicator"}
               -trans "Responded"
-              
+
             .flex-grow
             .add-columns.select.flex-grow.pl-12.pr-4
               .selection
@@ -812,7 +699,48 @@
 
             %tbody{id:"results_run_table"}
               %tr{ic-append-from:"/flow/run_table/{{object.id}}", ic-trigger-on:"load", ic-target:"#results_run_table", ic-indicator:"#indicator"}
->>>>>>> e341e9e1
+
+    #links.tab-pane
+      - if trackable_links
+        %table
+            %tr
+              %td.header
+                .details
+                  .text
+                    -trans "Contact"
+              %td.header
+                .details
+                  .text
+                    -trans "Link"
+              %td.header
+
+            %tbody{id:"trackable_links_table"}
+              %tr{ic-append-from:"/flow/links_table/{{object.id}}", ic-trigger-on:"load", ic-target:"#trackable_links_table", ic-indicator:"#indicator"}
+      - else
+        .text-center
+          -trans "No clicked links yet"
+
+    - if flow.merge_sources.all
+      #flows.tab-pane
+          %table
+              %tr
+                %td.header
+                  .details
+                    .text
+                      -trans "Flow"
+                %td.header
+                  .details
+                    .text
+                      -trans "Task Status"
+                %td.header
+                  .details
+                    %div(style="min-width: 152px;")
+                      -trans "Last Modified"
+                %td.header
+
+              %tbody{id:"transfered_flows"}
+                %tr{ic-append-from:"/flow/merging_flows_table/{{object.id}}", ic-trigger-on:"load", ic-target:"#transfered_flows", ic-indicator:"#indicator"}
+
 
   #indicator{style:"display:none"}
     .loader