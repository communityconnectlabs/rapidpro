--- conflicted
+++ resolved
@@ -248,13 +248,8 @@
             showFieldsOnStartType(startFlowTypeSelector.val());
             break;
           case "LAUNCH_ON_KEYWORD_TRIGGER":
-<<<<<<< HEAD
             window.location.href = "{% url 'triggers.trigger_create' %}?trigger=keyword&flow={{flow.id}}"
             $('.modal-body>.loader').show();
-=======
-            launchOnKeywordTriggerBox.show();
-            $("#s2id_id_keyword_triggers").find(".select2-input").focus();
->>>>>>> 8c93e564
             break;
           case "LAUNCH_ON_SHEDULE_TRIGGER":
             window.location.href = "{% url 'triggers.trigger_create' %}?trigger=schedule&flow={{flow.id}}"
