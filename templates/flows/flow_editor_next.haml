{% extends "smartmin/base.html" %}

-load compress temba i18n

-block page-title
  {{object.name}}

-block extra-style
  %link{rel:'stylesheet', href:'https://fonts.googleapis.com/css?family=Roboto+Mono:300|Roboto:300,400,500'}

  -for css in styles
    %link{rel:'stylesheet', type:'text/css', href:'{{css}}'}

  :css
    body {
      line-height: inherit;
    }

    h2 .icon-phone {
      width: 40px;
    }

    h2 .icon-mobile {
      width: 40px;
    }

    #header *, #top-menu *, .org-header * {
      -webkit-touch-callout: none;
      -webkit-user-select: none;
      -khtml-user-select: none;
      -moz-user-select: none;
      -ms-user-select: none;
      user-select: none;
      z-index: 0;
      position: relative;
    }

    #rp-flow-editor input[type=text] {
      height: inherit !important;
      line-height: inherit;
    }

    #rp-flow-editor p {
      display: block;
      margin-block-start: 1em;
      margin-block-end: 1em;
      margin-inline-start: 0px;
      margin-inline-end: 0px;
    }

    .page-wrap:after {
      height: 0px;
    }

    #rp-flow-editor input {
      font-family: 'Roboto', sans-serif;
      font-size: 14px !important;
      font-weight: 300 !important;
    }

    #rp-flow-editor input:focus {
      box-shadow: none;
      outline: none;
      border: none;

    }

    #header {
      margin: 0;
    }

    #toolbar h2 {
      margin-top: -5px;
    }

    .org-header {
      z-index: 1000 !important;
    }

    #top-menu {
      z-index: inherit;
    }

    #top-menu.expanded {
      z-index: 3000 !important;
    }

    .gear-menu.open {
      z-index: 3000;
    }

    #toolbar {
      visibility: visible;
      position: relative;
      padding: 18px 30px;
      background-color: #f9f9f9;
      background-position: 13px 13px;
      background-image: linear-gradient(0deg, transparent 24%, rgba(61,177,255,0.15) 25%, rgba(61,177,255,0.15) 26%, transparent 27%, transparent 74%, rgba(61,177,255,0.15) 75%, rgba(61,177,255,0.15) 76%, transparent 77%, transparent),linear-gradient(90deg, transparent 24%, rgba(61,177,255,0.15) 25%, rgba(61,177,255,0.15) 26%, transparent 27%, transparent 74%, rgba(61,177,255,0.15) 75%, rgba(61,177,255,0.15) 76%, transparent 77%, transparent);
      background-size: 40px 40px;
    }

    #pending {
      position: relative;
      right: 0;
      width: 40%;
      height: 36px;
      margin: 0 auto;
      text-align: center;
    }

    #rp-flow-editor {
      visibility: visible;
      min-height: 1000px;
      width: 100%;
      
      background-color: #f9f9f9;
      background-position: 13px 13px;
      background-image: linear-gradient(0deg, transparent 24%, rgba(61,177,255,0.15) 25%, rgba(61,177,255,0.15) 26%, transparent 27%, transparent 74%, rgba(61,177,255,0.15) 75%, rgba(61,177,255,0.15) 76%, transparent 77%, transparent),linear-gradient(90deg, transparent 24%, rgba(61,177,255,0.15) 25%, rgba(61,177,255,0.15) 26%, transparent 27%, transparent 74%, rgba(61,177,255,0.15) 75%, rgba(61,177,255,0.15) 76%, transparent 77%, transparent);
      background-size: 40px 40px;
    }

    #rp-flow-editor > div {
      opacity: 0;
      transition: opacity 150ms linear;
    }

    #rp-flow-editor .language-selector {
      top: -15px !important;
    }

    rp-loading {
      margin-left: 30px;
      padding-top: 5px;
      display: block;
    }

-block extra-script
  {{ block.super }}

  -for script in scripts
    %script{type:'text/javascript', src:'{{script}}'}

  :javascript
    const base = '/flow/assets/{{object.org.id}}/' + new Date().getTime() + '/';
    const api = '/api/v2/';

    // line up our flow types with goflow types
    var flowType = '{{object.flow_type}}';
    if (flowType == 'M') {
      flowType = 'message';
    } else if (flowType == 'V') {
      flowType = 'voice';
    } else if (flowType == 'S') {
      flowType = 'message_offline';
    }

    function handleEditorLoaded() {
      $('#rp-flow-editor > div').css('opacity', '1')
    }

    function handleActivityClicked(nodeUUID, count) {
      var endpoint = '{% url "msgs.broadcast_send" %}';
      var modal = document.querySelector("#send-message-modal");
      modal.endpoint = endpoint + "?step_node=" + nodeUUID + "&count=" + count;
      modal.open = true;
    }

    const config = {
      
      // TODO: Remove once legacy editor is gone
      // this is only to support manual migration
      forceSaveOnLoad: "{{migrate}}" == "True",

      flow: '{{object.uuid}}',
      flowType: flowType,
      localStorage: true,
      showTemplates: "{{has_whatsapp_channel}}" == "True",
      onLoad: handleEditorLoaded,
      onActivityClicked: handleActivityClicked,
      mutable: {{mutable|lower}},
      filters: {{feature_filters|to_json}},

      help: {
        legacy_extra: 'https://help.nyaruka.com/en/articles/3747485-migrating-away-from-legacy_extra',
        missing_dependency: 'http://help.nyaruka.com/en/articles/3747650-fixing-missing-dependencies',
        invalid_regex: 'http://help.nyaruka.com/en/articles/3747654-invalid-regular-expressions'
      },

      endpoints: {

        groups: api + 'groups.json',
        fields: api + 'fields.json',
        labels: api + 'labels.json',
        channels: api + 'channels.json',
        classifiers: api + 'classifiers.json',
        resthooks: api + 'resthooks.json',
        templates: api + 'templates.json',
        flows: api + 'flows.json?archived=false',
        globals: api + 'globals.json',
        editor: '/flow/editor',

        // TODO: migrate to API?
        revisions: '/flow/revisions/{{object.uuid}}/',
        recents: '/flow/recent_messages/{{object.uuid}}/',
        attachments: '/flow/upload_media_action/{{object.uuid}}/',
        languages: base + 'language',
        environment: base + 'environment',
        activity: '/flow/activity/{{object.uuid}}/',
        recipients: '/contact/omnibox?v=2&types=gc',

        completion: '/mr/docs/completion.json',
        functions: '/mr/docs/functions.json',

        {% if can_simulate %}
        simulateStart: '/flow/simulate/{{object.id}}/',
<<<<<<< HEAD
        simulateResume: '/flow/simulate/{{object.id}}/'
        {% endif %}
=======
        simulateResume: '/flow/simulate/{{object.id}}/',
        
        lookups: '/flow/lookups_api/',
        giftcard: '/flow/giftcards_api/',
        link: '/link/api/',
>>>>>>> 9a488a60
      }
    };

    showFlowEditor(document.getElementById('rp-flow-editor'), config);

    {% if org_perms.flows.flow_update %}
    $(".update-rulesflow").live('click', function(){
      var modal = new Modax('Update Flow', '{% url "flows.flow_update" object.pk %}');
      modal.setIcon('icon-users-2');
      modal.setListeners({
        onSuccess: function(data) {location.reload(); },
        onFormLoaded: function() {
          $('#id_label').children("option:first-child").before("<option></option>");
          $('#id_label').select2({minimumResultsForSearch: -1, placeholder: "No Label Selected"});}
      });
      modal.show();
    });
    {% endif %}

    $('a.pdf_export_next_submit').on('click', function() {
      var txt;
      var r = confirm("{% trans 'Please note that if your flow is very large, this might cause some problems in generating the PDF. Do you want to continue?' %}");
      if (r == true) {
        var currentLang = $('.languages').find('.active');
        $('#pdf_export_lang').val(currentLang.data('lang'));
        $('form.pdf_export_next').submit();
      }
    });

    // Starting the flow
    {% if org_perms.msgs.broadcast_send %}
      $(".broadcast-rulesflow").live('click', function(){
        var modal = new Modax(gettext('Start Flow'), '{% url "flows.flow_broadcast" object.pk %}');
        var onActions = {
          onSuccess: function(data) {
            // trigger an update right after sending so we have 
            // and opportunity to show "starting" status
            window.triggerActivityUpdate();
          },
          onFormLoaded: function() {}
        }
        // check if there is no channel, change the primary button behavior to redirect to channel creation
        {% if not can_start or not has_outgoing_channel %}
          modal.setPrimaryButton(gettext("Add Channel"));
          onActions['onPrimary'] = function() { document.location.href = '{% url "channels.channel_list" %}' };
        {% endif %}

        modal.setListeners(onActions);
        modal.show();
      });
    {% endif %}

    {% if org_perms.flows.flow_delete %}
      $(".delete-flow").live('click', function() {
        var modal = new Modax('{% trans "Delete Flow" %}', '{% url "flows.flow_delete" flow.id %}');
        modal.addClass("alert");
        modal.setRedirectOnSuccess(true);
        modal.show();
      });
    {% endif %}

    {% if org_perms.flows.flow_editor %}
      $(".previous-editor").live('click', function() {
        var modal = new ConfirmationModal(gettext("Previous Editor"), gettext("When going back to the previous editor, any changes you have made in the new editor will be lost. If you are having difficulty using the new editor, please reach out to support and let us know.<br/><br/>Are you sure you want to go back to using the previous editor?"));
        modal.addClass("alert");
        modal.setPrimaryButton("Use Previous Editor")

        modal.setListeners({ onPrimary: ()=>{
          document.location.href = '{% url "flows.flow_editor" flow.uuid%}?legacy=true'
        }});

        modal.show();
      });
    {% endif %}

-block page-container

  -include "msgs/msg_send_modal.html"
  -include "delete_modal_include.html"

<<<<<<< HEAD
  %rp-modax#send-message-modal{ header:"Send Message" }
=======
  %form{method:'POST', class:'pdf_export_next hide'}
    -csrf_token
    %input{type:'hidden', id:'pdf_export_lang', name:'pdf_export_lang'}
>>>>>>> 9a488a60

  #toolbar
    .actions.pull-right
      -include "gear_links_include.haml"
    %h2
      -if flow.flow_type == 'V'
        .icon-phone
      -elif flow.flow_type == 'S'
        .icon-mobile
      {{ flow.name }}
    -if is_starting
      #pending
        %div{class:"alert alert-info"}
          -blocktrans
            This flow is in the process of being sent, this message will disappear once all contacts have been added to the flow.

  #rp-flow-editor
<<<<<<< HEAD
    <rp-loading units="10" size="8"></rp-loading>
=======
    %img{src:"{{STATIC_URL}}/images/loader-circles.gif", style:"position: relative; left: 20px; top: 4px; margin: 0 auto"}
>>>>>>> 9a488a60
<|MERGE_RESOLUTION|>--- conflicted
+++ resolved
@@ -210,19 +210,12 @@
 
         completion: '/mr/docs/completion.json',
         functions: '/mr/docs/functions.json',
-
-        {% if can_simulate %}
         simulateStart: '/flow/simulate/{{object.id}}/',
-<<<<<<< HEAD
-        simulateResume: '/flow/simulate/{{object.id}}/'
-        {% endif %}
-=======
         simulateResume: '/flow/simulate/{{object.id}}/',
-        
+
         lookups: '/flow/lookups_api/',
         giftcard: '/flow/giftcards_api/',
         link: '/link/api/',
->>>>>>> 9a488a60
       }
     };
 
@@ -303,13 +296,11 @@
   -include "msgs/msg_send_modal.html"
   -include "delete_modal_include.html"
 
-<<<<<<< HEAD
-  %rp-modax#send-message-modal{ header:"Send Message" }
-=======
   %form{method:'POST', class:'pdf_export_next hide'}
     -csrf_token
     %input{type:'hidden', id:'pdf_export_lang', name:'pdf_export_lang'}
->>>>>>> 9a488a60
+
+  %rp-modax#send-message-modal{ header:"Send Message" }
 
   #toolbar
     .actions.pull-right
@@ -327,8 +318,4 @@
             This flow is in the process of being sent, this message will disappear once all contacts have been added to the flow.
 
   #rp-flow-editor
-<<<<<<< HEAD
-    <rp-loading units="10" size="8"></rp-loading>
-=======
-    %img{src:"{{STATIC_URL}}/images/loader-circles.gif", style:"position: relative; left: 20px; top: 4px; margin: 0 auto"}
->>>>>>> 9a488a60
+    <rp-loading units="10" size="8"></rp-loading>