-extends 'includes/modax.html'
-load i18n

-block pre-form
  .mb-4
<<<<<<< HEAD
    Flow exports will include the results for each contact that has passed through the flow. You may optionally
    include up to 10 contact fields whose values will also be exported with each run.


-block modal-script
  {{block.super}}
  :javascript
    var modax = document.querySelector("#download-results")
    var body = modax.shadowRoot.querySelector(".modax-body");
    var loc = document.createElement('a'); loc.href = body.querySelector("#id_loc").value;
    var searchParams = new URLSearchParams(loc.search);
    var extraQueries = {"response": {}, "contact": {}};
    for (const [key, value] of searchParams.entries()) {
      if (["q", "after", "before"].includes(key) && value != null && value !== "") {
        extraQueries["response"][key === "q" ? "query": key] = value;
      } else if (key === "contact_query" && value != null && value !== "") {
        extraQueries["contact"]["query"] = value;
      }
    }
    if (Object.keys(extraQueries["response"]).length !== 0 || Object.keys(extraQueries["contact"]).length !== 0) {
      if (!body.querySelector("#extra-queries")) {
        var extraQueriesEl = body.querySelector("#id_extra_queries");
        var extraQueriesCheckbox = document.createElement("temba-checkbox");
        extraQueriesCheckbox.id = "extra-queries";
        extraQueriesCheckbox.label = "{{_('Apply Runs Filters')}}";
        extraQueriesCheckbox.helpText = "{{_('Flow runs will be filtrated by the filters on the runs tab.')}}";
        extraQueriesCheckbox.checked = true;
        extraQueriesEl.value = JSON.stringify(extraQueries);
        extraQueriesCheckbox.onclick = (event) => {
          let checkbox = event.target;
          if (checkbox.checked) {
            extraQueriesEl.value = JSON.stringify(extraQueries);
          } else {
            extraQueriesEl.value = "{}";
          }
        }
        body.append(extraQueriesCheckbox);
      }
    }
=======
    -blocktrans trimmed
      Flow exports will include the results for each contact that has passed through the flow. You may optionally
      include up to 10 contact fields and URN types whose values will also be exported with each run.
>>>>>>> 9145c8b3
<|MERGE_RESOLUTION|>--- conflicted
+++ resolved
@@ -3,10 +3,9 @@
 
 -block pre-form
   .mb-4
-<<<<<<< HEAD
-    Flow exports will include the results for each contact that has passed through the flow. You may optionally
-    include up to 10 contact fields whose values will also be exported with each run.
-
+    -blocktrans trimmed
+      Flow exports will include the results for each contact that has passed through the flow. You may optionally
+      include up to 10 contact fields and URN types whose values will also be exported with each run.-block modal-script
 
 -block modal-script
   {{block.super}}
@@ -42,9 +41,4 @@
         }
         body.append(extraQueriesCheckbox);
       }
-    }
-=======
-    -blocktrans trimmed
-      Flow exports will include the results for each contact that has passed through the flow. You may optionally
-      include up to 10 contact fields and URN types whose values will also be exported with each run.
->>>>>>> 9145c8b3
+    }