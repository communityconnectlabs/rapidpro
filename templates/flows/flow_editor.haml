--- conflicted
+++ resolved
@@ -67,77 +67,11 @@
       height: 0px;
     }
 
-<<<<<<< HEAD
-  :javascript
-    window.orgId = {{object.org.id}};
-    window.flowUUID = '{{object.uuid}}';
-    window.flowVersion = '{{flow_version}}'
-    window.simulateURL = '{% url "flows.flow_simulate" object.pk %}';
-    window.activityURL = '{% url "flows.flow_activity" object.uuid %}';
-    window.uploadURL = '{% url "flows.flow_upload_action_recording" object.pk %}';
-    window.uploadMediaURL = '{% url "flows.flow_upload_media_action" object.uuid %}';
-    window.mutable = {{mutable|lower}};
-    window.ivr = '{{object.flow_type}}' == 'V';
-    window.ussd = false;
-    window.useMailroom = {{has_mailroom|lower}};
-    window.has_ussd_channel = false;
-    window.flow_type = '{{object.flow_type}}';
-    window.mediaURL = '{{media_url}}';
-    window.staticURL = '{{static_url}}';
-    window.hasAirtimeService = {{has_airtime_service|lower}};
-    window.connectAirtimeServiceURL = '{% url "orgs.org_home" %}#id-dtone';
-    window.contactName = '{{user.get_full_name}}';
-
-    $('.draggable').draggable();
-    // TODO: All inline javascript below should be replaced with corresponding angular implementations
-
-    // Editing the flow
-    {% if org_perms.flows.flow_update %}
-    $(".update-rulesflow").live('click', function(){
-      var modal = new Modax('Update Flow', '{% url "flows.flow_update" object.pk %}');
-      modal.setIcon('icon-users-2');
-      modal.setListeners({
-        onSuccess: function(data) {location.reload(); },
-        onFormLoaded: function() {
-          $('#id_label').children("option:first-child").before("<option></option>");
-          $('#id_label').select2({minimumResultsForSearch: -1, placeholder: "No Label Selected"});}
-      });
-      modal.show();
-    });
-    {% endif %}
-
-    $('a.pdf_export_submit').on('click', function() {
-      var txt;
-      var r = confirm("{% trans 'Please note that if your flow is very large, this might cause some problems in generating the PDF. Do you want to continue?' %}");
-      if (r == true) {
-        var currentLang = $('.languages').find('.active');
-        $('#pdf_export_lang').val(currentLang.data('lang'));
-        $('form.pdf_export').submit();
-      }
-    });
-
-    // Launching the flow
-    {% if org_perms.msgs.broadcast_send %}
-      $(".launch-rulesflow").live('click', function() {
-        var modal = new Modax(gettext('Launch Flow'), '{% url "flows.flow_launch" object.pk %}')
-        var onActions = {
-            onSuccess: function(data) {
-              $('html').scope().is_starting = true;
-            },
-            onFormLoaded: function() { }
-        }
-        // check if there is no channel, change the primary button behavior to redirect to channel creation
-        {% if not can_start or not has_outgoing_channel %}
-          modal.setPrimaryButton(gettext("Add Channel"));
-          onActions['onPrimary'] = function() { document.location.href = '{% url "channels.channel_list" %}' };
-        {% endif %}
-=======
     #rp-flow-editor input {
       font-family: 'Roboto', sans-serif;
       font-size: 14px !important;
       font-weight: 300 !important;
     }
->>>>>>> e341e9e1
 
     #rp-flow-editor input:focus {
       box-shadow: none;
@@ -196,87 +130,6 @@
     #grid {
     }
 
-<<<<<<< HEAD
-  -include "msgs/msg_send_modal.html"
-  -include "delete_modal_include.html"
-
-  %form{method:'POST', class:'pdf_export hide'}
-    -csrf_token
-    %input{type:'hidden', id:'pdf_export_lang', name:'pdf_export_lang'}
-
-  #drag-helper.hide
-    .tail
-    .arrow.icon-arrow-down-2
-    .help-text
-      -trans "To make your next connection,"
-      %span.attn
-        -trans "drag"
-      -trans "the red box."
-
-  #status{ng-cloak:''}
-    .throbber{ng-show:'saving'}
-      %img{ src: "{{ STATIC_URL }}images/loader-bars.gif" }
-    .error{ng-show:'error'}
-      [[error]]
-
-
-  -if user_org
-    #show-simulator.btn.btn-primary
-      .icon-mobile
-      .message.hide
-        -trans "Run in"
-        %br
-        -trans "Simulator"
-
-  #revision-mask{ng-show:'showRevisions', ng-cloak:''}
-  #revisions.draggable{ng-controller:'RevisionController', ng-show:'showRevisions', ng-cloak:''}
-    %h4
-      Revision History
-      .close.icon-close{ng-click:'cancel()'}
-
-    .choices
-      .revision{ng-repeat:'revision in revisions()', ng-class:'{selected:revision.selected}'}
-        .revert.btn.btn-tiny.btn-primary{ng-click:'apply()', ng-show:'revision.selected'}
-          Revert
-
-        <a ng-click='showRevision(revision)' href='javascript:void(0);'>[[revision.created_on|date:'medium']]</a>
-        .author
-          .name
-            [[revision.user.name]]
-          .email
-            [[revision.user.email]]
-
-  #ctlr{ng-controller:'FlowController', ng-show:'flow', ng-mousemove:'mouseMove($event)', ng-cloak:'', ng-init:"init()"}
-    -include "flows/simulator.html"
-
-    #toolbar
-      .actions.pull-right
-        -include "gear_links_include.haml"
-
-      %h2
-        -if flow.flow_type == 'V'
-          .icon-phone
-        -elif flow.flow_type == 'S'
-          .icon-mobile
-        {{ flow.name }}
-
-      -if messages
-        #messages
-          -for msg in messages
-            %div{class:"alert alert-{{ message.tags }}"}
-              {{ msg }}
-
-      #pending{ng-show:'is_starting'}
-        %div{class:"alert alert-info"}
-          -blocktrans
-            This flow is in the process of being sent, this message will disappear once all contacts have been added to the flow.
-
-      .languages{ng-show:'languages.length > 1 && flow.base_language && (flow.action_sets.length + flow.rule_sets.length) > 0'}
-        <span ng-repeat="lang in languages">
-          <a href="javascript:void(0);" class='language' data-lang="[[lang.iso_code]]" ng-class='{active:lang.iso_code == language.iso_code}' ng-click="setLanguage(lang)">[[lang.name]]</a>
-          <span ng-hide='$last'>|</span>
-        </span>
-=======
     #rp-flow-editor {
       visibility: visible;
       width: 100%;
@@ -304,7 +157,6 @@
     #rp-flow-editor .language-selector {
       /* top: 14px; */
     }
->>>>>>> e341e9e1
 
     temba-loading {
       margin-left: 30px;
@@ -378,249 +230,10 @@
       confirmation.classList.remove("hide");
       confirmation.dataset.code = code;
       
-<<<<<<< HEAD
-                    .node-attachments
-                      .node-attachment.viewer-button{ng-class:'{"icon-videocam": action._media.type == "video", "icon-photo": action._media.type=="image", "icon-arrow-right-8": action._media.type=="audio"}', ng-show:'action._media', ng-click:'clickShowActionMedia(action); $event.stopPropagation();'}
-                      .node-attachment.icon-attachment{ng-show:'action._attachURL'}
-                      .node-attachment.viewer-button.icon-quick-reply{ng-show:'action.quick_replies.length > 0'}
-
-                    .uploading{ng-show:'action.uploading'}
-                      %img.throbber{ src: "{{ STATIC_URL }}images/loader-bars.gif" }
-                      .cancel.icon-cancel-circle{ng-click:"upload.abort(); action.uploading=false; action.dirty=true; $event.stopPropagation();"}
-
-                  %span.recording{ng-show:'action.type=="say"'}
-
-                    .upload-button.icon-mic{ng-hide:'action._translation_recording || action.uploading', ng-file-select:'onFileSelect($files, action_set, action);', ng-click:'$event.stopPropagation();' }
-
-                    .play-button.icon-arrow-right-8{ng-show:'action._translation_recording', ng-click:'playRecording(action.uuid); $event.stopPropagation();'}
-                    %audio.player{id:'[[action.uuid]]_audio', type:"audio/wav", preload:'none', ng-show:'action._translation_recording', src:'[[action._translation_recording]]'}
-
-                    .uploading{ng-show:'action.uploading'}
-                      %img.throbber{ src: "{{ STATIC_URL }}images/loader-bars.gif" }
-                      .cancel.icon-cancel-circle{ng-click:"upload.abort(); action.uploading=false; action.dirty=true; $event.stopPropagation();"}
-
-                // playing a recording
-                %span{ng-show:'action.type == "play"'}
-                  Play recording
-                  %span.attn
-                    [[action.url]]
-
-                // adding labels to SMS
-                .msg-label{ng-repeat:"label in action.labels", ng-show:'action.type == "add_label"'}
-                  .msg-label-name.force-wrap{ng-show:'label.name'}
-                    [[label.name]]
-                  .msg-label-name.force-wrap{ng-hide:'label.name'}
-                    [[label]]
-
-                // adding or removing groups
-                .group.omni-group{ng-repeat:"group in action.groups", ng-show:'action.type == "add_group" || action.type == "del_group"'}
-                  .group-name.force-wrap{ng-show:'group.name'}
-                    [[group.name]]
-                  .group-name.force-wrap{ng-hide:'group.name'}
-                    [[group]]
-
-                // removing from all groups
-                %span{ng-show:'action.type == "del_group" && action.groups.length == 0'}
-                  -trans "Remove from all groups"
-
-                // updating contacts
-                %span{ng-show:'action.type == "save"'}
-                  Update value for
-                  %span.attn
-                    [[action.label]]
-
-                // sending emails
-                %span{ng-show:'action.type == "email"'}
-                  .subject
-                    [[action.subject]]
-                  .node-attachments
-                    .node-attachment.viewer-button{ng-class:'{"icon-videocam": action._media.type == "video", "icon-photo": action._media.type=="image", "icon-arrow-right-8": action._media.type=="audio"}', ng-show:'action._media', ng-click:'clickShowActionMedia(action); $event.stopPropagation();'}
-                    .node-attachment.icon-attachment{ng-show:'action._attachURL || action._media.type.length > 0 && !["video", "image", "audio"].includes(action._media.type)'}
-                // starting flows
-                %span{ng-show:'action.type == "flow" || action.type == "trigger-flow"'}
-                  .start-flow{ng-click:'$event.stopPropagation();'}
-                    .action-link{ng-click:'$event.stopPropagation();'}
-                      %a{href:'../[[action.flow.uuid]]'}
-                        [[action.flow.name]]
-
-                // webhooks
-                %span{ng-show:'action.type == "api"'}
-                  .webhook
-                    [[action.webhook]]
-
-                // setting channel
-                %span{ng-show:'action.type == "channel"'}
-                  .channel
-                    [[action.name]]
-
-
-          .add.icon-plus-circle2{ng-show:'!hasEndUssd(action_set)', ng-click:'addAction(action_set);'}
-          .source{ng-show:'!hasEndUssd(action_set)', ng-attr-id:'[[action_set.uuid]]_source', drop-scope:'rules', ng-class:'{connected:action_set.destination}', ng-click:'clickActionSource(action_set); $event.stopPropagation()'}
-            .recent-messages{ng-show:'action_set._showMessages'}
-              .title
-                -trans "Recent Messages"
-              .loading{ng-show:'!action_set._messages.length && !action_set._messagesLoaded'}
-                %img.throbber{ src: "{{ STATIC_URL }}images/loader-bars.gif" }
-              .empty-messages{ng-show:'!action_set._messages.length && action_set._messagesLoaded'}
-                -trans "No recent messages to show"
-              .message{ng-repeat:'message in action_set._messages'}
-                .text
-                  [[message.text]]
-                .date
-                  [[message.sent|date:'medium']]
-          .visited{ng-show:'action_set._visited && action_set.destination'}
-            .count{ng-mouseover:'showRecentMessages()', ng-mouseleave:'hideRecentMessages();'}
-              [[action_set._visited|number]]
-
-
-        .node{ng-repeat:'ruleset in flow.rule_sets track by ruleset.uuid',
-              node:'ruleset', drop-scope:'actions rules', ng-dblclick:'$event.stopPropagation()',
-              class:'rule-node', ng-attr-id:'[[ruleset.uuid]]',
-              ng-class:"{recents:ruleset._showMessages}",
-              ng-style:"{left:ruleset.x, top:ruleset.y}",
-              ng-click:'clickRuleset(ruleset)'}
-
-          .active{ng-show:'ruleset._active > 0', ng-click:'broadcastToStep($event, ruleset.uuid, ruleset._active)'}
-            [[ruleset._active|number]]
-
-          .flow-start{ng-show:'ruleset.uuid == flow.entry'}
-            -trans "Flow Start"
-
-
-          .rule-header
-            .title.wait-message{ng-show:'ruleset.ruleset_type=="wait_message"'}
-              -trans "Wait for "
-              [[ruleset.label]]
-
-            .title.wait-ussd{ng-show:'ruleset.ruleset_type=="wait_menu"'}
-              -trans "Wait for USSD Menu"
-
-            .title.wait-ussd{ng-show:'ruleset.ruleset_type=="wait_ussd"'}
-              -trans "Wait for USSD Response"
-
-            .title.wait-photo{ng-show:'ruleset.ruleset_type=="wait_photo"'}
-              -trans "Wait for "
-              [[ruleset.label]]
-
-            .title.wait-video{ng-show:'ruleset.ruleset_type=="wait_video"'}
-              -trans "Wait for "
-              [[ruleset.label]]
-
-            .title.wait-audio{ng-show:'ruleset.ruleset_type=="wait_audio"'}
-              -trans "Wait for "
-              [[ruleset.label]]
-
-            .title.wait-gps{ng-show:'ruleset.ruleset_type=="wait_gps"'}
-              -trans "Wait for "
-              [[ruleset.label]]
-
-            .title.webhook-header{ng-show:'ruleset.ruleset_type=="wait_recording"'}
-              -trans "Wait for "
-              [[ruleset.label]]
-
-            .title.webhook-header{ng-show:'ruleset.ruleset_type=="wait_digit"'}
-              -trans "Wait for Menu"
-
-            .title.webhook-header{ng-show:'ruleset.ruleset_type=="wait_digits"'}
-              -trans "Wait for Digits"
-
-            .title.passive.random{ng-show:'ruleset.ruleset_type=="random"'}
-              -trans "Random Split"
-              [[ruleset.label]]
-
-            .title.passive.contact-field{ng-class:"{missing:getContactFieldName(ruleset).missing}", ng-show:'ruleset.ruleset_type=="contact_field"'}
-              -trans "Split on "
-              [[getContactFieldName(ruleset).text]]
-
-            .title.passive.flow-field{ng-class:"{missing:getFlowFieldName(ruleset).missing}", ng-show:'ruleset.ruleset_type=="flow_field"'}
-              -trans "Split on "
-              [[getFlowFieldName(ruleset).text]]
-
-            .title.passive.form-field{ng-class:"{missing:getFlowFieldName(ruleset).missing}", ng-show:'ruleset.ruleset_type=="form_field"'}
-              -trans "Split on field in "
-              [[getFlowFieldName(ruleset).text]]
-
-            .title.passive.webhook-header{ng-show:'ruleset.ruleset_type=="webhook"'}
-              -trans "Call Webhook"
-
-            .title.passive.resthook-header{ng-show:'ruleset.ruleset_type=="resthook"'}
-              -trans "Call Zapier"
-
-            .title.passive.expression{ng-show:'ruleset.ruleset_type=="expression"'}
-              -trans "Split by Expression"
-
-            .title.passive.transfer-airtime-header{ng-show:'ruleset.ruleset_type=="airtime"'}
-              -trans "Transfer Airtime"
-
-            .title.passive.group-header{ng-show:'ruleset.ruleset_type=="group"'}
-              -trans "Split on Group"
-
-            .title.passive.subflow-header{ng-show:'ruleset.ruleset_type=="subflow"'}
-              -trans "Run Flow"
-
-            .title.passive.shorten-header{ng-show:'ruleset.ruleset_type=="shorten_url"'}
-              -trans "Shorten Trackable Link"
-
-            .title.passive.lookup-header{ng-show:'ruleset.ruleset_type=="lookup"'}
-              -trans "Lookup"
-
-            .title.passive.giftcard-header{ng-show:'ruleset.ruleset_type=="giftcard"'}
-              -trans "Gift Card"
-
-            .remove-warning
-              Remove Rules?
-
-            .remove.icon-close{ ng-click: 'confirmRemoveRuleset($event, ruleset); $event.stopPropagation()' }
-
-          .ussd-flow-items-wrapper{ng-show:'ruleset.ruleset_type=="wait_menu" || ruleset.ruleset_type=="wait_ussd"', ng-class:'{ missing: ruleset.config._missingTranslation }', ng-click:"clickRuleset(ruleset); $event.stopPropagation();"}
-            .ussd-flow-text{ng-class:'{ missing: ruleset.config._missingTranslation }'}
-              [[ruleset.config._ussd_translation]]
-            .ussd-flow-items
-              .ussd-flow-item{ng-repeat:'rule in ruleset.rules', ng-if:'ruleset.ruleset_type=="wait_menu"', ng-class:'{ missing: rule._missingTranslation }'}
-                %span.ussd-label{ng-show:'rule.test.type != "true" && rule.test.type != "interrupted_status"'}
-                  [[rule.test.test]]: [[rule._translation]]
-
-          .div
-            .ruleset-body{ng-show:'ruleset.ruleset_type=="subflow"'}
-              -trans "Run flow "
-              %span.flow-link{ng-click:'$event.stopPropagation();'}
-                %a{href:'../[[ruleset.config.flow.uuid]]'}
-                  [[ruleset.config.flow.name]]
-
-          %table{style:'width:100%;', ruleset:"ruleset"}
-            %tr.rules
-              %td.rule{valign:'bottom', ng-repeat:'category in ruleset._categories', ng-attr-id:'[[category.source]]',
-                       ng-class:'{ missing: category._missingTranslation, interrupted: category.type == "interrupted_status" }'}
-                .category
-                  [[category._translation]]
-                .source{ng-attr-id:'[[ruleset.uuid]]_[[category.source]]_source', drop-scope:'actions', ng-class:'{connected:category.target}', ng-click:'clickRuleSource(category); $event.stopPropagation();'}
-                  .recent-messages{ng-show:'category._showMessages'}
-                    .title
-                      -trans "Recent Messages"
-                    .loading{ng-show:'!category._messages.length && !category._messagesLoaded'}
-                      %img.throbber{ src: "{{ STATIC_URL }}images/loader-bars.gif" }
-                    .empty-messages{ng-show:'!category._messages.length && category._messagesLoaded'}
-                      -trans "No recent messages to show"
-                    .message{ng-repeat:'message in category._messages'}
-                      .text
-                        [[message.text]]
-                      .date
-                        [[message.sent|date:'medium']]
-                .visited{ng-show:'category._visited && category.target'}
-                  .count{ng-mouseover:'showRecentMessages()', ng-mouseleave:'hideRecentMessages();'}
-                    [[category._visited|number]]
-
-        .note{ng-dblclick:'$event.stopPropagation();', ng-repeat:'note in flow.metadata.notes', note:'note'}
-          %a.close{ng-click:'removeNote(note);'}
-            .glyph.icon-close
-          %textarea.msd-elastic.title.note-input{ng-model:'note.title'}
-          %textarea.msd-elastic.body.note-input{ng-model:'note.body'}
-=======
       var body = confirmation.querySelector('.body');
       body.innerHTML = body.innerHTML.replace(/%LANG%/g, name);
       confirmation.open = true;      
     }
->>>>>>> e341e9e1
 
     const config = {
       
