-extends "smartmin/base.html"
-load compress temba i18n

-block page-title
  {{ object.name }}

-block extra-style
  %link(rel="stylesheet" href="https://fonts.googleapis.com/css?family=Roboto+Mono:300|Roboto:300,400,500")

  -for css in styles
    %link(rel="stylesheet" type="text/css" href="{{css}}")

  :css
    body {
      line-height: inherit;
    }

    h2 .icon-phone {
      width: 40px;
    }

    h2 .icon-mobile {
      width: 40px;
    }

    #rp-flow-editor #simulator {
      top: 20px;
      margin-left: 20px;
    }

    #header *, #top-menu *, .org-header * {
      -webkit-touch-callout: none;
      -webkit-user-select: none;
      -khtml-user-select: none;
      -moz-user-select: none;
      -ms-user-select: none;
      user-select: none;
      z-index: 0;
    }

    .ReactModalPortal {
      --curvature: 4px;
      --curvature-widget: 4px;
    }

    /* case_list_case is the dnd portal under body */
    #rp-flow-editor, .case_list_case {
      --curvature: 4px;
      --curvature-widget: 4px; 
    }

    #rp-flow-editor input[type=text] {
      height: inherit !important;
      line-height: inherit;
    }

    #rp-flow-editor p {
      display: block;
      margin-block-start: 1em;
      margin-block-end: 1em;
      margin-inline-start: 0px;
      margin-inline-end: 0px;
    }

    .page-wrap:after {
      height: 0px;
    }

    #rp-flow-editor input {
      font-family: 'Roboto', sans-serif;
      font-size: 14px !important;
      font-weight: 300 !important;
    }

    #rp-flow-editor input:focus {
      box-shadow: none;
      outline: none;
      border: none;
    }

    #header {
      margin: 0;
    }

    #menu {
      line-height: 20px;
    }

    #toolbar h2 {
      margin-top: -5px;
    }

    .org-header {
      z-index: 1000 !important;
      line-height: 20px;
    }

    #top-menu {
      z-index: inherit;
    }

    #top-menu.expanded {
      z-index: 3000 !important;
    }

    .gear-menu.open {
      z-index: 3000;
    }

    #toolbar {
      visibility: visible;
      position: relative;
      padding: 18px 30px;
    }

    #toolbar h2 {
      margin-bottom: 0;
    }

    #pending {
      position: relative;
      right: 0;
      width: 40%;
      height: 36px;
      margin: 0 auto;
      text-align: center;
    }

    #grid {
    }

    #rp-flow-editor {
      visibility: visible;
      width: 100%;
    }

    #rp-flow-editor h1 {
      font-weight: 300;
      font-family: 'Roboto'
    }

    #rp-flow-editor #canvas-container > div {
      box-shadow: inset 0 7px 9px -10px rgba(0,0,0,0.4);
    }

    #rp-flow-editor #canvas-container #canvas:after {
      box-shadow: inset 0 7px 9px -10px rgba(0,0,0,0.4);
      
    }

    #rp-flow-editor > div {
      opacity: 0;
      transition: opacity 150ms linear;
    }

    temba-loading {
      margin-left: 20px;
      display: block;
    }

    .page-wrap {
      min-height: inherit;
      padding-bottom: inherit;
      margin-bottom: inherit;
    }

    .footer {
      display: none;
    }

    label, input, button, select, textarea {
      font-size: inherit;
      font-weight: inherit;
      line-height: inherit;
      margin-bottom: 0;
    }

    .inverted {
      color: var(--color-text-light);
      background: #1a1a1a;
      border-radius: 100%;
    }

    [class*="components_printButton"] {
      right: -78px;
    }

    [class*="Canvas_canvas_background"] {
      padding-top: 40px;
    }

    #rp-flow-editor .language-selector {
      top: 5px;
    }

    [class*="Flow_empty_flow"] {
      margin: -10px 30px 0 24px !important;
    }

-block extra-script
  {{ block.super }}

  %script{type:'text/javascript', src:'{{ STATIC_URL }}js/html2canvas.min.js'}
  -for script in scripts
    %script(type="text/javascript" src="{{script}}")

  :javascript
    const base = '/flow/assets/{{object.org.id}}/' + new Date().getTime() + '/';
    const api = '/api/v2/';
<<<<<<< HEAD

    // line up our flow types with goflow types
    var flowType = '{{object.flow_type}}';
    if (flowType == 'M') {
      flowType = 'messaging';
    } else if (flowType == 'V') {
      flowType = 'voice';
    } else if (flowType == 'S') {
      flowType = 'messaging_offline';
    }
=======
    const flowType = '{{ object.engine_type }}';
>>>>>>> 98c4dcd4

    window.addEventListener("DOMContentLoaded", function() {
      var confirmation = document.getElementById("confirm-language");
      confirmation.addEventListener("temba-button-clicked", function(event){
        var code = confirmation.dataset.code;
        if(!event.detail.button.secondary) {
          posterize('{% url "flows.flow_change_language" object.id %}?language=' + code);
        }
        confirmation.open = false;
      });

      var combineFlowsTrigger = document.querySelector(".merge-flows-trigger");
      var combineFlowsModal = document.getElementById("combine-flows");
      combineFlowsTrigger.onclick = (event) => {
        combineFlowsModal.classList.remove("hide");
        combineFlowsModal.open = true;
      };
      combineFlowsModal.addEventListener("temba-button-clicked", function(event) {
        if (!event.detail.button.secondary) {
          let form = document.getElementById("select-source-form");
          form.submit();
        }
        combineFlowsModal.open = false;
      });
    });

    function handleEditorLoaded() {
      $('temba-loading').hide();
      $('#rp-flow-editor > div').css('opacity', '1');
<<<<<<< HEAD
      $('[class*="components_printButton"]').click((e) => {
        e.stopPropagation(); // Prevent print to PDF call on this page.
        if ($.browser.mozilla) {
          // For Mozilla Firefox we use a different way of exporting because it correctly exports to PDF only the first page.
          if(!document.querySelector("#image-export-confirmation")) {
            let imageExportConfirmation = document.createElement("temba-dialog");
            imageExportConfirmation.id = "image-export-confirmation";
            imageExportConfirmation.header = gettext("Flow Export");
            let dialogBody = document.createElement("div")
            dialogBody.className = "body";
            dialogBody.innerHTML = `<p style="margin: 20px;">${gettext("The current flow will be exported as an image.")}</p>`;
            imageExportConfirmation.body = dialogBody;
            imageExportConfirmation.addEventListener("temba-button-clicked", function(event) {
              if (!event.detail.button.secondary) {
                imageExportConfirmation.loading = true;
                exportFlowAsImage(() => {
                  imageExportConfirmation.open = false;
                  imageExportConfirmation.loading = false;
                });
              }
            });
            document.body.append(imageExportConfirmation);
            imageExportConfirmation.open = true;
          } else {
            let imageExportConfirmation = document.querySelector("#image-export-confirmation");
            imageExportConfirmation.open = true;
          }
        } else {
          // In all other case we use normal exporting.
          Object.assign(document.createElement('a'), {
            target: '_blank',
            href: '{% url "flows.flow_export_pdf" object.uuid %}'
          }).click();
        }
      });
    }

    function prepareDataForImageExport(documentCopy) {

      function replaceContent(element, content) {
        let newElement = documentCopy.createElement('span');
        newElement.innerHTML = content;
        element.parentNode.replaceChild(newElement, element);
      }

      documentCopy.querySelectorAll('[class*="fe-"]').forEach((el) => {
        if (el.className.includes('fe-paperclip')) {
          replaceContent(el, "📎");
        } else if (el.className.includes('fe-group')) {
          replaceContent(el, "👥");
        } else if (el.className.includes('fe-label')) {
          replaceContent(el, "🏷️");
        } else {
          replaceContent(el, "");
        }
      });
      documentCopy.querySelectorAll('[class*="Pill_pill"], [class*="Exit_name"]').forEach((el) => {
        el.style.fontSize = (parseFloat(window.getComputedStyle(el).fontSize) - 1) + 'px';
      });
    }

    function exportFlowAsImage(callback) {
      setTimeout(() => {
        let body = document.body;
        let html = document.documentElement;
        let width = Math.max( body.scrollWidth, body.offsetWidth, html.clientWidth, html.scrollWidth, html.offsetWidth );
        let container = $("#editor-container");
        let config = {
          x: 0,
          y: 0,
          scrollX: 0,
          scrollY: 0,
          width: width,
          height: container.height(),
          allowTaint: true,
          foreignObjectRendering: true,
          imageTimeout: 30000,
          logging: false,
          useCORS: true,
          onclone: prepareDataForImageExport,
          ignoreElements: (elem) => {
            let style = $(elem).attr('class') || '';
            if (
              style.includes('components_printButton') ||
              style.includes('Simulator_simulator') ||
              style.includes('PopTab_tab') ||
              style.includes('LanguageSelector_language')
            ) {
              return true;
            }
            return false;
          }
        };
        html2canvas(container[0], config).then (canvas => {
          Object.assign(document.createElement('a'), {
            download: "{{ object.name }}.jpg",
            href: canvas.toDataURL('jpeg', 1.0),
          })
          .click();
          callback();
        });
      }, 1000)
=======
>>>>>>> 98c4dcd4
    }

    function handleActivityClicked(nodeUUID, count) {
      var endpoint = '{% url "msgs.broadcast_send" %}';
      var modal = document.querySelector("#send-message-modal");
      modal.endpoint = endpoint + "?step_node=" + nodeUUID + "&count=" + count;
      modal.open = true;
    }

    function handleChangeLanguage(code, name) {

      var confirmation = document.getElementById("confirm-language");
      confirmation.classList.remove("hide");
      confirmation.dataset.code = code;
      
      var body = confirmation.querySelector('.body');
      body.innerHTML = body.innerHTML.replace(/%LANG%/g, name);
      confirmation.open = true;      
    }

    const config = {
      flow: '{{object.uuid}}',
      flowType: flowType,
      localStorage: true,
      onLoad: handleEditorLoaded,
      onActivityClicked: handleActivityClicked,
      onChangeLanguage: handleChangeLanguage,
      mutable: {{mutable|lower}},
      filters: {{feature_filters|to_json}},

      help: {},

      endpoints: {

        groups: api + 'groups.json',
        fields: api + 'fields.json',
        labels: api + 'labels.json',
        channels: api + 'channels.json',
        classifiers: api + 'classifiers.json',
        ticketers: api + 'ticketers.json',
        resthooks: api + 'resthooks.json',
        templates: api + 'templates.json',
        flows: api + 'flows.json?archived=false',
        globals: api + 'globals.json',
        editor: '/flow/editor',

        // TODO: migrate to API?
        revisions: '/flow/revisions/{{object.uuid}}/',
        recents: '/flow/recent_messages/{{object.uuid}}/',
        attachments: '/flow/upload_media_action/{{object.uuid}}/',
        attachments_validation: '{% url "api.v2.attachments_validation" %}',
        languages: base + 'language',
        environment: base + 'environment',
        activity: '/flow/activity/{{object.uuid}}/',
        recipients: '/contact/omnibox?v=2&types=gc',

        completion: '/mr/docs/{{ LANGUAGE_CODE }}/completion.json',
        functions: '/mr/docs/{{ LANGUAGE_CODE }}/functions.json',

        {% if can_simulate %}
        simulateStart: '/flow/simulate/{{object.id}}/',
        simulateResume: '/flow/simulate/{{object.id}}/',
        {% endif %}

        lookups: '/flow/lookups_api/',
        giftcard: '/flow/giftcards_api/',
        link: '/link/api/',
      }
    };

    showFlowEditor(document.getElementById('rp-flow-editor'), config);

    {% if immutable_alert %}
      let immutableAlertModal = document.querySelector("#immutable_alert");
      immutableAlertModal.header = gettext("You can't edit this flow");
      immutableAlertModal.primaryButtonName = gettext("OK");
      immutableAlertModal.addEventListener("temba-button-clicked", function(event) {
        if (event.detail.button.secondary) {
          window.history.back();
        }
        immutableAlertModal.open = false;
      });
      immutableAlertModal.open = true;
    {% endif %}

-block page-container

  %temba-modax#send-message-modal{ header:"Send Message" }

  .top-bar.pb-2
    .flex.flex-col.pt-4
      .flex.px-6.pb-2
        .title.flex-grow
          .flex.page-title
            -if flow.flow_type == 'V'
              .icon-phone.mt-2.mr-6
            -elif flow.flow_type == 'S'
              .icon-mobile.mt-2.mr-6
            .ml-0
              {{title}}
        .menu
          -include "gear_links_include.haml"

      -if is_starting
        .p-3.bg-gray-100.w-full.text-center
          -blocktrans trimmed
            This flow is in the process of being sent, this message will disappear once all contacts have been added to the flow.

  %temba-dialog.hide#confirm-language(header='{{_("Change Language")|escapejs}}' primaryButtonName='{{_("Update")|escapejs}}')
    .p-6.body
      -blocktrans trimmed with language="%LANG%"
        This will change the default language of the flow to <b>{{ language }}</b>. This means that by default the
        flow will be appear in that language and can be translated into other languages. Also if a contact is
        in this flow and no translation exists for their language or the default language of the workspace,
        communication with that contact will default to <b>{{ language }}</b>.

  %temba-dialog.hide#combine-flows(header='{{_("Combine Flows")|escapejs}}' primaryButtonName='{{_("OK")|escapejs}}')
    .p-6.body
      %form#select-source-form{action: "{% url 'flows.flow_merge_flows' %}"}
        %label
          - trans "Original Flow"
          .icon-help.inverted(data-toggle="tooltip" data-placement="bottom" title="{% trans 'This is the flow that will transfer data to the destination flow' %}")
        %temba-select(name="source")
          - for flow in mergeable_flows
            %temba-option(name="{{ flow }}" value="{{ flow.uuid }}")

        %label
          - trans "Destination Flow"
          .icon-help.inverted(data-toggle="tooltip" data-placement="bottom" title="{% trans 'This is the flow that will have the combined data from the original flow' %}")
        %temba-select(name="target")
          %temba-option(name="{{ object.name }}" value="{{ object.uuid }}" selected)

  - if immutable_alert
    %temba-dialog#immutable_alert
      .p-6.body
        = immutable_alert


  #grid.h-full
    <temba-loading units="10" size="8"></temba-loading>
    #rp-flow-editor
<|MERGE_RESOLUTION|>--- conflicted
+++ resolved
@@ -207,20 +207,7 @@
   :javascript
     const base = '/flow/assets/{{object.org.id}}/' + new Date().getTime() + '/';
     const api = '/api/v2/';
-<<<<<<< HEAD
-
-    // line up our flow types with goflow types
-    var flowType = '{{object.flow_type}}';
-    if (flowType == 'M') {
-      flowType = 'messaging';
-    } else if (flowType == 'V') {
-      flowType = 'voice';
-    } else if (flowType == 'S') {
-      flowType = 'messaging_offline';
-    }
-=======
     const flowType = '{{ object.engine_type }}';
->>>>>>> 98c4dcd4
 
     window.addEventListener("DOMContentLoaded", function() {
       var confirmation = document.getElementById("confirm-language");
@@ -250,7 +237,6 @@
     function handleEditorLoaded() {
       $('temba-loading').hide();
       $('#rp-flow-editor > div').css('opacity', '1');
-<<<<<<< HEAD
       $('[class*="components_printButton"]').click((e) => {
         e.stopPropagation(); // Prevent print to PDF call on this page.
         if ($.browser.mozilla) {
@@ -353,8 +339,6 @@
           callback();
         });
       }, 1000)
-=======
->>>>>>> 98c4dcd4
     }
 
     function handleActivityClicked(nodeUUID, count) {
